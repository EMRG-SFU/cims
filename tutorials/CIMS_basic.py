import CIMS
from pprint import pprint
import numpy as np

<<<<<<< HEAD
import config # A config.py file in the tutorials directory


CIMS.download_models(
    out_path='cims/models/',
    token=config.TOKEN,
    model_name="all_models",
    overwrite=False,
    unzip=True
)

file = 'cims/models/all_models-v0.0.0-alpha/CIMS_base model.xlsb'
=======
model_file='models/CIMS_base model.xlsb'
>>>>>>> af88315c

# --- Validate Model ---
my_validator = CIMS.ModelValidator(
    infile=model_file,
    sheet_map={
        'model': ['CIMS', 'CAN', 'BC'],
        'incompatible': 'Incompatible',
        'default_param': 'Default values'},
    node_col='Branch',
    root_node='CIMS'
)
# my_validator.validate(raise_warnings=False)
# pprint(my_validator.warnings)

# --- Build Model ---
col_list1 = ['Branch', 'Sector', 'Technology', 'Parameter', 'Context', 'Sub_Context',
             'Target', 'Source', 'Unit']
year_columns = list(np.arange(2000, 2051, 5))
col_list = col_list1 + year_columns
my_reader = CIMS.ModelReader(
    infile=model_file,
    sheet_map={
        'model': ['CIMS', 'CAN', 'BC'],
        'incompatible': 'Incompatible',
        'default_param': 'Default values'},
    node_col='Branch',
    year_list=year_columns,
    col_list=col_list,
    sector_list=[],
    root_node='CIMS'
)

base_model = CIMS.Model(my_reader)
model = base_model

# --- Run Model ---
model.run(show_warnings=False, max_iterations=10, print_eq=False)

# --- Visualize Results ---
model.visualize_prices_change_over_time(
    out_file='./fuel_prices_over_years.png')

model.visualize_price_comparison_with_benchmark(
    benchmark_file='./benchmark/prices.csv',
    out_file='./price_comparison_to_benchmark.png')

# --- Export Model to CSV ---
df = CIMS.log_model(model=model, output_file="log.csv")<|MERGE_RESOLUTION|>--- conflicted
+++ resolved
@@ -2,7 +2,6 @@
 from pprint import pprint
 import numpy as np
 
-<<<<<<< HEAD
 import config # A config.py file in the tutorials directory
 
 
@@ -15,9 +14,6 @@
 )
 
 file = 'cims/models/all_models-v0.0.0-alpha/CIMS_base model.xlsb'
-=======
-model_file='models/CIMS_base model.xlsb'
->>>>>>> af88315c
 
 # --- Validate Model ---
 my_validator = CIMS.ModelValidator(
