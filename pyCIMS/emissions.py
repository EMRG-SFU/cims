--- conflicted
+++ resolved
@@ -764,17 +764,11 @@
 
     # Record emission rates
     model.graph.nodes[node][year]['technologies'][tech]['net_emissions_rate'] = \
-<<<<<<< HEAD
-        EmissionsRate(emissions_rate=net_emissions)
+        Emissions(emissions_rate=net_emissions)
     model.graph.nodes[node][year]['technologies'][tech]['avoided_emissions_rate'] = \
-        EmissionsRate(emissions_rate=avoided_emissions)
+        Emissions(emissions_rate=avoided_emissions)
     model.graph.nodes[node][year]['technologies'][tech]['negative_emissions_rate'] = \
-        EmissionsRate(emissions_rate=negative_emissions)
-=======
-        Emissions(net_emissions)
-    model.graph.nodes[node][year]['technologies'][tech]['captured_emissions_rate'] = \
-        Emissions(captured_emissions)
->>>>>>> 5f4304cf
+        Emissions(emissions_rate=negative_emissions)
     model.graph.nodes[node][year]['technologies'][tech]['bio_emissions_rate'] = \
         Emissions(bio_emissions)
 
