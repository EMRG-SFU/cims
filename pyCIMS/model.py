--- conflicted
+++ resolved
@@ -69,6 +69,7 @@
     def __init__(self, model_reader):
         self.graph = nx.DiGraph()
         self.node_dfs, self.tech_dfs = model_reader.get_model_description()
+        self.technology_defaults, self.node_defaults = model_reader.get_default_tech_params()
         self.step = 5  # TODO: Make this an input or calculate
         self.fuels = []
         self.years = model_reader.get_years()
@@ -629,32 +630,17 @@
                     # Find the years the technology is available
                     low, up = utils.range_available(sub_graph, node, t)
                     if low < int(year) < up:
-<<<<<<< HEAD
                         v = econ.get_heterogeneity(self, node, year)
-                        tech_lcc = sub_graph.nodes[node][year]["technologies"][t]["LCC"]["year_value"]
-=======
-                        v = econ.get_heterogeneity(sub_graph, node, year)
                         tech_lcc = sub_graph.nodes[node][year]["technologies"][t]["Life Cycle Cost"]["year_value"]
->>>>>>> ca977734
                         total_lcc_v = self.graph.nodes[node][year]["total_lcc_v"]
                         if tech_lcc == 0:
                             # TODO: Address the problem of a 0 Life Cycle Cost properly
                             if self.show_run_warnings:
-<<<<<<< HEAD
-                                warnings.warn("Technology {} @ node {} has "
-                                              "an LCC==0".format(t, node))
-                            tech_lcc = 0.0001
-                        if tech_lcc < 0:
-                            if self.show_run_warnings:
-                                warnings.warn("Technology {} @ node {} has a "
-                                              "negative LCC".format(t, node))
-=======
-                                warnings.warn("Technology {} @ node {} has an Life Cycle Cost=0".format(t, node))
+                                warnings.warn("Technology {} @ node {} has a Life Cycle Cost=0".format(t, node))
                             tech_lcc = 0.0001
                         if tech_lcc < 0:
                             if self.show_run_warnings:
                                 warnings.warn("Technology {} @ node {} has a negative Life Cycle Cost".format(t, node))
->>>>>>> ca977734
                             tech_lcc = 0.0001
                         try:
                             new_market_share = tech_lcc ** (-1 * v) / total_lcc_v
@@ -800,11 +786,7 @@
 
         graph.nodes[node][year]['technologies'][tech]['base_stock_remaining'] = remaining_base_stock
         graph.nodes[node][year]['technologies'][tech]['new_stock_remaining_pre_surplus'] = remaining_new_stock_pre_surplus
-<<<<<<< HEAD
         # Note: retired stock will be removed later from ['new_stock_remaining']
-=======
-        # Retired stock will be removed later from ['new_stock_remaining']
->>>>>>> ca977734
         graph.nodes[node][year]['technologies'][tech]['new_stock_remaining'] = remaining_new_stock_pre_surplus
         return existing_stock
 
