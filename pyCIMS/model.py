import copy
import warnings
import networkx as nx
import pandas as pd
import re
import time
import pickle

from . import graph_utils
from . import utils
from . import lcc_calculation
from . import stock_allocation
from . import loop_resolution

from .quantities import ProvidedQuantity, RequestedQuantity
from .emissions import Emissions, EmissionRates, EmissionsCost
from .utils import create_value_dict, inheritable_params, inherit_parameter
from .quantity_aggregation import find_children, get_quantities_to_record


class Model:
    """
    Relevant dataframes and associated information taken from the model description provided in
    `reader`. Also includes methods needed for building and running the Model.

    Parameters
    ----------
    reader : pyCIMS.reader
        The Reader set up to ingest the description (excel file) for our model.

    Attributes
    ----------
    graph : networkx.DiGraph
        Model Graph populated using the `build_graph` method. Model services are nodes in `graph`,
        with data contained within an associated dictionary. Structural and Request/Provide
        relationships are edges in the `graph`.

    node_dfs : dict {str: pandas.DataFrame}
        Node names (branch form) are the keys in the dictionary. Associated DataFrames (specified in
        the excel model description) are the values. DataFrames do not include 'technology' or
        'service' information for a node.

    tech_dfs : dict {str: dict {str: pandas.DataFrame}}
        Technology & service information from the excel model description. Node names (branch form)
        are keys in `tech_dfs` to sub-dictionaries. These sub-dictionaries have technology/service
        names as keys and pandas DataFrames as values. These DataFrames contain information from the
        excel model description.

    fuels : list [str]
        List of supply-side sector nodes (fuels, etc) requested by the demand side of the Model
        Graph.  Populated using the `build_graph` method.

    years : list [str or int]
        List of the years for which the model will be run.

    """

    def __init__(self, model_reader):
        self.graph = nx.DiGraph()
        self.node_dfs, self.tech_dfs = model_reader.get_model_description()
        self.technology_defaults, self.node_defaults = model_reader.get_default_tech_params()
        self.step = 5  # TODO: Make this an input or calculate
        self.fuels = []
        self.equilibrium_fuels = []
        self.GHGs = []
        self.emission_types = []
        self.gwp = {}
        self.years = model_reader.get_years()
        self.base_year = int(self.years[0])

        self.prices = {}

        self.build_graph()
        self.dcc_classes = self._dcc_classes()
        self._inherit_parameter_values()
        self._initialize_model()

        self.show_run_warnings = True

        self.model_description_file = model_reader.infile
        self.change_history = pd.DataFrame(
            columns=['base_model_description', 'parameter', 'node', 'year', 'technology',
                     'context', 'sub_context', 'old_value', 'new_value'])

    def build_graph(self):
        """

        Builds graph based on the model reader used in instantiation of the class. Stores this graph
        in `self.graph`. Additionally, initializes `self.fuels`.

        Returns
        -------
        None

        """
        graph = nx.DiGraph()
        node_dfs = self.node_dfs
        tech_dfs = self.tech_dfs
        graph = graph_utils.make_nodes(graph, node_dfs, tech_dfs)
        graph = graph_utils.make_edges(graph, node_dfs, tech_dfs)

        self.fuels, self.equilibrium_fuels = graph_utils.get_fuels(graph)
        self.GHGs, self.emission_types, self.gwp = graph_utils.get_GHG_and_Emissions(graph, str(self.base_year))
        self.graph = graph

    def _initialize_model(self):
        for year in self.years:
            # Pass tax to all children for carbon cost
            graph_utils.top_down_traversal(self.graph,
                                           self._init_tax_emissions,
                                           year)

            # Pass foresight methods to all children nodes
            sec_list = [node for node, data in self.graph.nodes(data=True)
                        if 'sector' in data['competition type'].lower()]

            foresight_context = self.get_param('foresight method', 'pyCIMS', year, dict_expected=True)
            if foresight_context is not None:
                for ghg, sectors in foresight_context.items():
                    for node in sec_list:
                        sector = node.split('.')[-1]
                        if sector in sectors:
                            # Initialize foresight method
                            if 'foresight method' not in self.graph.nodes[node][year]:
                                self.graph.nodes[node][year]['foresight method'] = {}

                            self.graph.nodes[node][year]['foresight method'][ghg] = sectors[sector]

            graph_utils.top_down_traversal(self.graph,
                                           self._init_foresight,
                                           year)

    def _dcc_classes(self):
        """
        Iterate through each node and technology in self to create a dictionary mapping Declining
        Capital Cost (DCC) Classes to a list of nodes that belong to that class.

        Returns
        -------
        dict {str: [str]}:
            Dictionary where keys are declining capital cost classes (str) and values are lists of
            nodes (str) belonging to that class.
        """
        dcc_classes = {}

        nodes = self.graph.nodes
        base_year = str(self.base_year)
        for node in nodes:
            if 'technologies' in nodes[node][base_year]:
                for tech in nodes[node][base_year]['technologies']:
                    try:
                        dccc = self.graph.nodes[node][base_year]['technologies'][tech]['dcc_class'][
                        'context']
                    except:
                        dccc = None
                    if dccc is not None:
                        if dccc in dcc_classes:
                            dcc_classes[dccc].append((node, tech))
                        else:
                            dcc_classes[dccc] = [(node, tech)]

        return dcc_classes

    def run(self, equilibrium_threshold=0.05, min_iterations=1, max_iterations=10, show_warnings=True):
        """
        Runs the entire model, progressing year-by-year until an equilibrium has been reached for
        each year.

        Parameters
        ----------
        equilibrium_threshold : float, optional
            The largest relative difference between prices allowed for an equilibrium to be reached.
            Must be between [0, 1]. Relative difference is calculated as the absolute difference
            between two prices, divided by the first price. Defaults to 0.05.

        min_iterations : int, optional
            The minimum number of times to iterate between supply and demand in an attempt to reach
            an equilibrium.

        max_iterations : int, optional
            The maximum number of times to iterate between supply and demand in an attempt to reach
            an equilibrium. If max_iterations is reached, a warning will be raised, iteration for
            that year will stop, and iteration for the next year will begin.

        verbose : bool, optional
            Whether or not to have verbose printing during iterations. If true, fuel prices are
            printed at the end of each iteration.

        Returns
        -------
            Nothing is returned, but `self.graph` will be updated with the resulting prices,
            provided_quantities, etc calculated for each year.

        """
        self.show_run_warnings = show_warnings

        # Make a subgraph based on the type of node
        demand_nodes = ['demand', 'standard']
        supply_nodes = ['supply', 'standard']

        for year in self.years:
            print(f"***** ***** year: {year} ***** *****")

            # Initialize Basic Variables
            equilibrium = False
            iteration = 1

            # Initialize Graph Values
            self.initialize_graph(self.graph, year)
            while not equilibrium:
                print('iter {}'.format(iteration))
                # Early exit if we reach the maximum number of iterations
                if iteration >= max_iterations:
                    warnings.warn("Max iterations reached for year {}. "
                                  "Continuing to next year.".format(year))
                    break
                # Initialize Iteration Specific Values
                self.iteration_initialization(year)

                # DEMAND
                # ******************
                # Calculate Life Cycle Cost values on demand side
                graph_utils.bottom_up_traversal(self.graph,
                                                lcc_calculation.lcc_calculation,
                                                year,
                                                self,
                                                node_types=demand_nodes)

                # Calculate Quantities (Total Stock Needed)
                graph_utils.top_down_traversal(self.graph,
                                               self.stock_allocation_and_retirement,
                                               year,
                                               node_types=demand_nodes)

                if int(year) != self.base_year:
                    # Calculate Service Costs on Demand Side
                    graph_utils.bottom_up_traversal(self.graph,
                                                    lcc_calculation.lcc_calculation,
                                                    year,
                                                    self,
                                                    node_types=demand_nodes)

                # Supply
                # ******************
                # Calculate Service Costs on Supply Side
                graph_utils.bottom_up_traversal(self.graph,
                                                lcc_calculation.lcc_calculation,
                                                year,
                                                self,
                                                node_types=supply_nodes)
                # Calculate Fuel Quantities
                graph_utils.top_down_traversal(self.graph,
                                               self.stock_allocation_and_retirement,
                                               year,
                                               node_types=supply_nodes)

                if int(year) != self.base_year:
                    # Calculate Service Costs on Supply Side
                    graph_utils.bottom_up_traversal(self.graph,
                                                    lcc_calculation.lcc_calculation,
                                                    year,
                                                    self,
                                                    node_types=supply_nodes)

                # Check for an Equilibrium
                # ************************
                # Find the previous prices
                prev_prices = self.prices

                # Go get all the new prices
                new_prices = {fuel: self.get_param('life cycle cost', fuel, year, context=fuel.split('.')[-1])
                              for fuel in self.equilibrium_fuels}  # context is str of fuel

                equilibrium = min_iterations <= iteration and \
                              (int(year) == self.base_year or
                               self.check_equilibrium(prev_prices,
                                                      new_prices,
                                                      equilibrium_threshold))

                self.prices = new_prices

                # Next Iteration
                # **************
                iteration += 1

            # Once we've reached an equilibrium, calculate the quantities requested by each node.
            graph_utils.bottom_up_traversal(self.graph,
                                            self.calc_requested_quantities,
                                            year,
                                            loop_resolution_func=loop_resolution.aggregation_resolution,
                                            fuels=self.fuels)

            graph_utils.bottom_up_traversal(self.graph,
<<<<<<< HEAD
                                            self._aggregate_emissions,
                                            year)
=======
                                            self.aggregate_emissions,
                                            year,
                                            loop_resolution_func=loop_resolution.aggregation_resolution,
                                            fuels=self.fuels)
>>>>>>> d275ddff

    def check_equilibrium(self, prev, new, threshold):
        """
        Return False unless an equilibrium has been reached.
            1. Check if prev is empty or year not in previous (first year or first
               iteration)
            2. For every fuel, check if the relative difference exceeds the threshold
                (A) If it does, return False
                (B) Otherwise, keep checking
            3. If all fuels are checked and no relative difference exceeds the
               threshold, return True

        Parameters
        ----------
        prev : dict

        new : dict

        threshold : float

        Returns
        -------
        True if all fuels changed less than `threshold`. False otherwise.
        """
        # For every fuel, check if the relative difference exceeds the threshold
        for fuel in new:
            prev_fuel_price = prev[fuel]
            if prev_fuel_price == 0:
                if self.show_run_warnings:
                    warnings.warn("Previous fuel price is 0 for {}".format(fuel))
                prev_fuel_price = self.get_node_parameter_default('life cycle cost', 'sector')
            new_fuel_price = new[fuel]
            if (prev_fuel_price is None) or (new_fuel_price is None):
                return False
            abs_diff = abs(new_fuel_price - prev_fuel_price)

            try:
                rel_diff = abs_diff / prev_fuel_price
            except:
                # For endogenous fuel nodes that are not called in beginning years (e.g. Hydrogen)
                if prev_fuel_price == 0:
                    rel_diff = 0

            # If any fuel's relative difference exceeds the threshold, an equilibrium
            # has not been reached
            if rel_diff > threshold:
                return False

        # Otherwise, an equilibrium has been reached
        return True

    def _init_tax_emissions(self, graph, node, year):
        """
        Function for initializing the tax values (to multiply against emissions) for a given node in a graph. This
        function assumes all of node's parents have already had their tax emissions initialized.

        Parameters
        ----------
        self :
            A graph object containing the node of interest.
        node : str
            Name of the node to be initialized.

        year: str
            The string representing the current simulation year (e.g. "2005").

        Returns
        -------
        Nothing is returned, but `graph.nodes[node]` will be updated with the initialized tax emission values.
        """

        # Retrieve tax from the parents (if they exist)
        parents = list(graph.predecessors(node))
        parent_dict = {}
        if len(parents) > 0:
            parent = parents[0]
            if 'tax' in graph.nodes[parent][year]:
                parent_dict = graph.nodes[parent][year]['tax']

        # Store away tax at current node to overwrite parent tax later
        node_dict = {}
        if 'tax' in graph.nodes[node][year]:
            node_dict = graph.nodes[node][year]['tax']

        # Make final dict where we prioritize keeping node_dict and only unique parent taxes
        final_tax = copy.deepcopy(node_dict)
        for ghg in parent_dict:
            if ghg not in final_tax:
                final_tax[ghg] = {}
            for emission_type in parent_dict[ghg]:
                if emission_type not in final_tax[ghg]:
                    final_tax[ghg][emission_type] = parent_dict[ghg][emission_type]

        if final_tax:
            graph.nodes[node][year]['tax'] = final_tax

    def _init_foresight(self, graph, node, year):
        parents = list(graph.predecessors(node))
        parent_dict = {}
        if len(parents) > 0:
            parent = parents[0]
            if 'foresight method' in graph.nodes[parent][year] and parent != 'pyCIMS':
                parent_dict = graph.nodes[parent][year]['foresight method']
        if parent_dict:
            graph.nodes[node][year]['foresight method'] = parent_dict

    def initialize_graph(self, graph, year):
        """
        Initializes the graph at the start of a simulation year.
        Specifically, initializes (1) price multiplier values and (2) fuel nodes' Life Cycle Cost
        value.

        Parameters
        ----------
        graph : NetworkX.DiGraph
            The graph object being initialized.

        year: str
            The string representing the current simulation year (e.g. "2005").

        Returns
        -------
        Nothing is returned, but `self.graph` will be updated with the initialized nodes.
        """

        def init_node_price_multipliers(graph, node, year):
            """
            Function for initializing the Price Multipler values for a given node in a graph. This
            function assumes all of node's parents have already had their price multipliers
            initialized.

            Parameters
            ----------
            graph : NetworkX.DiGraph
                A graph object containing the node of interest.
            node : str
                Name of the node to be initialized.
            year: str
                The string representing the current simulation year (e.g. "2005").

            Returns
            -------
            Nothing is returned, but `graph.nodes[node]` will be updated with the initialized price
            multiplier values.
            """
            # Retrieve price multipliers from the parents (if they exist)
            parents = list(graph.predecessors(node))
            parent_price_multipliers = {}
            if len(parents) > 0:
                parent = parents[0]
                if 'price multiplier' in graph.nodes[parent][year]:
                    price_multipliers = copy.deepcopy(self.graph.nodes[parent][year]['price multiplier'])
                    parent_price_multipliers.update(price_multipliers)

            # Grab the price multipliers from the current node (if they exist) and replace the parent price multipliers
            node_price_multipliers = copy.deepcopy(parent_price_multipliers)
            if 'price multiplier' in graph.nodes[node][year]:
                price_multipliers = self.get_param('price multiplier', node, year, dict_expected=True)
                node_price_multipliers.update(price_multipliers)

            # Set Price Multiplier of node in the graph
            graph.nodes[node][year]['price multiplier'] = node_price_multipliers

        def init_fuel_lcc(graph, node, year, step=5):
            """
            Function for initializing Life Cycle Cost for a node in a graph, if that node is a fuel
            node. This function assumes all of node's children have already been processed by this
            function.

            Parameters
            ----------
            graph : NetworkX.DiGraph
                A graph object containing the node of interest.

            node : str
                Name of the node to be initialized.

            year: str
                The string representing the current simulation year (e.g. "2005").

            step: int, optional
                The number of years between simulation years. Default is 5.

            Returns
            -------
            Nothing is returned, but `graph.nodes[node]` will be updated with the initialized Life
            Cycle Cost if node is a fuel node.
            """

            def calc_lcc_from_children():
                """
                Helper function to calculate a node's Life Cycle Cost from its children.

                Returns
                -------
                Nothing is returned, but the node will be updated with a new Life Cycle Cost value.
                """
                # Find the subtree rooted at the fuel node
                descendants = [n for n in graph.nodes if node in n]
                descendant_tree = nx.subgraph(graph, descendants)

                # Calculate the Life Cycle Costs for the sub-tree
                graph_utils.bottom_up_traversal(descendant_tree,
                                                lcc_calculation.lcc_calculation,
                                                year,
                                                self,
                                                root=node)

            if node in self.fuels:
                if 'life cycle cost' in graph.nodes[node][year]:
                    lcc_dict = graph.nodes[node][year]['life cycle cost']

                    fuel_name = list(lcc_dict.keys())[0]
                    if lcc_dict[fuel_name]['year_value'] is None:
                        lcc_dict[fuel_name]['to_estimate'] = True
                        last_year = str(int(year) - step)
                        last_year_value = self.get_param('life cycle cost',
                                                         node, last_year)[fuel_name]['year_value']
                        graph.nodes[node][year]['life cycle cost'][fuel_name]['year_value'] = last_year_value

                    else:
                        graph.nodes[node][year]['life cycle cost'][fuel_name]['to_estimate'] = False
                elif 'cost_curve_function' in graph.nodes[node]:
                    if int(year) == self.base_year:
                        lcc = lcc_calculation.calc_cost_curve_lcc(self, node, year)
                        service_name = node.split('.')[-1]
                        graph.nodes[node][year]['life cycle cost'] = {
                            service_name: utils.create_value_dict(lcc,
                                                                  param_source='initialization')}
                    else:
                        last_year = str(int(year) - self.step)
                        service_name = node.split('.')[-1]
                        last_year_value = self.get_param('life cycle cost', node, last_year)
                        graph.nodes[node][year]['life cycle cost'] = {
                            service_name: utils.create_value_dict(last_year_value,
                                                                  param_source='cost curve function')}

                else:
                    # Life Cycle Cost needs to be calculated from children
                    calc_lcc_from_children()
                    lcc_dict = graph.nodes[node][year]['life cycle cost']
                    fuel_name = list(lcc_dict.keys())[0]
                    lcc_dict[fuel_name]['to_estimate'] = True

        def init_convert_to_CO2e(graph, node, year, gwp):
            """
            Function for initializing all Emissions as tCO2e (instead of tCH4, tN2O, etc).
            This function assumes all of node's children have already been processed by this function.

            Parameters
            ----------
            graph : NetworkX.DiGraph
                A graph object containing the node of interest.

            node : str
                Name of the node to be initialized.

            year: str
                The string representing the current simulation year (e.g. "2005").

            gwp: dict
                The dictionary containing the GHGs (keys) and GWPs (values).

            Returns
            -------
            Nothing is returned, but `graph.nodes[node]` will be updated with the initialized Emissions.
            """

            # Emissions from a node with technologies
            if 'technologies' in graph.nodes[node][year]:
                techs = graph.nodes[node][year]['technologies']
                for tech in techs:
                    tech_data = techs[tech]
                    if 'emissions' in tech_data:
                        emission_data = tech_data['emissions']
                        for ghg in emission_data:
                            for emission_type in emission_data[ghg]:
                                try:
                                    emission_data[ghg][emission_type]['year_value'] *= gwp[ghg]
                                except KeyError:
                                    continue

            # Emissions from a node
            elif 'emissions' in graph.nodes[node][year]:
                emission_data = graph.nodes[node][year]['emissions']
                for ghg in emission_data:
                    for emission_type in emission_data[ghg]:
                        try:
                            emission_data[ghg][emission_type]['year_value'] *= gwp[ghg]
                        except KeyError:
                            continue

        def init_load_factor(graph, node, year):
            """
            Initialize the load factor for nodes & technologies using inheritence from either the
            node's parent or the technology's node.

            Parameters
            ----------
            graph : NetworkX.DiGraph
                A graph object containing the node of interest.

            node : str
                Name of the node to be initialized.

            year: str
                The string representing the current simulation year (e.g. "2005").

            Returns
            -------
            Nothing. Will update graph.nodes[node][year] with the initialized value of `Load Factor`
            (if there is one).
            """
            if 'load factor' not in graph.nodes[node][year]:
                # Check if a load factor was defined at the node's structural parent (its first
                # parent). If so, use this load factor for the node.
                parents = list(graph.predecessors(node))
                if len(parents) > 0:
                    parent = parents[0]
                    if 'load factor' in graph.nodes[parent][year]:
                        val = graph.nodes[parent][year]['load factor']['year_value']
                        units = graph.nodes[parent][year]['load factor']['unit']
                        graph.nodes[node][year]['load factor'] = utils.create_value_dict(val,
                                                                                         unit=units,
                                                                                         param_source='inheritance')

            if 'load factor' in graph.nodes[node][year]:
                # Ensure this load factor is recorded at each of the technologies within the node.
                if 'technologies' in graph.nodes[node][year]:
                    tech_data = graph.nodes[node][year]['technologies']
                    for tech in tech_data:
                        if 'load factor' not in tech_data[tech]:
                            val = graph.nodes[node][year]['load factor']['year_value']
                            units = graph.nodes[node][year]['load factor']['unit']
                            tech_data[tech]['load factor'] = utils.create_value_dict(val,
                                                                                     unit=units,
                                                                                     param_source='inheritance')

        def init_tax_emissions(graph, node, year):
            """
            Function for initializing the tax values (to multiply against emissions) for a given node in a graph. This
            function assumes all of node's parents have already had their tax emissions initialized.

            Parameters
            ----------
            graph : NetworkX.DiGraph
                A graph object containing the node of interest.
            node : str
                Name of the node to be initialized.

            year: str
                The string representing the current simulation year (e.g. "2005").

            Returns
            -------
            Nothing is returned, but `graph.nodes[node]` will be updated with the initialized tax emission values.
            """

            # Retrieve tax from the parents (if they exist)
            parents = list(graph.predecessors(node))
            parent_dict = {}
            if len(parents) > 0:
                parent = parents[0]
                if 'tax' in graph.nodes[parent][year]:
                    parent_dict = graph.nodes[parent][year]['tax']

            # Store away tax at current node to overwrite parent tax later
            node_dict = {}
            if 'tax' in graph.nodes[node][year]:
                node_dict = graph.nodes[node][year]['tax']

            # Make final dict where we prioritize keeping node_dict and only unique parent taxes
            final_tax = copy.deepcopy(node_dict)
            for ghg in parent_dict:
                if ghg not in final_tax:
                    final_tax[ghg] = {}
                for emission_type in parent_dict[ghg]:
                    if emission_type not in final_tax[ghg]:
                        final_tax[ghg][emission_type] = parent_dict[ghg][emission_type]

            if final_tax:
                graph.nodes[node][year]['tax'] = final_tax

        def init_agg_emissions_cost(graph):
            # Reset the aggregate_emissions_cost at each node
            for n in self.graph.nodes():
                self.graph.nodes[n][year]['aggregate_emissions_cost_rates'] = \
                    create_value_dict({}, param_source='initialization')
                self.graph.nodes[n][year]['per_unit_emissions_cost'] = \
                    create_value_dict(EmissionsCost(), param_source='initialization')

        init_agg_emissions_cost(graph)

        graph_utils.top_down_traversal(graph,
                                       init_convert_to_CO2e,
                                       year,
                                       self.gwp)
        graph_utils.top_down_traversal(graph,
                                       init_load_factor,
                                       year)
        graph_utils.bottom_up_traversal(graph,
                                        init_fuel_lcc,
                                        year)

    def iteration_initialization(self, year):
        # Reset the provided_quantities at each node
        for n in self.graph.nodes():
            self.graph.nodes[n][year]['provided_quantities'] = create_value_dict(ProvidedQuantity(),
                                                                                 param_source='initialization')

    def _inherit_parameter_values(self):
        def inherit_function(graph, node, year):
            for param in inheritable_params:
                inherit_parameter(graph, node, year, param)

        for year in self.years:
            graph_utils.top_down_traversal(self.graph, inherit_function, year)

    def stock_allocation_and_retirement(self, sub_graph, node, year):
        """
        Provided to `graph_utils.top_down_traversal()` by `Model.run()` as the processing function
        for stock allocation and retirement.
        Parameters
        ----------
        sub_graph: any
            This is not used in this function, but is a required parameter for any function used by
            `graph_utils.top_down_traversal()`.

        node: str
            The name of the node (in branch form) where stock stock retirement and allocation will
            be performed.

        year: str
            The year to perform stock retirement and allocation.

        Returns
        -------
            Nothing is returned. `self` will be updated to reflect the results of stock retirement
            and new stock competitions.
        """
        comp_type = self.get_param('competition type', node).lower()

        # Market acts the same as tech compete
        if comp_type == 'market':
            comp_type = 'tech compete'

        if comp_type in ['tech compete', 'node tech compete']:
            stock_allocation.all_tech_compete_allocation(self, node, year)
        else:
            stock_allocation.general_allocation(self, node, year)


    def calc_requested_quantities(self, graph, node, year, **kwargs):
        """
        Calculates and records fuel quantities requested by a node in the specified year.

        This includes fuel quantities directly requested of the node (e.g. a Lighting requests
        services directly from Electricity) and fuel quantities that are indirectly requested, but
        can be attributed to the node (e.g. Alberta indirectly requests Electricity via its
        children). In other words, this not only includes quantities a node requests, but also
        quantities requested by it's successors (children, grandchildren, etc).

        This method was built to be used with the bottom up traversal method
        (pyCIMS.graph_utils.bottom_up_traversal()), which ensures that a node is only visited once
        all its children have been visited (except when it needs to break a loop).

        Important things to note:
           * Fuel nodes pass along quantities requested by their successors via their structural
             parent rather than through request/provide parents.

        Parameters
        ----------
        graph : networkX.Graph
            The graph containing node & its children.
        node : str
            The name of the node (in branch/path notation) for which the total requested quantities
            will be calculated.
        year : str
            The year of interest.

        Returns
        -------
        Nothing. Does set the requested_quantities parameter in the Model according to the
        quantities requested of node & all it's successors.
        """
        requested_quantity = RequestedQuantity()

        if self.get_param('competition type', node) in ['root', 'region']:
            structural_children = find_children(graph, node, structural=True)
            for child in structural_children:
                # Find quantities provided to the node via its structural children
                child_requested_quant = self.get_param('requested_quantities',
                                                            child, year).get_total_quantities_requested()
                for child_rq_node, child_rq_amount in child_requested_quant.items():
                    # Record requested quantities
                    requested_quantity.record_requested_quantity(child_rq_node,
                                                                 child,
                                                                 child_rq_amount)

        elif 'technologies' in graph.nodes[node][year]:
            for tech in graph.nodes[node][year]['technologies']:
                tech_requested_quantity = RequestedQuantity()
                req_prov_children = find_children(graph, node, year, tech, request_provide=True)
                for child in req_prov_children:
                    quantities_to_record = get_quantities_to_record(self, child, node, year, tech)

                    # Record requested quantities
                    for providing_node, child, attributable_amount in quantities_to_record:
                        tech_requested_quantity.record_requested_quantity(providing_node,
                                                                          child,
                                                                          attributable_amount)
                        requested_quantity.record_requested_quantity(providing_node,
                                                                     child,
                                                                     attributable_amount)
                # Save the tech requested quantities
                self.graph.nodes[node][year]['technologies'][tech]['requested_quantities'] = \
                    tech_requested_quantity

        else:
            req_prov_children = find_children(graph, node, year, request_provide=True)
            for child in req_prov_children:
                quantities_to_record = get_quantities_to_record(self, child, node, year)

                # Record requested quantities
                for providing_node, child, attributable_amount in quantities_to_record:
                    requested_quantity.record_requested_quantity(providing_node,
                                                                 child,
                                                                 attributable_amount)

        self.graph.nodes[node][year]['requested_quantities'] = \
            utils.create_value_dict(requested_quantity, param_source='calculation')

<<<<<<< HEAD
    def _aggregate_emissions(self, graph, node, year):
        """
        Calculates and records the total emissions cost for a particular node. This is done by
        taking the per-unit emissions cost and multiplying it by the number of units provided by a
        particular node or technology.
=======
    def aggregate_emissions(self, graph, node, year, **kwargs):
        net_emissions = Emissions()
        cap_emissions = Emissions()
        bio_emissions = Emissions()
        total_emissions_cost = 0
>>>>>>> d275ddff

        To be used as part of a bottom_up_traversal once an equilibrium has been reached.

        Parameters
        ----------
        graph : NetworkX.Digraph
            The graph being traversed.

        node : str
            The node whose total_emissions_cost is being calculated.

        year : str
            Tthe year of interest.

        Returns
        -------
        None
            Returns nothing but does record total_emissions_cost for the node (and any
            technologies).
        """
        total_emissions_cost = EmissionsCost()

        comp_type = self.get_param('competition type', node)
        if comp_type in ['root', 'region']:
            structural_children = find_children(graph, node, structural=True)
            for child in structural_children:
                # Find quantities provided to the node via its structural children
                total_emissions_cost += self.get_param('total_emissions_cost', child, year)

        else:
            pq = self.get_param('provided_quantities', node, year).get_total_quantity()
            emissions_cost = self.get_param('per_unit_emissions_cost', node, year)
            total_emissions_cost = emissions_cost * pq
            total_emissions_cost.num_units = pq

            if 'technologies' in graph.nodes[node][year]:
                for tech in graph.nodes[node][year]['technologies']:
                    ec = self.get_param('per_unit_emissions_cost', node, year, tech=tech)
                    ms = self.get_param('total_market_share', node, year, tech=tech)
                    tech_total_emission_cost = ec * ms * pq
                    tech_total_emission_cost.num_units = ms * pq
                    value_dict = create_value_dict(tech_total_emission_cost)
                    graph.nodes[node][year]['technologies'][tech]['total_emissions_cost'] = value_dict

        value_dict = create_value_dict(total_emissions_cost)
        graph.nodes[node][year]['total_emissions_cost'] = value_dict


    def get_tech_parameter_default(self, parameter):
        return self.technology_defaults[parameter]


    def get_node_parameter_default(self, parameter, competition_type):
        return self.node_defaults[competition_type][parameter]


    def get_param(self, param, node, year=None, tech=None, context=None, sub_context=None,
                  return_source=False, do_calc=False, check_exist=False, dict_expected=False):
        """
        Gets a parameter's value from the model, given a specific context (node, year, tech, context, sub-context),
        calculating the parameter's value if needed.

        This will not re-calculate the parameter's value, but will only retrieve
        values which are already stored in the model or obtained via inheritance, default values,
        or estimation using the previous year's value. If return_source is True, this function will
        also, return how this value was originally obtained (e.g. via calculation)

        Parameters
        ----------
        param : str
            The name of the parameter whose value is being retrieved.
        node : str
            The name of the node (branch format) whose parameter you are interested in retrieving.
        year : str, optional
            The year which you are interested in. `year` is not required for parameters specified at
            the node level and which by definition cannot change year to year. For example,
            'competition type' can be retrieved without specifying a year.
        tech : str, optional
            The name of the technology you are interested in. `tech` is not required for parameters
            that are specified at the node level. `tech` is required to get any parameter that is
            stored within a technology.
        context : str, optional
            Used when there is context available in the node. Analogous to the 'context' column in the model description
        sub_context : str, optional
            Must be used only if context is given. Analogous to the 'sub_context' column in the model description
        return_source : bool, default=False
            Whether or not to return the method by which this value was originally obtained.
        do_calc : bool, default=False
            If False, the function will only retrieve the value using the current value in the model,
            inheritance, default, or the previous year's value. It will _not_ calculate the parameter
            value. If True, calculation is allowed.
        check_exist : bool, default=False
            Whether or not to check that the parameter exists as is given the context (without calculation,
            inheritance, or checking past years)
        dict_expected : bool, default=False
            Used to disable the warning get_param is returning a dict. Get_param should normally return a 'single value'
            (float, str, etc.). If the user knows it expects a dict, then this flag is used.

        Returns
        -------
        any :
            The value of the specified `param` at `node`, given the context provided by `year` and
            `tech`.
        str :
            If return_source is `True`, will return a string indicating how the parameter's value
            was originally obtained. Can be one of {model, initialization, inheritance, calculation,
            default, or previous_year}.
        """

        param_val = utils.get_param(self, param, node, year,
                                    tech=tech,
                                    context=context,
                                    sub_context=sub_context,
                                    return_source=return_source,
                                    do_calc=do_calc,
                                    check_exist=check_exist,
                                    dict_expected=dict_expected)

        return param_val


    def set_param(self, val, param, node, year=None, tech=None, context=None, sub_context=None,
                  save=True):
        """
        Sets a parameter's value, given a specific context (node, year, tech, context, sub-context).
        This is intended for when you are using this function outside of model.run to make single changes
        to the model description.

        Parameters
        ----------
        val : any or list of any
            The new value(s) to be set at the specified `param` at `node`, given the context provided by 
            `year`, `tech`, `context`, and `sub_context`.
        param : str
            The name of the parameter whose value is being set.
        node : str
            The name of the node (branch format) whose parameter you are interested in set.
        year : str or list, optional
            The year(s) which you are interested in. `year` is not required for parameters specified at
            the node level and which by definition cannot change year to year. For example,
            'competition type' can be retrieved without specifying a year.
        tech : str, optional
            The name of the technology you are interested in. `tech` is not required for parameters
            that are specified at the node level. `tech` is required to get any parameter that is
            stored within a technology.
        context : str, optional
            Used when there is context available in the node. Analogous to the 'context' column in the model description
        sub_context : str, optional
            Must be used only if context is given. Analogous to the 'sub_context' column in the model description
        save : bool, optional
            This specifies whether the change should be saved in the change_log csv where True means
            the change will be saved and False means it will not be saved
        """

        param_val = utils.set_param(self, val, param, node, year,
                                    tech=tech,
                                    context=context,
                                    sub_context=sub_context,
                                    save=save)

        return param_val


    def set_param_internal(self, val, param, node, year=None, tech=None, context=None, sub_context=None):
        """
        Sets a parameter's value, given a specific context (node, year, tech, context, sub_context).
        This is used from within the model.run function and is not intended to make changes to the model
        description externally (see `set_param`).

        Parameters
        ----------
        val : dict
            The new value(s) to be set at the specified `param` at `node`, given the context provided by
            `year`, `tech`, `context`, and `sub_context`.
        param : str
            The name of the parameter whose value is being set.
        node : str
            The name of the node (branch format) whose parameter you are interested in set.
        year : str or list, optional
            The year(s) which you are interested in. `year` is not required for parameters specified at
            the node level and which by definition cannot change year to year. For example,
            'competition type' can be retrieved without specifying a year.
        tech : str, optional
            The name of the technology you are interested in. `tech` is not required for parameters
            that are specified at the node level. `tech` is required to get any parameter that is
            stored within a technology.
        context : str, optional
            Used when there is context available in the node. Analogous to the 'context' column in the model description
        sub_context : str, optional
            Must be used only if context is given. Analogous to the 'sub_context' column in the model description
        save : bool, optional
            This specifies whether the change should be saved in the change_log csv where True means
            the change will be saved and False means it will not be saved
        """

        param_val = utils.set_param_internal(self, val, param, node, year,
                                             tech=tech,
                                             context=context,
                                             sub_context=sub_context)

        return param_val


    def set_param_wildcard(self, val, param, node_regex, year, tech=None, context=None, sub_context=None,
                           save=True):
        """
        Sets a parameter's value, for all contexts (node, year, tech, context, sub_context)
        that satisfy/match the node_regex pattern

        Parameters
        ----------
        val : any
            The new value to be set at the specified `param` at `node`, given the context provided by 
            `year`, `tech`, `context`, and `sub_context`.
        param : str
            The name of the parameter whose value is being set.
        node_regex : str
            The regex pattern of the node (branch format) whose parameter you are interested in matching.
        year : str, optional
            The year which you are interested in. `year` is not required for parameters specified at
            the node level and which by definition cannot change year to year. For example,
            'competition type' can be retrieved without specifying a year.
        tech : str, optional
            The name of the technology you are interested in. `tech` is not required for parameters
            that are specified at the node level. `tech` is required to get any parameter that is
            stored within a technology.
        context : str, optional
            Used when there is context available in the node. Analogous to the 'context' column in the model description
        sub_context : str, optional
            Must be used only if context is given. Analogous to the 'sub_context' column in the model description
        save : bool, optional
            This specifies whether the change should be saved in the change_log csv where True means
            the change will be saved and False means it will not be saved
        """
        for node in self.graph.nodes:
            if re.search(node_regex, node) != None:
                self.set_param(val, param, node, year, tech, context, sub_context, save)


    def set_param_file(self, filepath):
        """
        Sets parameters' values, for all context (node, year, context, sub_context, and technology)
        from the provided CSV file. See Data_Changes_Tutorial_by_CSV.ipynb for detailed
        description of expected CSV file columns and values.

        Parameters
        ----------
        filepath : str
            This is the path to the CSV file containing all context and value change information
        """

        param_val = utils.set_param_file(self, filepath)

        return param_val


    def set_param_search(self, val, param, node, year=None, tech=None, context=None, sub_context=None,
                         val_operator='==', create_missing=False, row_index=None):
        """
        Sets parameter values for all contexts (node, year, tech, context, sub_context),
        searching through all tech, context, and sub_context keys if necessary.

        Parameters
        ----------
        val : any
            The new value to be set at the specified `param` at `node`, given the context provided by 
            `year`, `context, `sub_context`, and `tech`.
        param : str
            The name of the parameter whose value is being set.
        node : str
            The name of the node (branch format) whose parameter you are interested in matching.
        year : str, optional
            The year which you are interested in. `year` is not required for parameters specified at
            the node level and which by definition cannot change year to year. For example,
            'competition type' can be retrieved without specifying a year.
        tech : str, optional
            The name of the technology you are interested in. `tech` is not required for parameters
            that are specified at the node level. `tech` is required to get any parameter that is
            stored within a technology. If tech is `.*`, all possible tech keys will be searched at the
            specified node, param, year, context, and sub_context.
        context : str, optional
            Used when there is context available in the node. Analogous to the 'context' column in the model
            description. If context is `.*`, all possible context keys will be searched at the specified node, param,
            year, sub_context, and tech.
        sub_context : str, optional
            Must be used only if context is given. Analogous to the 'sub_context' column in the model description.
            If sub_context is `.*`, all possible sub_context keys will be searched at the specified node, param,
            year, context, and tech.
        create_missing : bool, optional
            Will create a new parameter in the model if it is missing. Defaults to False.
        val_operator : str, optional
            This specifies how the value should be set. The possible values are '>=', '<=' and '=='.
        row_index : int, optional
            The index of the current row of the CSV. This is used to print the row number in error messages.
        """

        param_val = utils.set_param_search(self, val, param, node, year,
                                           tech=tech,
                                           context=context,
                                           sub_context=sub_context,
                                           val_operator=val_operator,
                                           create_missing=create_missing,
                                           row_index=row_index)

        return param_val


    def create_param(self, val, param, node, year=None, tech=None, context=None, sub_context=None,
                     row_index=None):
        """
        Creates parameter in graph, for given context (node, year, tech, context, sub_context),
        and sets the value to val. Returns True if param was created successfully and False otherwise.

        Parameters
        ----------
        val : any
            The new value to be set at the specified `param` at `node`, given the context provided by 
            `year`, `tech`, `context`, and `sub_context`.
        param : str
            The name of the parameter whose value is being set.
        node : str
            The name of the node (branch format) whose parameter you are interested in matching.
        year : str, optional
            The year which you are interested in. `year` is not required for parameters specified at
            the node level and which by definition cannot change year to year. For example,
            'competition type' can be retrieved without specifying a year.
        tech : str, optional
            The name of the technology you are interested in. `tech` is not required for parameters
            that are specified at the node level. `tech` is required to get any parameter that is
            stored within a technology. If tech is `.*`, all possible tech keys will be searched at the
            specified node, param, year, context, and sub_context.
        context : str, optional
            Used when there is context available in the node. Analogous to the 'context' column in the model
            description. If context is `.*`, all possible context keys will be searched at the specified node, param,
            year, sub_context, and tech.
        sub_context : str, optional
            Must be used only if context is given. Analogous to the 'sub_context' column in the model description.
            If sub_context is `.*`, all possible sub_context keys will be searched at the specified node, param,
            year, context, and tech.
        row_index : int, optional
            The index of the current row of the CSV. This is used to print the row number in error messages.

        """
        param_val = utils.create_param(self, val, param, node, year,
                                       tech=tech,
                                       context=context,
                                       sub_context=sub_context,
                                       row_index=row_index)

        return param_val


    def set_param_log(self, output_file=''):
        """
        Writes the saved change history to a CSV specified at `output_file` if provided.

        Parameters
        ----------
        output_file : str, optional
            The output file location where the change history CSV will be saved. If this is left blank,
            the file will be outputed at the current location with the name of the original model description
            and a timestamp in the filename.
        """
        if output_file == '':
            filename = self.model_description_file.split('/')[-1].split('.')[0]
            timestamp = time.strftime("%Y%m%d-%H%M%S")
            output_file = './change_log_' + filename + '_' + timestamp + '.csv'
        self.change_history.to_csv(output_file, index=False)


    def save_model(self, model_file='', save_changes=True):
        """
        Saves the current model to a pickle file at `model_file` if specified

        Parameters
        ----------
        model_file : str, optional
            The model file location where the pickled model file will be saved. If this is left blank,
            the model will be saved at the current location with the name of the original model description
            and a timestamp in the filename.
        save_changes : bool, optional
            This specifies whether the changes will be written to CSV
        """
        if model_file != '' and not model_file.endswith('.pkl'):
            print('model_file must end with .pkl extension. No model was saved.')
        else:
            if model_file == '':
                filename = self.model_description_file.split('/')[-1].split('.')[0]
                timestamp = time.strftime("%Y%m%d-%H%M%S")
                model_file = 'model_' + filename + '_' + timestamp + '.pkl'
            with open(model_file, 'wb') as f:
                pickle.dump(self, f)
        if save_changes:
            self.set_param_log(output_file='change_log_' + model_file)


def load_model(model_file):
    """
    Loads the model at `model_file`

    Parameters
    ----------
    model_file : str
        The model file location where the pickled model file is saved
    """
    f = open(model_file, 'rb')
    model = pickle.load(f)
    return model<|MERGE_RESOLUTION|>--- conflicted
+++ resolved
@@ -291,15 +291,10 @@
                                             fuels=self.fuels)
 
             graph_utils.bottom_up_traversal(self.graph,
-<<<<<<< HEAD
                                             self._aggregate_emissions,
-                                            year)
-=======
-                                            self.aggregate_emissions,
                                             year,
                                             loop_resolution_func=loop_resolution.aggregation_resolution,
                                             fuels=self.fuels)
->>>>>>> d275ddff
 
     def check_equilibrium(self, prev, new, threshold):
         """
@@ -751,7 +746,6 @@
         else:
             stock_allocation.general_allocation(self, node, year)
 
-
     def calc_requested_quantities(self, graph, node, year, **kwargs):
         """
         Calculates and records fuel quantities requested by a node in the specified year.
@@ -832,19 +826,11 @@
         self.graph.nodes[node][year]['requested_quantities'] = \
             utils.create_value_dict(requested_quantity, param_source='calculation')
 
-<<<<<<< HEAD
-    def _aggregate_emissions(self, graph, node, year):
+    def _aggregate_emissions(self, graph, node, year, **kwargs):
         """
         Calculates and records the total emissions cost for a particular node. This is done by
         taking the per-unit emissions cost and multiplying it by the number of units provided by a
         particular node or technology.
-=======
-    def aggregate_emissions(self, graph, node, year, **kwargs):
-        net_emissions = Emissions()
-        cap_emissions = Emissions()
-        bio_emissions = Emissions()
-        total_emissions_cost = 0
->>>>>>> d275ddff
 
         To be used as part of a bottom_up_traversal once an equilibrium has been reached.
 
@@ -892,14 +878,11 @@
         value_dict = create_value_dict(total_emissions_cost)
         graph.nodes[node][year]['total_emissions_cost'] = value_dict
 
-
     def get_tech_parameter_default(self, parameter):
         return self.technology_defaults[parameter]
 
-
     def get_node_parameter_default(self, parameter, competition_type):
         return self.node_defaults[competition_type][parameter]
-
 
     def get_param(self, param, node, year=None, tech=None, context=None, sub_context=None,
                   return_source=False, do_calc=False, check_exist=False, dict_expected=False):
@@ -965,7 +948,6 @@
 
         return param_val
 
-
     def set_param(self, val, param, node, year=None, tech=None, context=None, sub_context=None,
                   save=True):
         """
@@ -1007,7 +989,6 @@
 
         return param_val
 
-
     def set_param_internal(self, val, param, node, year=None, tech=None, context=None, sub_context=None):
         """
         Sets a parameter's value, given a specific context (node, year, tech, context, sub_context).
@@ -1047,7 +1028,6 @@
 
         return param_val
 
-
     def set_param_wildcard(self, val, param, node_regex, year, tech=None, context=None, sub_context=None,
                            save=True):
         """
@@ -1083,7 +1063,6 @@
             if re.search(node_regex, node) != None:
                 self.set_param(val, param, node, year, tech, context, sub_context, save)
 
-
     def set_param_file(self, filepath):
         """
         Sets parameters' values, for all context (node, year, context, sub_context, and technology)
@@ -1099,7 +1078,6 @@
         param_val = utils.set_param_file(self, filepath)
 
         return param_val
-
 
     def set_param_search(self, val, param, node, year=None, tech=None, context=None, sub_context=None,
                          val_operator='==', create_missing=False, row_index=None):
@@ -1151,7 +1129,6 @@
 
         return param_val
 
-
     def create_param(self, val, param, node, year=None, tech=None, context=None, sub_context=None,
                      row_index=None):
         """
@@ -1196,7 +1173,6 @@
 
         return param_val
 
-
     def set_param_log(self, output_file=''):
         """
         Writes the saved change history to a CSV specified at `output_file` if provided.
@@ -1213,7 +1189,6 @@
             timestamp = time.strftime("%Y%m%d-%H%M%S")
             output_file = './change_log_' + filename + '_' + timestamp + '.csv'
         self.change_history.to_csv(output_file, index=False)
-
 
     def save_model(self, model_file='', save_changes=True):
         """
