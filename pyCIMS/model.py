--- conflicted
+++ resolved
@@ -7,12 +7,8 @@
 from . import utils
 from . import lcc_calculation
 
-<<<<<<< HEAD
-# TODO: Evaluate whether methods should avoid side effects.
-=======
 from .utils import create_value_dict
 
->>>>>>> e6df8073
 # TODO: Separate the get_service_cost code out into smaller functions & document.
 
 
@@ -265,11 +261,7 @@
                                             self.calc_requested_quantities,
                                             year)
 
-<<<<<<< HEAD
-    def check_equillibrium(self, prev, new, threshold):
-=======
     def check_equilibrium(self, prev, new, threshold):
->>>>>>> e6df8073
         """
         Return False unless an equilibrium has been reached.
             1. Check if prev is empty or year not in previous (first year or first
@@ -454,69 +446,9 @@
     def iteration_initialization(self, year):
         # Reset the provided_quantities at each node
         for n in self.graph.nodes():
-<<<<<<< HEAD
-            self.graph.nodes[n][year]['provided_quantities'] = ProvidedQuantity()
-
-    def update_prices(self, year, supply_subgraph):
-        """
-        1. Determine what fuels need to be calculated
-        2. For each fuel whose price need to be estimated. Calculate that price . To calculate:
-            (A) If a tech compete node, just return the life cycle cost. This is production cost.
-            (B) If its a fixed ratio or sector node:
-                  i) find all the services being requested
-                 ii) for each service, multiply the price by the requested amount to get a weighted cost.
-                iii) calculate the weighted average production cost of the requested services.
-        3. Store the prices of the nodes in the new prices dictionary. Return dictionary.
-
-        Parameters
-        ----------
-        year : str
-        supply_subgraph: nx.Graph
-
-        Returns
-        -------
-        A dictionary containing the updated prices. Keys are fuel nodes, values are prices.
-        """
-        prev_prices = {f: list(self.graph.nodes[f][year]['Life Cycle Cost'].values())[0] for f in
-                       self.fuels}
-
-        price_keys_to_estimate = [f for f, d in prev_prices.items() if d['to_estimate']]
-        new_prices = copy.deepcopy(prev_prices)
-
-        # For each price we need to estimate, go find the price
-        def calc_price(node_name):
-            # Base Case is that we hit a tech compete node
-
-            if self.get_param('competition type', node_name) == 'tech compete':
-                return self.get_param('Life Cycle Cost', node_name, year)
-
-            elif supply_subgraph.nodes[node_name]['competition type'] in ['fixed ratio', 'sector']:
-                # Find all the services being requested
-                services_requested = [(d['branch'], d['year_value'])
-                                      for s, d in supply_subgraph.nodes[node_name][year]['Service requested'].items()]
-
-                # For each service multiply their price by their request amount
-                total_req = 0
-                total_lcc = 0
-                for branch, req_amount in services_requested:
-                    total_req += req_amount
-                    total_lcc += req_amount * calc_price(branch)
-
-                # Divide it by the total request amount
-                return total_lcc / total_req
-
-        for fuel in price_keys_to_estimate:
-            fuel_price = calc_price(node_name=fuel)
-            new_prices[fuel]['year_value'] = fuel_price
-            # Update the price @ the fuel node
-            fuel_name = list(self.graph.nodes[fuel][year]['Life Cycle Cost'].keys())[0]
-            self.graph.nodes[fuel][year]['Life Cycle Cost'][fuel_name]['year_value'] = fuel_price
-
-        return new_prices
-=======
+
             self.graph.nodes[n][year]['provided_quantities'] = create_value_dict(ProvidedQuantity(),
                                                                                  param_source='initialization')
->>>>>>> e6df8073
 
     def stock_retirement_and_allocation(self, sub_graph, node, year):
         def helper_quantity_from_services(requested_services,
@@ -539,18 +471,11 @@
                 # Check if we need to initialize provided_quantities
                 year_node = self.graph.nodes[service_data['branch']][year]
                 if 'provided_quantities' not in year_node.keys():
-<<<<<<< HEAD
-                    year_node['provided_quantities'] = ProvidedQuantity()
-
-                # Save results
-                year_node['provided_quantities'].provide_quantity(amount=quant_requested,
-=======
                     year_node['provided_quantities'] = create_value_dict(ProvidedQuantity(),
                                                                          param_source='initialization')
 
                 # Save results
                 year_node['provided_quantities']['year_value'].provide_quantity(amount=quant_requested,
->>>>>>> e6df8073
                                                                 requesting_node=node,
                                                                 requesting_technology=technology)
 
@@ -561,12 +486,7 @@
             if self.get_param('competition type', node, retrieve_only=True) == 'root':
                 total_to_provide = 1
             else:
-<<<<<<< HEAD
-                total_to_provide = self.get_param('provided_quantities', node, year).get_total_quantity()
-
-=======
                 total_to_provide = self.get_param('provided_quantities', node, year, retrieve_only=True).get_total_quantity()
->>>>>>> e6df8073
             # Based on what this node needs to provide, find out how much it must request from other
             # services
             if 'technologies' in node_year_data:
@@ -594,13 +514,7 @@
             node_year_data = self.graph.nodes[node][year]
 
             # How much needs to be provided, based on what was requested of it?
-<<<<<<< HEAD
-            assessed_demand = self.graph.nodes[node][year]['provided_quantities'].get_total_quantity()
-            assessed_demand = self.get_param('provided_quantities', node, year).get_total_quantity()
-
-=======
             assessed_demand = self.get_param('provided_quantities', node, year, retrieve_only=True).get_total_quantity()
->>>>>>> e6df8073
             # Existing Tech Specific Stocks
             # *****************************
             # Retrieve existing technology stocks provided_quantities from ‘existing stock database’ for
@@ -961,11 +875,7 @@
             # *********
             # Add the quantity requested of the child by node (if child is a fuel)
             # *********
-<<<<<<< HEAD
-            child_provided_quant = self.get_param("provided_quantities", child, year)
-=======
             child_provided_quant = self.get_param("provided_quantities", child, year, retrieve_only=True)
->>>>>>> e6df8073
             child_quantity_provided_to_node = child_provided_quant.get_quantity_provided_to_node(node)
             if child in self.fuels:
                 requested_quantity.record_requested_quantity(child, child, child_quantity_provided_to_node)
@@ -985,11 +895,7 @@
                     # back to node
                     proportion = child_quantity_provided_to_node / child_total_quantity_provided
 
-<<<<<<< HEAD
-                    child_requested_quant = self.get_param("requested_quantities", child, year)
-=======
                     child_requested_quant = self.get_param("requested_quantities", child, year, retrieve_only=True)
->>>>>>> e6df8073
                     for child_rq_node, child_rq_amount in child_requested_quant.get_total_quantities_requested().items():
                         requested_quantity.record_requested_quantity(child_rq_node,
                                                                      child,
@@ -1000,9 +906,5 @@
                 continue
 
         # Save the requested quantities to the node's data
-<<<<<<< HEAD
-        self.graph.nodes[node][year]["requested_quantities"] = requested_quantity
-=======
         self.graph.nodes[node][year]["requested_quantities"] = utils.create_value_dict(requested_quantity,
-                                                                                       param_source='calculation')
->>>>>>> e6df8073
+                                                                                       param_source='calculation')