import copy
import math
import warnings
import networkx as nx
import pandas as pd
import re
import time
import pickle
import operator

from . import graph_utils
from . import utils
from . import lcc_calculation
from . import stock_allocation

from .quantities import ProvidedQuantity, RequestedQuantity
from .emissions import Emissions, EmissionRates
from .utils import create_value_dict


class Model:
    """
    Relevant dataframes and associated information taken from the model description provided in
    `reader`. Also includes methods needed for building and running the Model.

    Parameters
    ----------
    reader : pyCIMS.reader
        The Reader set up to ingest the description (excel file) for our model.

    Attributes
    ----------
    graph : networkx.DiGraph
        Model Graph populated using the `build_graph` method. Model services are nodes in `graph`,
        with data contained within an associated dictionary. Structural and Request/Provide
        relationships are edges in the `graph`.

    node_dfs : dict {str: pandas.DataFrame}
        Node names (branch form) are the keys in the dictionary. Associated DataFrames (specified in
        the excel model description) are the values. DataFrames do not include 'Technology' or
        'Service' information for a node.

    tech_dfs : dict {str: dict {str: pandas.DataFrame}}
        Technology & service information from the excel model description. Node names (branch form)
        are keys in `tech_dfs` to sub-dictionaries. These sub-dictionaries have technology/service
        names as keys and pandas DataFrames as values. These DataFrames contain information from the
        excel model description.

    fuels : list [str]
        List of supply-side sector nodes (fuels, etc) requested by the demand side of the Model
        Graph.  Populated using the `build_graph` method.

    years : list [str or int]
        List of the years for which the model will be run.

    """

    def __init__(self, model_reader):
        self.graph = nx.DiGraph()
        self.node_dfs, self.tech_dfs = model_reader.get_model_description()
        self.technology_defaults, self.node_defaults = model_reader.get_default_tech_params()
        self.step = 5  # TODO: Make this an input or calculate
        self.fuels = []
        self.equilibrium_fuels = []
        self.GHGs = []
        self.emission_types = []
        self.years = model_reader.get_years()
        self.base_year = int(self.years[0])

        self.prices = {}

        self.build_graph()
        self.dcc_classes = self._dcc_classes()

        self.show_run_warnings = True

        self.model_description_file = model_reader.infile
        self.change_history = pd.DataFrame(
            columns=['base_model_description', 'node', 'year', 'technology', 'parameter',
                     'sub_parameter', 'old_value', 'new_value'])

    def build_graph(self):
        """

        Builds graph based on the model reader used in instantiation of the class. Stores this graph
        in `self.graph`. Additionally, initializes `self.fuels`.

        Returns
        -------
        None

        """
        graph = nx.DiGraph()
        node_dfs = self.node_dfs
        tech_dfs = self.tech_dfs
        graph = graph_utils.make_nodes(graph, node_dfs, tech_dfs)
        graph = graph_utils.make_edges(graph, node_dfs, tech_dfs)

        self.fuels, self.equilibrium_fuels = graph_utils.get_fuels(graph)
        self.GHGs, self.emission_types = graph_utils.get_GHG_and_Emissions(graph, str(self.base_year))
        self.graph = graph

    def _dcc_classes(self):
        """
        Iterate through each node and technology in self to create a dictionary mapping Declining
        Capital Cost (DCC) Classes to a list of nodes that belong to that class.

        Returns
        -------
        dict {str: [str]}:
            Dictionary where keys are declining capital cost classes (str) and values are lists of
            nodes (str) belonging to that class.
        """
        dcc_classes = {}

        nodes = self.graph.nodes
        base_year = str(self.base_year)
        for node in nodes:
            if 'technologies' in nodes[node][base_year]:
                for tech in nodes[node][base_year]['technologies']:
                    dccc = self.graph.nodes[node][base_year]['technologies'][tech]['Capital cost_declining_Class']['context']
                    if dccc is not None:
                        if dccc in dcc_classes:
                            dcc_classes[dccc].append((node, tech))
                        else:
                            dcc_classes[dccc] = [(node, tech)]

        return dcc_classes

    def run(self, equilibrium_threshold=0.05, min_iterations=1, max_iterations=10, show_warnings=True):
        """
        Runs the entire model, progressing year-by-year until an equilibrium has been reached for
        each year.

        Parameters
        ----------
        equilibrium_threshold : float, optional
            The largest relative difference between prices allowed for an equilibrium to be reached.
            Must be between [0, 1]. Relative difference is calculated as the absolute difference
            between two prices, divided by the first price. Defaults to 0.05.

        min_iterations : int, optional
            The minimum number of times to iterate between supply and demand in an attempt to reach
            an equilibrium.

        max_iterations : int, optional
            The maximum number of times to iterate between supply and demand in an attempt to reach
            an equilibrium. If max_iterations is reached, a warning will be raised, iteration for
            that year will stop, and iteration for the next year will begin.

        verbose : bool, optional
            Whether or not to have verbose printing during iterations. If true, fuel prices are
            printed at the end of each iteration.

        Returns
        -------
            Nothing is returned, but `self.graph` will be updated with the resulting prices,
            provided_quantities, etc calculated for each year.

        """
        self.show_run_warnings = show_warnings

        # Make a subgraph based on the type of node
        demand_nodes = ['demand', 'standard']
        supply_nodes = ['supply', 'standard']

        for year in self.years:
            print(f"***** ***** year: {year} ***** *****")

            # Initialize Basic Variables
            equilibrium = False
            iteration = 1

            # Initialize Graph Values
            self.initialize_graph(self.graph, year)
            while not equilibrium:
                print('iter {}'.format(iteration))
                # Early exit if we reach the maximum number of iterations
                if iteration >= max_iterations:
                    warnings.warn("Max iterations reached for year {}. "
                                  "Continuing to next year.".format(year))
                    break
                # Initialize Iteration Specific Values
                self.iteration_initialization(year)

                # DEMAND
                # ******************
                # Calculate Life Cycle Cost values on demand side
                graph_utils.bottom_up_traversal(self.graph,
                                                lcc_calculation.lcc_calculation,
                                                year,
                                                self,
                                                node_types=demand_nodes)

                # Calculate Quantities (Total Stock Needed)
                graph_utils.top_down_traversal(self.graph,
                                               self.stock_allocation_and_retirement,
                                               year,
                                               node_types=demand_nodes)

                if int(year) != self.base_year:
                    # Calculate Service Costs on Demand Side
                    graph_utils.bottom_up_traversal(self.graph,
                                                    lcc_calculation.lcc_calculation,
                                                    year,
                                                    self,
                                                    node_types=demand_nodes)

                # Supply
                # ******************
                # Calculate Service Costs on Supply Side
                graph_utils.bottom_up_traversal(self.graph,
                                                lcc_calculation.lcc_calculation,
                                                year,
                                                self,
                                                node_types=supply_nodes)
                # Calculate Fuel Quantities
                graph_utils.top_down_traversal(self.graph,
                                               self.stock_allocation_and_retirement,
                                               year,
                                               node_types=supply_nodes)

                if int(year) != self.base_year:
                    # Calculate Service Costs on Supply Side
                    graph_utils.bottom_up_traversal(self.graph,
                                                    lcc_calculation.lcc_calculation,
                                                    year,
                                                    self,
                                                    node_types=supply_nodes)

                # Check for an Equilibrium
                # ************************
                # Find the previous prices
                prev_prices = self.prices

                # Go get all the new prices
                new_prices = {fuel: self.get_param('Life Cycle Cost', fuel, year)
                              for fuel in self.equilibrium_fuels}

                equilibrium = min_iterations <= iteration and \
                              (int(year) == self.base_year or
                               self.check_equilibrium(prev_prices,
                                                      new_prices,
                                                      equilibrium_threshold))

                self.prices = new_prices

                # Next Iteration
                # **************
                iteration += 1

            # Once we've reached an equilibrium, calculate the quantities requested by each node.
            graph_utils.bottom_up_traversal(self.graph,
                                            self.calc_requested_quantities,
                                            year)

            graph_utils.bottom_up_traversal(self.graph,
                                            self.aggregate_emissions,
                                            year)

    def check_equilibrium(self, prev, new, threshold):
        """
        Return False unless an equilibrium has been reached.
            1. Check if prev is empty or year not in previous (first year or first
               iteration)
            2. For every fuel, check if the relative difference exceeds the threshold
                (A) If it does, return False
                (B) Otherwise, keep checking
            3. If all fuels are checked and no relative difference exceeds the
               threshold, return True

        Parameters
        ----------
        prev : dict

        new : dict

        threshold : float

        Returns
        -------
        True if all fuels changed less than `threshold`. False otherwise.
        """
        # For every fuel, check if the relative difference exceeds the threshold
        for fuel in new:
            prev_fuel_price = prev[fuel]
            if prev_fuel_price == 0:
                if self.show_run_warnings:
                    warnings.warn("Previous fuel price is 0 for {}".format(fuel))
                prev_fuel_price = self.get_node_parameter_default('Life Cycle Cost', 'sector')
            new_fuel_price = new[fuel]
            if (prev_fuel_price is None) or (new_fuel_price is None):
                return False
            abs_diff = abs(new_fuel_price - prev_fuel_price)
            rel_diff = abs_diff / prev_fuel_price
            # If any fuel's relative difference exceeds the threshold, an equilibrium
            # has not been reached
            if rel_diff > threshold:
                return False

        # Otherwise, an equilibrium has been reached
        return True

    def initialize_graph(self, graph, year):
        """
        Initializes the graph at the start of a simulation year.
        Specifically, initializes (1) price multiplier values and (2) fuel nodes' Life Cycle Cost
        value.

        Parameters
        ----------
        graph : NetworkX.DiGraph
            The graph object being initialized.

        year: str
            The string representing the current simulation year (e.g. "2005").

        Returns
        -------
        Nothing is returned, but `self.graph` will be updated with the initialized nodes.
        """

        def init_node_price_multipliers(graph, node, year):
            """
            Function for initializing the Price Multipler values for a given node in a graph. This
            function assumes all of node's parents have already had their price multipliers
            initialized.

            Parameters
            ----------
            graph : NetworkX.DiGraph
                A graph object containing the node of interest.
            node : str
                Name of the node to be initialized.
            year: str
                The string representing the current simulation year (e.g. "2005").

            Returns
            -------
            Nothing is returned, but `graph.nodes[node]` will be updated with the initialized price
            multiplier values.
            """
            # Retrieve price multipliers from the parents (if they exist)
            parents = list(graph.predecessors(node))
            parent_price_multipliers = {}
            if len(parents) > 0:
                parent = parents[0]
                if 'Price Multiplier' in graph.nodes[parent][year]:
                    price_multipliers = copy.deepcopy(self.graph.nodes[parent][year]['Price Multiplier'])
                    parent_price_multipliers.update(price_multipliers)

            # Grab the price multipliers from the current node (if they exist) and replace the parent price multipliers
            node_price_multipliers = copy.deepcopy(parent_price_multipliers)
            if 'Price Multiplier' in graph.nodes[node][year]:
<<<<<<< HEAD
                price_multipliers = self.get_param('Price Multiplier', node, year, return_keys=True)
                node_price_multipliers.update(price_multipliers)

=======
                price_multipliers = self.graph.nodes[node][year]['Price Multiplier']
                node_price_multipliers.update(price_multipliers)

            # Replace the parent price multipliers by the node's price multipliers
            for fuel, mult in node_price_multipliers.items():
                if fuel in parent_price_multipliers:
                    parent_price_multipliers[fuel]['year_value'] = mult['year_value']
                else:
                    parent_price_multipliers[fuel] = mult

>>>>>>> 49b4d619
            # Set Price Multiplier of node in the graph
            graph.nodes[node][year]['Price Multiplier'] = node_price_multipliers

        def init_fuel_lcc(graph, node, year, step=5):
            """
            Function for initializing Life Cycle Cost for a node in a graph, if that node is a fuel
            node. This function assumes all of node's children have already been processed by this
            function.

            Parameters
            ----------
            graph : NetworkX.DiGraph
                A graph object containing the node of interest.

            node : str
                Name of the node to be initialized.

            year: str
                The string representing the current simulation year (e.g. "2005").

            step: int, optional
                The number of years between simulation years. Default is 5.

            Returns
            -------
            Nothing is returned, but `graph.nodes[node]` will be updated with the initialized Life
            Cycle Cost if node is a fuel node.
            """

            def calc_lcc_from_children():
                """
                Helper function to calculate a node's Life Cycle Cost from its children.

                Returns
                -------
                Nothing is returned, but the node will be updated with a new Life Cycle Cost value.
                """
                # Find the subtree rooted at the fuel node
                descendants = [n for n in graph.nodes if node in n]
                descendant_tree = nx.subgraph(graph, descendants)

                # Calculate the Life Cycle Costs for the sub-tree
                graph_utils.bottom_up_traversal(descendant_tree,
                                                lcc_calculation.lcc_calculation,
                                                year,
                                                self,
                                                root=node)

            if node in self.fuels:
                if "Life Cycle Cost" not in graph.nodes[node][year]:
                    # Life Cycle Cost needs to be calculated from children
                    calc_lcc_from_children()
                    lcc_dict = graph.nodes[node][year]['Life Cycle Cost']
                    fuel_name = list(lcc_dict.keys())[0]
                    lcc_dict[fuel_name]['to_estimate'] = True

                else:
                    lcc_dict = graph.nodes[node][year]['Life Cycle Cost']

                    fuel_name = list(lcc_dict.keys())[0]
                    if lcc_dict[fuel_name]['year_value'] is None:
                        lcc_dict[fuel_name]['to_estimate'] = True
                        last_year = str(int(year) - step)
                        last_year_value = self.get_param('Life Cycle Cost',
                                                         node, last_year)[fuel_name]['year_value']
                        graph.nodes[node][year]['Life Cycle Cost'][fuel_name]['year_value'] = last_year_value

                    else:
                        graph.nodes[node][year]['Life Cycle Cost'][fuel_name]['to_estimate'] = False

        def init_tax_emissions(graph, node, year):
            """
            Function for initializing the tax values (to multiply against emissions) for a given node in a graph. This
            function assumes all of node's parents have already had their tax emissions initialized.

            Parameters
            ----------
            graph : NetworkX.DiGraph
                A graph object containing the node of interest.
            node : str
                Name of the node to be initialized.

            year: str
                The string representing the current simulation year (e.g. "2005").

            Returns
            -------
            Nothing is returned, but `graph.nodes[node]` will be updated with the initialized tax emission values.
            """

            # Retrieve tax from the parents (if they exist)
            parents = list(graph.predecessors(node))
            parent_tax = {}
            if len(parents) > 0:
                parent = parents[0]
                if 'Tax' in graph.nodes[parent][year]:
                    parent_dict = self.get_param('Tax', parent, year)
                    parent_tax.update(parent_dict)

            # Store away tax at current node to overwrite parent tax later
            node_tax = {}
            if 'Tax' in graph.nodes[node][year]:
                node_tax = graph.nodes[node][year]['Tax']

            # Make final dict where we prioritize keeping node_tax and only unique parent taxes
            final_tax = copy.deepcopy(node_tax)
            for ghg in parent_tax:
                if ghg not in final_tax:
                    final_tax[ghg] = {}
                for emission_type in parent_tax[ghg]:
                    if emission_type not in final_tax[ghg]:
                        final_tax[ghg][emission_type] = parent_tax[ghg][emission_type]

            graph.nodes[node][year]['Tax'] = final_tax

        graph_utils.top_down_traversal(graph,
                                       init_node_price_multipliers,
                                       year)
        graph_utils.top_down_traversal(graph,
                                       init_tax_emissions,
                                       year)
        graph_utils.bottom_up_traversal(graph,
                                        init_fuel_lcc,
                                        year)

    def iteration_initialization(self, year):
        # Reset the provided_quantities at each node
        for n in self.graph.nodes():
            self.graph.nodes[n][year]['provided_quantities'] = create_value_dict(ProvidedQuantity(),
                                                                                 param_source='initialization')

    def stock_allocation_and_retirement(self, sub_graph, node, year):
        """
        Provided to `graph_utils.top_down_traversal()` by `Model.run()` as the processing function
        for stock allocation and retirement.
        Parameters
        ----------
        sub_graph: any
            This is not used in this function, but is a required parameter for any function used by
            `graph_utils.top_down_traversal()`.

        node: str
            The name of the node (in branch form) where stock stock retirement and allocation will
            be performed.

        year: str
            The year to perform stock retirement and allocation.

        Returns
        -------
            Nothing is returned. `self` will be updated to reflect the results of stock retirement
            and new stock competitions.
        """
        comp_type = self.get_param('competition type', node)

        # Market acts the same as tech compete
        if comp_type == 'market':
            comp_type = 'tech compete'

        if comp_type in ['tech compete', 'node tech compete']:
            stock_allocation.all_tech_compete_allocation(self, node, year)
        else:
            stock_allocation.general_allocation(self, node, year)

    def get_tech_parameter_default(self, parameter):
        return self.technology_defaults[parameter]

    def get_node_parameter_default(self, parameter, competition_type):
        return self.node_defaults[competition_type][parameter]

    def get_param(self, param, node, year=None, tech=None, sub_param=None, return_source=False, check_exist=False, return_keys=False):
        """
        Gets a parameter's value from the model, given a specific context (node, year, technology,
        and sub-parameter).

        This will not re-calculate the parameter's value, but will only retrieve
        values which are already stored in the model or obtained via inheritance, default values,
        or estimation using the previous year's value. If return_source is True, this function will
        also, return how this value was originally obtained (e.g. via calculation)

        Parameters
        ----------
        param : str
            The name of the parameter whose value is being retrieved.
        node : str
            The name of the node (branch format) whose parameter you are interested in retrieving.
        year : str, optional
            The year which you are interested in. `year` is not required for parameters specified at
            the node level and which by definition cannot change year to year. For example,
            "competition type" can be retreived without specifying a year.
        tech : str, optional
            The name of the technology you are interested in. `tech` is not required for parameters
            that are specified at the node level. `tech` is required to get any parameter that is
            stored within a technology.
        sub_param : str, optional
            This is a rarely used parameter for specifying a nested key. Most commonly used when
            `get_param()` would otherwise return a dictionary where a nested value contains the
            parameter value of interest. In this case, the key corresponding to that value can be
            provided as a `sub_param`
        return_source : bool, default=False
            Whether or not to return the method by which this value was originally obtained.
        check_exist : bool, default=False
            Whether or not to check that the parameter exists as is given the context (without calculation, 
            inheritance, or checking past years)

        Returns
        -------
        any :
            The value of the specified `param` at `node`, given the context provided by `year` and
            `tech`.
        str :
            If return_source is `True`, will return a string indicating how the parameter's value
            was originally obtained. Can be one of {model, initialization, inheritance, calculation,
            default, or previous_year}.

        See Also
        --------
        Model.get_or_calc_param :  Gets a parameter's value from the model, given a specific context
        (node, year, technology, and sub-parameter), calculating the parameter's value if needed.
        """
        if tech:
            param_val = utils.get_tech_param(param, self, node, year, tech, sub_param,
                                             return_source=return_source,
                                             retrieve_only=True, check_exist=check_exist)

        else:
            param_val = utils.get_node_param(param, self, node, year, sub_param=sub_param,
                                             return_source=return_source,
                                             retrieve_only=True, check_exist=check_exist, return_keys=return_keys)

        return param_val

    def get_or_calc_param(self, param, node, year=None, tech=None, sub_param=None,
                          return_source=False):
        """
        Gets a parameter's value from the model, given a specific context (node, year, technology,
        and sub-parameter), calculating the parameter's value if needed.

        If return_source is True,
        this function will also, return how this value was originally obtained (e.g. via
        calculation)

        Parameters
        ----------
        param : str
            The name of the parameter whose value is being retrieved.
        node : str
            The name of the node (branch format) whose parameter you are interested in retrieving.
        year : str, optional
            The year which you are interested in. `year` is not required for parameters specified at
            the node level and which by definition cannot change year to year. For example,
            "competition type" can be retreived without specifying a year.
        tech : str, optional
            The name of the technology you are interested in. `tech` is not required for parameters
            that are specified at the node level. `tech` is required to get any parameter that is
            stored within a technology.
        sub_param : str, optional
            This is a rarely used parameter for specifying a nested key. Most commonly used when
            `get_param()` would otherwise return a dictionary where a nested value contains the
            parameter value of interest. In this case, the key corresponding to that value can be
            provided as a `sub_param`
        return_source : bool, default=False
            Whether or not to return the method by which this value was originally obtained.

        Returns
        -------
        any :
            The value of the specified `param` at `node`, given the context provided by `year` and
            `tech` and potentially using a calculator function if the parameter's value was not
             exogenously defined.
        str :
            If return_source is `True`, will return a string indicating how the parameter's value
            was originally obtained. Can be one of {model, initialization, inheritance, calculation,
            default, or previous_year}.

        See Also
        --------
        Model.get_param : Gets a parameter's value from the model, given a specific context (node,
        year, technology, and sub-parameter).
        """

        if tech:
            param_val = utils.get_tech_param(param, self, node, year, tech, sub_param,
                                             return_source,
                                             retrieve_only=False)

        else:
            param_val = utils.get_node_param(param, self, node, year,
                                             return_source=return_source,
                                             retrieve_only=False)

        return param_val

    def calc_requested_quantities(self, graph, node, year):
        """
        Calculates the quantities which have been requested by a node in the specified year and
        records this in the Model. This calculates all quantities that can be traced back to this
        node. In other words, this will not only include the services that the node requests, but
        also any quantities requested by it's successors (children, grandchildren, etc).

        This method was built to be used with the bottom up traversal method
        (pyCIMS.graph_utils.bottom_up_traversal()), which ensures that a node is only visited once
        all its children have been visited (except when it needs to break a loop).

        Important things to note:
           * Fuel nodes pass along quantities requested by their successors via their structural
             parent rather than through request/provide parents.

        Parameters
        ----------
        graph : networkX.Graph
            The graph containing node & it's children.
        node : str
            The name of the node (in branch/path notation) for which the total requested quantities
            will be calculated.
        year : str
            The year of interest.

        Returns
        -------
        Nothing. Does set the requested_quantities parameter in the Model according to the
        quantities requested of node & all it's successors.
        """
        # Create an empty RequestedQuantity object to fill
        requested_quantity = RequestedQuantity()

        if 'technologies' in graph.nodes[node][year]:
            for tech in graph.nodes[node][year]['technologies']:
                tech_requested_quantity = RequestedQuantity()

                # Find the nodes which tech requests services from
                req_prov_children = []
                if 'Service requested' in graph.nodes[node][year]['technologies'][tech]:
                    services = graph.nodes[node][year]['technologies'][tech]['Service requested']
                    req_prov_children = [data['branch'] for data in services.values()]

                # For each requested node, calculate how much of each service has been requested
                for child in req_prov_children:
                    # *********
                    # Add the quantity requested of the child by node (if child is a fuel)
                    # *********
                    child_provided_quant = self.get_param("provided_quantities", child, year)
                    quant_provided_to_tech = child_provided_quant.get_quantity_provided_to_tech(node, tech)
                    if child in self.fuels:
                        tech_requested_quantity.record_requested_quantity(child, child, quant_provided_to_tech)
                        requested_quantity.record_requested_quantity(child, child, quant_provided_to_tech)

                    # *********
                    # Calculate proportion of child's requested quantities that come from tech.
                    # Record these as well.
                    # *********
                    else:
                        try:
                            child_total_quantity_provided = child_provided_quant.get_total_quantity()
                            if child_total_quantity_provided == 0:
                                continue
                            else:
                                proportion = quant_provided_to_tech / child_total_quantity_provided
                                child_requested_quant = self.get_param("requested_quantities",
                                                                       child, year)
                                for child_rq_node, amount in child_requested_quant.get_total_quantities_requested().items():
                                    tech_requested_quantity.record_requested_quantity(child_rq_node,
                                                                                      child,
                                                                                      proportion * amount)
                                    requested_quantity.record_requested_quantity(child_rq_node,
                                                                                 child,
                                                                                 proportion * amount)
                        except KeyError:
                            print(f"Continuing b/c of a loop -- {node}")
                            continue

                # Save the tech requested quantities
                self.graph.nodes[node][year]['technologies'][tech]["requested_quantities"] = tech_requested_quantity

            # Save the requested quantities to the node's data
            self.graph.nodes[node]["requested_quantities"] = tech_requested_quantity

        elif self.get_param("competition type", node) in ['root', 'region']:
            # Find the node's children, who they have a structural relationship with
            children = graph.successors(node)
            structural_children = [c for c in children if 'structure' in
                                   graph.get_edge_data(node, c)['type']]

            # For each structural child, add it's provided quantities to the region/root
            for child in structural_children:
                child_requested_quant = self.get_param("requested_quantities",
                                                       child, year).get_total_quantities_requested()
                for child_rq_node, child_rq_amount in child_requested_quant.items():
                    requested_quantity.record_requested_quantity(child_rq_node,
                                                                 child,
                                                                 child_rq_amount)

        else:
            # Find the node's children, who they have a request/provide relationship with
            children = graph.successors(node)
            req_prov_children = [c for c in children if 'request_provide' in
                                 graph.get_edge_data(node, c)['type']]

            # For each child, calculate how much of each service has been requested
            for child in req_prov_children:
                # *********
                # Add the quantity requested of the child by node (if child is a fuel)
                # *********
                child_provided_quant = self.get_param("provided_quantities", child, year)
                child_quantity_provided_to_node = child_provided_quant.get_quantity_provided_to_node(node)
                if child in self.fuels:
                    requested_quantity.record_requested_quantity(child, child, child_quantity_provided_to_node)


                # *********
                # Calculate proportion of child's requested quantities that come from node. Record
                # these as well.
                # *********
                else:
                    try:
                        child_total_quantity_provided = child_provided_quant.get_total_quantity()
                        if child_total_quantity_provided == 0:
                            # If the child doesn't provide any quantities, move onto the next child without
                            # updating the node's quantity requested.
                            continue
                        else:
                            # Otherwise, find out what proportion of the child's requested can be traced
                            # back to node
                            proportion = child_quantity_provided_to_node / child_total_quantity_provided

                            child_requested_quant = self.get_param("requested_quantities", child, year)
                            for child_rq_node, child_rq_amount in child_requested_quant.get_total_quantities_requested().items():
                                requested_quantity.record_requested_quantity(child_rq_node,
                                                                             child,
                                                                             proportion * child_rq_amount)
                    except KeyError:
                        # Occurs when a requested quantity value doesn't exist yet b/c a loop has been
                        # broken for the base year.
                        print(f"Continuing b/c of a loop -- {node}")
                        continue

        # Save the requested quantities to the node's data
        self.graph.nodes[node][year]["requested_quantities"] = utils.create_value_dict(requested_quantity,
                                                                                       param_source='calculation')

    def aggregate_emissions(self, graph, node, year):
        net_emissions = Emissions()
        cap_emissions = Emissions()

        # get emissions that originate at the node
        if 'net_emission_rates' in self.graph.nodes[node][year]:
            net_emission_rates = self.get_param('net_emission_rates', node, year)
            cap_emission_rates = self.get_param('captured_emission_rates', node, year)
        else:
            net_emission_rates = EmissionRates()
            cap_emission_rates = EmissionRates()
        total_units = self.get_param('provided_quantities', node, year).get_total_quantity()
        net_emissions += Emissions(net_emission_rates.multiply_rates(total_units))
        cap_emissions += Emissions(cap_emission_rates.multiply_rates(total_units))

        # Get Other Emissions
        if 'technologies' in graph.nodes[node][year]:
            # Get emissions from technologies
            for tech in graph.nodes[node][year]['technologies']:
                tech_net_emissions = Emissions()
                tech_cap_emissions = Emissions()

                # Get emissions originating at the technology
                tech_market_share = self.get_param('total_market_share', node, year, tech)
                tech_units = tech_market_share * total_units
                tech_net_emission_rates = self.get_param("net_emission_rates", node, year, tech)
                tech_cap_emission_rates = self.get_param("captured_emission_rates", node, year, tech)
                if tech_net_emission_rates is not None:
                    tech_net_emissions = Emissions(tech_net_emission_rates.multiply_rates(tech_units))
                    tech_cap_emissions = Emissions(tech_cap_emission_rates.multiply_rates(tech_units))

                    net_emissions += tech_net_emissions
                    cap_emissions += tech_cap_emissions

                # Get emissions originating from the technology's request/provide children
                node_children = self.graph.successors(node)
                req_prov_children = [c for c in node_children if 'request_provide' in
                                     graph.get_edge_data(node, c)['type']]
                for child in req_prov_children:
                    if child not in self.fuels:
                        child_quantities = self.get_param('provided_quantities', child, year)
                        child_total_quantity = child_quantities.get_total_quantity()
                        if child_total_quantity != 0:
                            child_net_emissions = self.get_param("net_emissions", child, year)
                            child_cap_emissions = self.get_param("captured_emissions", child,
                                                                 year)
                            proportion = child_quantities.get_quantity_provided_to_tech(node,
                                                                                        tech) / \
                                         child_total_quantity
                            proportional_child_net_emissions = child_net_emissions * proportion
                            proportional_child_cap_emissions = child_cap_emissions * proportion

                            net_emissions += proportional_child_net_emissions
                            cap_emissions += proportional_child_cap_emissions

                            tech_net_emissions += proportional_child_net_emissions
                            tech_cap_emissions += proportional_child_cap_emissions

                # Save tech-specific emissions to the model
                self.graph.nodes[node][year]['technologies'][tech]['net_emissions'] = \
                    utils.create_value_dict(tech_net_emissions, param_source='calculation')

                self.graph.nodes[node][year]['technologies'][tech]['captured_emissions'] = \
                    utils.create_value_dict(tech_cap_emissions, param_source='calculation')

        elif self.get_param("competition type", node) in ['root', 'region']:
            # Retrieve emissions from the node's structural children
            children = graph.successors(node)
            structural_children = [c for c in children if 'structure' in
                                   graph.get_edge_data(node, c)['type']]

            # For each structural child, add its emissions to the region/root
            for child in structural_children:
                net_emissions += self.get_param("net_emissions", child, year)
                cap_emissions += self.get_param("captured_emissions", child, year)

        else:
            # Get emissions from req/provide children
            children = self.graph.successors(node)
            req_prov_children = [c for c in children if 'request_provide' in
                                 graph.get_edge_data(node, c)['type']]

            for child in req_prov_children:
                if child not in self.fuels:
                    child_quantities = self.get_param('provided_quantities', child, year)
                    child_total_quantity = child_quantities.get_total_quantity()
                    if child_total_quantity != 0:
                        child_net_emissions = self.get_param("net_emissions", child, year)
                        child_cap_emissions = self.get_param("captured_emissions", child, year)
                        proportion = child_quantities.get_quantity_provided_to_node(node) / \
                                     child_total_quantity
                        proportional_child_net_emissions = child_net_emissions * proportion
                        proportional_child_cap_emissions = child_cap_emissions * proportion
                        net_emissions += proportional_child_net_emissions
                        cap_emissions += proportional_child_cap_emissions

        # Save the emissions to the node's data
        self.graph.nodes[node][year]['net_emissions'] = \
            utils.create_value_dict(net_emissions, param_source='calculation')

        self.graph.nodes[node][year]['captured_emissions'] = \
            utils.create_value_dict(cap_emissions, param_source='calculation')

    def set_param(self, val, param, node, year=None, tech=None, sub_param=None, save=True):
        """
        Sets a parameter's value, given a specific context (node, year, technology, and
        sub-parameter). This is intended for when you are using this function outside of model.run to
        make single changes to the model dscription

        Parameters
        ----------
        val : any or list of any
            The new value(s) to be set at the specified `param` at `node`, given the context provided by 
            `year`, `tech` and `sub_param`.
        param : str
            The name of the parameter whose value is being set.
        node : str
            The name of the node (branch format) whose parameter you are interested in set.
        year : str or list, optional
            The year(s) which you are interested in. `year` is not required for parameters specified at
            the node level and which by definition cannot change year to year. For example,
            "competition type" can be retreived without specifying a year.
        tech : str, optional
            The name of the technology you are interested in. `tech` is not required for parameters
            that are specified at the node level. `tech` is required to get any parameter that is
            stored within a technology.
        sub_param : str, optional
            This is a rarely used parameter for specifying a nested key. Most commonly used when
            `get_param()` would otherwise return a dictionary where a nested value contains the
            parameter value of interest. In this case, the key corresponding to that value can be
            provided as a `sub_param`
        save : bool, optional
            This specifies whether the change should be saved in the change_log csv where True means
            the change will be saved and False means it will not be saved
        """

        def set_node_param_script(new_val, param, model, node, year, sub_param=None, save=True):
            """
            Queries a model to set a parameter value at a given node, given a specified context
            (year & sub-parameter).

            Parameters
            ----------
            new_val : any
                The new value to be set at the specified `param` at `node`, given the context provided by
                `year` and `sub_param`.
            param : str
                The name of the parameter whose value is being set.
            model : pyCIMS.Model
                The model containing the parameter value of interest.
            node : str
                The name of the node (branch format) whose parameter you are interested in set.
            year : str
                The year which you are interested in. `year` must be provided for all parameters stored at
                the technology level, even if the parameter doesn't change year to year.
            sub_param : str, optional
                This is a rarely used parameter for specifying a nested key. Most commonly used when
                `get_param()` would otherwise return a dictionary where a nested value contains the
                parameter value of interest. In this case, the key corresponding to that value can be
                provided as a `sub_param`
            save : bool, optional
                This specifies whether the change should be saved in the change_log csv where True means
                the change will be saved and False means it will not be saved
            """
            # Set Parameter from Description
            # ******************************
            # If the parameter's value is in the model description for that node & year (if the year has
            # been defined), use it.
            if year:
                data = model.graph.nodes[node][year]
            else:
                data = model.graph.nodes[node]
            if param in data:
                val = data[param]
                # If the value is a dictionary, use its nested result
                if isinstance(val, dict):
                    if sub_param:
                        # If the value is a dictionary, check if 'year_value' can be accessed.
                        if isinstance(val[sub_param], dict) and 'year_value' in val[sub_param]:
                            prev_val = val[sub_param]['year_value']
                            val[sub_param]['year_value'] = new_val
                        else:
                            prev_val = val[sub_param]
                            val[sub_param] = new_val
                    elif None in val:
                        # If the value is a dictionary, check if 'year_value' can be accessed.
                        if isinstance(val[None], dict) and 'year_value' in val[None]:
                            prev_val = val[None]['year_value']
                            val[None]['year_value'] = new_val
                        else:
                            prev_val = val[None]
                            val[None] = new_val
                    elif len(val.keys()) == 1:
                        # If the value is a dictionary, check if 'year_value' can be accessed.
                        if 'year_value' in val[list(val.keys())[0]]:
                            prev_val = val[list(val.keys())[0]]['year_value']
                            val[list(val.keys())[0]]['year_value'] = new_val
                        else:
                            prev_val = val[list(val.keys())[0]]
                            val[list(val.keys())[0]] = new_val
                else:
                    prev_val = data[param]
                    data[param] = new_val

                # Save Change
                # ******************************
                # Append the change made to model.change_history DataFrame if save is set to True
                if save:
                    filename = model.model_description_file.split('/')[-1].split('.')[0]
                    change_log = {'base_model_description': filename, 'node': node, 'year': year, 'technology': None,
                                  'parameter': param, 'sub_parameter': sub_param, 'old_value': prev_val,
                                  'new_value': new_val}
                    model.change_history = model.change_history.append(pd.Series(change_log), ignore_index=True)
            else:
                print('No param ' + str(param) + ' at node ' + str(node) + ' for year ' + str(
                    year) + '. No new value was set for this.')

        def set_tech_param_script(new_val, param, model, node, year, tech, sub_param=None, save=True):
            """
            Queries a model to set a parameter value at a given node & technology, given a specified
            context (year & sub_param).

            Parameters
            ----------
            new_val : any
                The new value to be set at the specified `param` at `node`, given the context provided by
                `year`, `tech` and `sub_param`.
            param : str
                The name of the parameter whose value is being set.
            model : pyCIMS.Model
                The model containing the parameter value of interest.
            node : str
                The name of the node (branch format) whose parameter you are interested in set.
            year : str
                The year which you are interested in. `year` must be provided for all parameters stored at
                the technology level, even if the parameter doesn't change year to year.
            tech : str
                The name of the technology you are interested in.
            sub_param : str, optional
                This is a rarely used parameter for specifying a nested key. Most commonly used when
                `get_param()` would otherwise return a dictionary where a nested value contains the
                parameter value of interest. In this case, the key corresponding to that value can be
                provided as a `sub_param`
            save : bool, optional
                This specifies whether the change should be saved in the change_log csv where True means
                the change will be saved and False means it will not be saved
            """
            # Set Parameter from Description
            # ******************************
            # If the parameter's value is in the model description for that node, year, & technology, use it
            data = model.graph.nodes[node][year]['technologies'][tech]
            if param in data:
                val = data[param]
                # If the value is a dictionary, use its nested result
                if isinstance(val, dict):
                    if sub_param:
                        # If the value is a dictionary, check if 'year_value' can be accessed.
                        if isinstance(val[sub_param], dict) and ('year_value' in val[sub_param]):
                            prev_val = val[sub_param]['year_value']
                            val[sub_param]['year_value'] = new_val
                        else:
                            prev_val = val[sub_param]
                            val[sub_param] = new_val
                    elif None in val:
                        # If the value is a dictionary, check if 'year_value' can be accessed.
                        if isinstance(val[None], dict) and ('year_value' in val[None]):
                            prev_val = val[None]['year_value']
                            val[None]['year_value'] = new_val
                        else:
                            prev_val = val[None]
                            val[None] = new_val
                    else:
                        # If the value is a dictionary, check if 'year_value' can be accessed.
                        if 'year_value' in val:
                            prev_val = data[param]['year_value']
                            data[param]['year_value'] = new_val
                else:
                    prev_val = data[param]
                    data[param] = new_val

                # Save Change
                # ******************************
                # Append the change made to model.change_history DataFrame if save is set to True
                if save:
                    filename = model.model_description_file.split('/')[-1].split('.')[0]
                    change_log = {'base_model_description': filename, 'node': node, 'year': year, 'technology': tech,
                                  'parameter': param, 'sub_parameter': sub_param, 'old_value': prev_val,
                                  'new_value': new_val}
                    model.change_history = model.change_history.append(pd.Series(change_log), ignore_index=True)
            else:
                print('No param ' + str(param) + ' at node ' + str(node) + ' for year ' + str(
                    year) + '. No new value was set for this.')

        # Checks whether year or val is a list. If either of them is a list, the other must also be a list
        # of the same length
        if isinstance(val, list) or isinstance(year, list):
            if not isinstance(val, list):
                print('Values must be entered as a list.')
                return
            elif not isinstance(year, list):
                print('Years must be entered as a list.')
                return
            elif len(val) != len(year):
                print('The number of values does not match the number of years. No changes were made.')
                return
        else:
            # changing years and vals to lists
            year = [year]
            val = [val]
        for i in range(len(year)):
            try:
                self.get_param(param, node, year[i], tech, sub_param, check_exist=True)
            except:
                print(f"Unable to access parameter at "
                      f"get_param({param}, {node}, {year}, {tech}, {sub_param}). \n"
                      f"Corresponding value was not set to {val[i]}.")
                continue
            if tech:
                set_tech_param_script(val[i], param, self, node, year[i], tech, sub_param, save)

            else:
                set_node_param_script(val[i], param, self, node, year[i], sub_param, save)

    def set_param_internal(self, val, param, node, year=None, tech=None, sub_param=None, save=True):
        """
        Sets a parameter's value, given a specific context (node, year, technology, and
        sub-parameter). This is used from within the model.run function and is not intended to make
        changes to the model description externally (see `set_param`).

        Parameters
        ----------
        val : dict
            The new value(s) to be set at the specified `param` at `node`, given the context provided by
            `year`, `tech` and `sub_param`.
        param : str
            The name of the parameter whose value is being set.
        node : str
            The name of the node (branch format) whose parameter you are interested in set.
        year : str or list, optional
            The year(s) which you are interested in. `year` is not required for parameters specified at
            the node level and which by definition cannot change year to year. For example,
            "competition type" can be retreived without specifying a year.
        tech : str, optional
            The name of the technology you are interested in. `tech` is not required for parameters
            that are specified at the node level. `tech` is required to get any parameter that is
            stored within a technology.
        sub_param : str, optional
            This is a rarely used parameter for specifying a nested key. Most commonly used when
            `get_param()` would otherwise return a dictionary where a nested value contains the
            parameter value of interest. In this case, the key corresponding to that value can be
            provided as a `sub_param`
        save : bool, optional
            This specifies whether the change should be saved in the change_log csv where True means
            the change will be saved and False means it will not be saved
        """

        # Checks whether year or val is a list. If either of them is a list, the other must also be a list
        # of the same length
        if isinstance(val, list) or isinstance(year, list):
            if not isinstance(val, list):
                print('Values must be entered as a list.')
                return
            elif not isinstance(year, list):
                print('Years must be entered as a list.')
                return
            elif len(val) != len(year):
                print('The number of values does not match the number of years. No changes were made.')
                return
        else:
            # changing years and vals to lists
            year = [year]
            val = [val]
        for i in range(len(year)):

            tech_data = self.graph.nodes[node][year[i]]["technologies"][tech]
            if param in tech_data:
                if tech:
                    utils.set_tech_param(val[i], param, self, node, year[i], tech, sub_param)

                else:
                    utils.set_node_param(val[i], param, self, node, year[i], sub_param)
            else:
                val[i]['branch'] = str(node)
                self.graph.nodes[node][year[i]]["technologies"][tech].update({str(param): val[i]})

    def set_param_wildcard(self, val, param, node_regex, year, tech=None, sub_param=None, save=True):
        """
        Sets a parameter's value, for all context (node, year, technology, and
        sub-parameter) that satisfy/matches the node_regex pattern

        Parameters
        ----------
        val : any
            The new value to be set at the specified `param` at `node`, given the context provided by 
            `year`, `tech` and `sub_param`.
        param : str
            The name of the parameter whose value is being set.
        node_regex : str
            The regex pattern of the node (branch format) whose parameter you are interested in matching.
        year : str, optional
            The year which you are interested in. `year` is not required for parameters specified at
            the node level and which by definition cannot change year to year. For example,
            "competition type" can be retreived without specifying a year.
        tech : str, optional
            The name of the technology you are interested in. `tech` is not required for parameters
            that are specified at the node level. `tech` is required to get any parameter that is
            stored within a technology.
        sub_param : str, optional
            This is a rarely used parameter for specifying a nested key. Most commonly used when
            `get_param()` would otherwise return a dictionary where a nested value contains the
            parameter value of interest. In this case, the key corresponding to that value can be
            provided as a `sub_param`
        save : bool, optional
            This specifies whether the change should be saved in the change_log csv where True means
            the change will be saved and False means it will not be saved
        """
        for node in self.graph.nodes:
            if re.search(node_regex, node) != None:
                self.set_param(val, param, node, year, tech, sub_param, save)

    def set_param_file(self, filepath):
        """
        Sets parameters' values, for all context (node, year, technology, and
        sub-parameter) from the provided CSV file. See Data_Changes_Tutorial_by_CSV.ipynb for detailed
        description of expected CSV file columns and values.

        Parameters
        ----------
        filepath : str
            This is the path to the CSV file containing all context and value change information
        """

        if not filepath.endswith('.csv'):
            print('filepath must be in csv format')
            return

        df = pd.read_csv(filepath, delimiter=',')
        df = df.fillna('None')

        ops = {
            '>': operator.gt,
            '>=': operator.ge,
            '==': operator.eq,
            '<': operator.lt,
            '<=': operator.le
        }

        for index, row in df.iterrows():
            # *********
            # Set necessary variables from dataframe row
            # *********
            node = row['node'] if row['node'] != 'None' else None
            node_regex = row['node_regex'] if row['node_regex'] != "None" else None
            param = row['param'] if row['param'] != 'None' else None
            tech = row['tech'] if row['tech'] != 'None' else None
            sub_param = row['sub_param'] if row['sub_param'] != 'None' else None
            year_operator = row['year_operator'] if row['year_operator'] != 'None' else None
            year = row['year'] if row['year'] != 'None' else None
            val_operator = row['val_operator'] if row['val_operator'] != 'None' else None
            val = row['val'] if row['val'] != 'None' else None
            search_param = row['search_param'] if row['search_param'] != 'None' else None
            search_operator = row['search_operator'] if row['search_operator'] != 'None' else None
            search_pattern = row['search_pattern'] if row['search_pattern'] != 'None' else None
            create_missing = row['create_if_missing'] if row['create_if_missing'] != 'None' else None

            # *********
            # Changing years and vals to lists
            # *********
            if year:
                year_int = int(year)
                years = [x for x in self.years if ops[year_operator](int(x), year_int)]
                vals = [val] * len(years)
            else:
                years = [year]
                vals = [val]

            # *********
            # Intial checks on the data
            # *********
            if node == None:
                if node_regex == None:
                    print(f"Row {index}: : neither node or node_regex values were indicated. "
                          f"Skipping this row.")
                    continue
            elif node == '.*':
                if search_param == None or search_operator == None or search_pattern == None:
                    print(f"Row {index}: since node = '.*', search_param, search_operator, and "
                          f"search_pattern must not be empty. Skipping this row.")
                    continue
            else:
                if node_regex:
                    print(f"Row index: both node and node_regex values were indicated. Please "
                          f"specify only one. Skipping this row.")
                    continue
            if year_operator not in list(ops.keys()):
                print(f"Row {index}: year_operator value not one of >, >=, <, <=, ==. Skipping this"
                      f"row.")
                continue
            if val_operator not in ['>=', '<=', '==']:
                print(f"Row {index}: val_operator value not one of >=, <=, ==. Skipping this row.")
                continue
            if search_operator not in [None, '==']:
                print(f"Row {index}: search_operator value must be either empty or ==. Skipping "
                      f"this row.")
                continue
            if create_missing == None:
                print(f"Row {index}: create_if_missing is empty. This value must be either True or"
                      f"False. Skipping this row.")
                continue

            # *********
            # Check the node type ('.*', None, or otherwise) and search through corresponding nodes if necessary
            # *********
            if node == '.*':
                # check if node satisfies search_param, search_operator, search_pattern conditions
                for node_tmp in self.graph.nodes:
                    if self.get_param(search_param, node_tmp).lower() == search_pattern.lower():
                        for idx, year in enumerate(years):
                            val_tmp = vals[idx]
                            self.set_param_search(val_tmp, param, node_tmp, year, tech, sub_param, val_operator,
                                                  create_missing, index)
            elif node == None:
                # check if node satisfies node_regex conditions
                for node_tmp in self.graph.nodes:
                    if re.search(node_regex, node_tmp) != None:
                        for idx, year in enumerate(years):
                            val_tmp = vals[idx]
                            self.set_param_search(val_tmp, param, node_tmp, year, tech, sub_param, val_operator,
                                                  create_missing, index)
            else:
                # node is exactly specified so use as is
                for idx, year in enumerate(years):
                    val_tmp = vals[idx]
                    self.set_param_search(val_tmp, param, node, year, tech, sub_param, val_operator, create_missing,
                                          index)

    def set_param_search(self, val, param, node, year=None, tech=None, sub_param=None, val_operator='==',
                         create_missing=False, row_index=None):
        """
        Sets parameter values, for all context (node, year, technology, and
        sub-parameter), searching through all tech and sub_param keys if necessary.

        Parameters
        ----------
        val : any
            The new value to be set at the specified `param` at `node`, given the context provided by 
            `year`, `tech` and `sub_param`.
        param : str
            The name of the parameter whose value is being set.
        node : str
            The name of the node (branch format) whose parameter you are interested in matching.
        year : str, optional
            The year which you are interested in. `year` is not required for parameters specified at
            the node level and which by definition cannot change year to year. For example,
            "competition type" can be retreived without specifying a year.
        tech : str, optional
            The name of the technology you are interested in. `tech` is not required for parameters
            that are specified at the node level. `tech` is required to get any parameter that is
            stored within a technology. If tech is `.*`, all possible tech keys will be searched at the
            specified node, param, and year.
        sub_param : str, optional
            This is a rarely used parameter for specifying a nested key. Most commonly used when
            `get_param()` would otherwise return a dictionary where a nested value contains the
            parameter value of interest. In this case, the key corresponding to that value can be
            provided as a `sub_param`. If sub_param is `.*`, all possible sub_param keys will be searched at the
            specified node, param, tech, and year.
        create_missing : bool, optional
            Will create a new parameter in the model if it is missing. Defaults to False.
        val_operator : str, optional
            This specifies how the value should be set. The possible values are '>=', '<=' and '=='.
        row_index : int, optional
            The index of the current row of the CSV. This is used to print the row number in error messages.
        """

        def get_val_operated(val, param, node, year, tech, sub_param, val_operator, row_index, create_missing):
            try:
                prev_val = self.get_param(param=param, node=node, year=year, tech=tech, sub_param=sub_param,
                                          check_exist=True)
                if val_operator == '>=':
                    val = max(val, prev_val)
                elif val_operator == '<=':
                    val = min(val, prev_val)
            except Exception as e:
                if create_missing:
                    print(f"Row {row_index + 1}: Creating parameter at ({param}, {node}, {year}, "
                          f"{tech}, {sub_param}).")
                    tmp = self.create_param(val=val, param=param, node=node, year=year, tech=tech, sub_param=sub_param,
                                            row_index=row_index)
                    if not tmp:
                        return None
                else:
                    print(f"Row {row_index + 1}: Unable to access parameter at get_param({param}, "
                          f"{node}, {year}, {tech}, {sub_param}). Corresponding value was not set"
                          f"to {val}.")
                    return None
            return val

        if tech == '.*':
            try:
                # search through all technologies in node
                techs = list(self.graph.nodes[node][year]['technologies'].keys())
            except:
                return
            for tech_tmp in techs:
                if sub_param == '.*':
                    try:
                        # search through all sub_parameters in node given tech
                        sub_params = list(self.get_param(param=param, node=node, year=year, tech=tech_tmp).keys())
                    except:
                        continue
                    for sub_param_tmp in sub_params:
                        val_tmp = get_val_operated(val, param, node, year, tech_tmp, sub_param_tmp, val_operator,
                                                   row_index, create_missing)
                        if val_tmp:
                            self.set_param(val=val_tmp, param=param, node=node, year=year, tech=tech_tmp,
                                           sub_param=sub_param_tmp)
                # use sub_param as is if it is not .*
                else:
                    val_tmp = get_val_operated(val, param, node, year, tech_tmp, sub_param, val_operator, row_index,
                                               create_missing)
                    if val_tmp:
                        self.set_param(val=val_tmp, param=param, node=node, year=year, tech=tech_tmp,
                                       sub_param=sub_param)
        else:
            if sub_param == '.*':
                try:
                    # search through all sub_parameters in node given tech
                    sub_params = list(self.get_param(param=param, node=node, year=year, tech=tech).keys())
                except:
                    return
                for sub_param_tmp in sub_params:
                    val_tmp = get_val_operated(val, param, node, year, tech, sub_param_tmp, val_operator, row_index,
                                               create_missing)
                    if val_tmp:
                        self.set_param(val=val_tmp, param=param, node=node, year=year, tech=tech,
                                       sub_param=sub_param_tmp)
            # use sub_param as is if it is not .*
            else:
                val_tmp = get_val_operated(val, param, node, year, tech, sub_param, val_operator, row_index,
                                           create_missing)
                if val_tmp:
                    self.set_param(val=val_tmp, param=param, node=node, year=year, tech=tech, sub_param=sub_param)

    def create_param(self, val, param, node, year=None, tech=None, sub_param=None, row_index=None):
        """
        Creates parameter in graph, for given context (node, year, technology, and sub-parameter),
        and sets the value to val. Returns True if param was created successfully and False otherwise.

        Parameters
        ----------
        val : any
            The new value to be set at the specified `param` at `node`, given the context provided by 
            `year`, `tech` and `sub_param`.
        param : str
            The name of the parameter whose value is being set.
        node : str
            The name of the node (branch format) whose parameter you are interested in matching.
        year : str, optional
            The year which you are interested in. `year` is not required for parameters specified at
            the node level and which by definition cannot change year to year. For example,
            "competition type" can be retreived without specifying a year.
        tech : str, optional
            The name of the technology you are interested in. `tech` is not required for parameters
            that are specified at the node level. `tech` is required to get any parameter that is
            stored within a technology. If tech is `.*`, all possible tech keys will be searched at the
            specified node, param, and year.
        sub_param : str, optional
            This is a rarely used parameter for specifying a nested key. Most commonly used when
            `get_param()` would otherwise return a dictionary where a nested value contains the
            parameter value of interest. In this case, the key corresponding to that value can be
            provided as a `sub_param`. If sub_param is `.*`, all possible sub_param keys will be searched at the
            specified node, param, tech, and year.
        row_index : int, optional
            The index of the current row of the CSV. This is used to print the row number in error messages.

        Returns
        -------
        Boolean
        """
        # Print error message and return False if node not found
        if node not in self.graph.nodes:
            print("Row " + str(row_index + 1) + ': Unable to access node ' + str(
                node) + '. Corresponding value was not set to ' + str(val) + ".")
            return False

        if year:
            if year not in self.graph.nodes[node]:
                self.graph.nodes[node][year] = {}
            data = self.graph.nodes[node][year]
        else:
            data = self.graph.nodes[node]

        val_dict = create_value_dict(val, param_source='model')

        # *********
        # If there is a tech specified, check if it exists and create context (tech, param, sub-param) accordingly
        # *********
        if tech:
            # add technology if it does not exist
            if tech not in data:
                if sub_param:
                    sub_param_dict = {sub_param: val_dict}
                    param_dict = {param: sub_param_dict}
                else:
                    param_dict = {param: val_dict}
                data['technologies'][tech] = param_dict
            # add param if it does not exist
            elif param not in data['technologies'][tech]:
                if sub_param:
                    sub_param_dict = {sub_param: val_dict}
                    data['technologies'][tech][param] = sub_param_dict
                else:
                    data['technologies'][tech][param] = val_dict
            # add sub-param if it does not exist
            elif sub_param not in data['technologies'][tech][param]:
                data['technologies'][tech][param][sub_param] = val_dict

        # *********
        # Check if param exists and create context (param, sub-param) accordingly
        # *********
        elif param not in data:
            if sub_param:
                sub_param_dict = {sub_param: val_dict}
                data[param] = sub_param_dict
            else:
                data[param] = val_dict

        # *********
        # Check if sub-param exists and create context (param, sub-param) accordingly
        # *********
        elif sub_param not in data[param]:
            data[param][sub_param] = val_dict
        return True

    def set_param_log(self, output_file=''):
        """
        Writes the saved change history to a CSV specified at `output_file` if provided.

        Parameters
        ----------
        output_file : str, optional
            The output file location where the change history CSV will be saved. If this is left blank,
            the file will be outputed at the current location with the name of the original model description
            and a timestamp in the filename.
        """
        if output_file == '':
            filename = self.model_description_file.split('/')[-1].split('.')[0]
            timestamp = time.strftime("%Y%m%d-%H%M%S")
            output_file = './change_log_' + filename + '_' + timestamp + '.csv'
        self.change_history.to_csv(output_file, index=False)

    def save_model(self, model_file='', save_changes=True):
        """
        Saves the current model to a pickle file at `model_file` if specified

        Parameters
        ----------
        model_file : str, optional
            The model file location where the pickled model file will be saved. If this is left blank,
            the model will be saved at the current location with the name of the original model description
            and a timestamp in the filename.
        save_changes : bool, optional
            This specifies whether the changes will be written to CSV
        """
        if model_file != '' and not model_file.endswith('.pkl'):
            print('model_file must end with .pkl extension. No model was saved.')
        else:
            if model_file == '':
                filename = self.model_description_file.split('/')[-1].split('.')[0]
                timestamp = time.strftime("%Y%m%d-%H%M%S")
                model_file = 'model_' + filename + '_' + timestamp + '.pkl'
            with open(model_file, 'wb') as f:
                pickle.dump(self, f)
        if save_changes:
            self.set_param_log(output_file='change_log_' + model_file)


def load_model(model_file):
    """
    Loads the model at `model_file`

    Parameters
    ----------
    model_file : str
        The model file location where the pickled model file is saved
    """
    f = open(model_file, 'rb')
    model = pickle.load(f)
    return model<|MERGE_RESOLUTION|>--- conflicted
+++ resolved
@@ -352,22 +352,9 @@
             # Grab the price multipliers from the current node (if they exist) and replace the parent price multipliers
             node_price_multipliers = copy.deepcopy(parent_price_multipliers)
             if 'Price Multiplier' in graph.nodes[node][year]:
-<<<<<<< HEAD
                 price_multipliers = self.get_param('Price Multiplier', node, year, return_keys=True)
                 node_price_multipliers.update(price_multipliers)
 
-=======
-                price_multipliers = self.graph.nodes[node][year]['Price Multiplier']
-                node_price_multipliers.update(price_multipliers)
-
-            # Replace the parent price multipliers by the node's price multipliers
-            for fuel, mult in node_price_multipliers.items():
-                if fuel in parent_price_multipliers:
-                    parent_price_multipliers[fuel]['year_value'] = mult['year_value']
-                else:
-                    parent_price_multipliers[fuel] = mult
-
->>>>>>> 49b4d619
             # Set Price Multiplier of node in the graph
             graph.nodes[node][year]['Price Multiplier'] = node_price_multipliers
 
