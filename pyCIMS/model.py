import copy
import warnings
import networkx as nx
import pandas as pd
import re
import time
import pickle
import operator

from . import graph_utils
from . import utils
from . import lcc_calculation
from . import stock_allocation

from .quantities import ProvidedQuantity, RequestedQuantity
from .emissions import Emissions, EmissionRates
from .utils import create_value_dict, inheritable_params, inherit_parameter
from .quantity_aggregation import find_children, get_quantities_to_record


class Model:
    """
    Relevant dataframes and associated information taken from the model description provided in
    `reader`. Also includes methods needed for building and running the Model.

    Parameters
    ----------
    reader : pyCIMS.reader
        The Reader set up to ingest the description (excel file) for our model.

    Attributes
    ----------
    graph : networkx.DiGraph
        Model Graph populated using the `build_graph` method. Model services are nodes in `graph`,
        with data contained within an associated dictionary. Structural and Request/Provide
        relationships are edges in the `graph`.

    node_dfs : dict {str: pandas.DataFrame}
        Node names (branch form) are the keys in the dictionary. Associated DataFrames (specified in
        the excel model description) are the values. DataFrames do not include 'Technology' or
        'Service' information for a node.

    tech_dfs : dict {str: dict {str: pandas.DataFrame}}
        Technology & service information from the excel model description. Node names (branch form)
        are keys in `tech_dfs` to sub-dictionaries. These sub-dictionaries have technology/service
        names as keys and pandas DataFrames as values. These DataFrames contain information from the
        excel model description.

    fuels : list [str]
        List of supply-side sector nodes (fuels, etc) requested by the demand side of the Model
        Graph.  Populated using the `build_graph` method.

    years : list [str or int]
        List of the years for which the model will be run.

    """

    def __init__(self, model_reader):
        self.graph = nx.DiGraph()
        self.node_dfs, self.tech_dfs = model_reader.get_model_description()
        self.technology_defaults, self.node_defaults = model_reader.get_default_tech_params()
        self.step = 5  # TODO: Make this an input or calculate
        self.fuels = []
        self.equilibrium_fuels = []
        self.GHGs = []
        self.emission_types = []
        self.gwp = {}
        self.years = model_reader.get_years()
        self.base_year = int(self.years[0])

        self.prices = {}

        self.build_graph()
        self.dcc_classes = self._dcc_classes()
        self._inherit_parameter_values()

        self.show_run_warnings = True

        self.model_description_file = model_reader.infile
        self.change_history = pd.DataFrame(
            columns=['base_model_description', 'node', 'year', 'technology', 'parameter',
                     'sub_parameter', 'old_value', 'new_value'])

    def build_graph(self):
        """

        Builds graph based on the model reader used in instantiation of the class. Stores this graph
        in `self.graph`. Additionally, initializes `self.fuels`.

        Returns
        -------
        None

        """
        graph = nx.DiGraph()
        node_dfs = self.node_dfs
        tech_dfs = self.tech_dfs
        graph = graph_utils.make_nodes(graph, node_dfs, tech_dfs)
        graph = graph_utils.make_edges(graph, node_dfs, tech_dfs)

        self.fuels, self.equilibrium_fuels = graph_utils.get_fuels(graph)
        self.GHGs, self.emission_types, self.gwp = graph_utils.get_GHG_and_Emissions(graph, str(self.base_year))
        self.graph = graph

    def _dcc_classes(self):
        """
        Iterate through each node and technology in self to create a dictionary mapping Declining
        Capital Cost (DCC) Classes to a list of nodes that belong to that class.

        Returns
        -------
        dict {str: [str]}:
            Dictionary where keys are declining capital cost classes (str) and values are lists of
            nodes (str) belonging to that class.
        """
        dcc_classes = {}

        nodes = self.graph.nodes
        base_year = str(self.base_year)
        for node in nodes:
            if 'technologies' in nodes[node][base_year]:
                for tech in nodes[node][base_year]['technologies']:
                    dccc = self.graph.nodes[node][base_year]['technologies'][tech]['Capital cost_declining_Class'][
                        'context']
                    if dccc is not None:
                        if dccc in dcc_classes:
                            dcc_classes[dccc].append((node, tech))
                        else:
                            dcc_classes[dccc] = [(node, tech)]

        return dcc_classes

    def run(self, equilibrium_threshold=0.05, min_iterations=1, max_iterations=10, show_warnings=True):
        """
        Runs the entire model, progressing year-by-year until an equilibrium has been reached for
        each year.

        Parameters
        ----------
        equilibrium_threshold : float, optional
            The largest relative difference between prices allowed for an equilibrium to be reached.
            Must be between [0, 1]. Relative difference is calculated as the absolute difference
            between two prices, divided by the first price. Defaults to 0.05.

        min_iterations : int, optional
            The minimum number of times to iterate between supply and demand in an attempt to reach
            an equilibrium.

        max_iterations : int, optional
            The maximum number of times to iterate between supply and demand in an attempt to reach
            an equilibrium. If max_iterations is reached, a warning will be raised, iteration for
            that year will stop, and iteration for the next year will begin.

        verbose : bool, optional
            Whether or not to have verbose printing during iterations. If true, fuel prices are
            printed at the end of each iteration.

        Returns
        -------
            Nothing is returned, but `self.graph` will be updated with the resulting prices,
            provided_quantities, etc calculated for each year.

        """
        self.show_run_warnings = show_warnings

        # Make a subgraph based on the type of node
        demand_nodes = ['demand', 'standard']
        supply_nodes = ['supply', 'standard']

        for year in self.years:
            # Pass tax to all children for carbon cost
            graph_utils.top_down_traversal(self.graph,
                                           self.init_tax_emissions,
                                           year)

            # Pass foresight methods to all children nodes
            sec_list = [node for node, data in self.graph.nodes(data=True)
                        if 'sector' in data['competition type'].lower()]

            foresight_context = self.get_param_test('Foresight method', 'pyCIMS', year=year, dict_expected=True)
            if foresight_context is not None:
                for ghg, sectors in foresight_context.items():
                    for node in sec_list:
                        sector = node.split('.')[-1]
                        if sector in sectors:
                            # Initialize foresight method
                            if 'Foresight method' not in self.graph.nodes[node][year]:
                                self.graph.nodes[node][year]['Foresight method'] = {}

                            self.graph.nodes[node][year]['Foresight method'][ghg] = sectors[sector]

            graph_utils.top_down_traversal(self.graph,
                                           self.init_foresight,
                                           year)

        for year in self.years:
            print(f"***** ***** year: {year} ***** *****")

            # Initialize Basic Variables
            equilibrium = False
            iteration = 1

            # Initialize Graph Values
            self.initialize_graph(self.graph, year)
            while not equilibrium:
                print('iter {}'.format(iteration))
                # Early exit if we reach the maximum number of iterations
                if iteration >= max_iterations:
                    warnings.warn("Max iterations reached for year {}. "
                                  "Continuing to next year.".format(year))
                    break
                # Initialize Iteration Specific Values
                self.iteration_initialization(year)

                # DEMAND
                # ******************
                # Calculate Life Cycle Cost values on demand side
                graph_utils.bottom_up_traversal(self.graph,
                                                lcc_calculation.lcc_calculation,
                                                year,
                                                self,
                                                node_types=demand_nodes)

                # Calculate Quantities (Total Stock Needed)
                graph_utils.top_down_traversal(self.graph,
                                               self.stock_allocation_and_retirement,
                                               year,
                                               node_types=demand_nodes)

                if int(year) != self.base_year:
                    # Calculate Service Costs on Demand Side
                    graph_utils.bottom_up_traversal(self.graph,
                                                    lcc_calculation.lcc_calculation,
                                                    year,
                                                    self,
                                                    node_types=demand_nodes)

                # Supply
                # ******************
                # Calculate Service Costs on Supply Side
                graph_utils.bottom_up_traversal(self.graph,
                                                lcc_calculation.lcc_calculation,
                                                year,
                                                self,
                                                node_types=supply_nodes)
                # Calculate Fuel Quantities
                graph_utils.top_down_traversal(self.graph,
                                               self.stock_allocation_and_retirement,
                                               year,
                                               node_types=supply_nodes)

                if int(year) != self.base_year:
                    # Calculate Service Costs on Supply Side
                    graph_utils.bottom_up_traversal(self.graph,
                                                    lcc_calculation.lcc_calculation,
                                                    year,
                                                    self,
                                                    node_types=supply_nodes)

                # Check for an Equilibrium
                # ************************
                # Find the previous prices
                prev_prices = self.prices

                # Go get all the new prices
<<<<<<< HEAD
                new_prices = {fuel: self.get_param_test('Life Cycle Cost', fuel, year, context=fuel.split('.')[-1])
=======
                new_prices = {fuel: self.get_param('Life Cycle Cost', fuel, year, context=fuel.split('.')[-1])
>>>>>>> d9ca47fd
                              for fuel in self.equilibrium_fuels}  # context is str of fuel

                equilibrium = min_iterations <= iteration and \
                              (int(year) == self.base_year or
                               self.check_equilibrium(prev_prices,
                                                      new_prices,
                                                      equilibrium_threshold))

                self.prices = new_prices

                # Next Iteration
                # **************
                iteration += 1

            # Once we've reached an equilibrium, calculate the quantities requested by each node.
            graph_utils.bottom_up_traversal(self.graph,
                                            self.calc_requested_quantities,
                                            year)

            graph_utils.bottom_up_traversal(self.graph,
                                            self.aggregate_emissions,
                                            year)

    def check_equilibrium(self, prev, new, threshold):
        """
        Return False unless an equilibrium has been reached.
            1. Check if prev is empty or year not in previous (first year or first
               iteration)
            2. For every fuel, check if the relative difference exceeds the threshold
                (A) If it does, return False
                (B) Otherwise, keep checking
            3. If all fuels are checked and no relative difference exceeds the
               threshold, return True

        Parameters
        ----------
        prev : dict

        new : dict

        threshold : float

        Returns
        -------
        True if all fuels changed less than `threshold`. False otherwise.
        """
        # For every fuel, check if the relative difference exceeds the threshold
        for fuel in new:
            prev_fuel_price = prev[fuel]
            if prev_fuel_price == 0:
                if self.show_run_warnings:
                    warnings.warn("Previous fuel price is 0 for {}".format(fuel))
                prev_fuel_price = self.get_node_parameter_default('Life Cycle Cost', 'sector')
            new_fuel_price = new[fuel]
            if (prev_fuel_price is None) or (new_fuel_price is None):
                return False
            abs_diff = abs(new_fuel_price - prev_fuel_price)
            rel_diff = abs_diff / prev_fuel_price
            # If any fuel's relative difference exceeds the threshold, an equilibrium
            # has not been reached
            if rel_diff > threshold:
                return False

        # Otherwise, an equilibrium has been reached
        return True

    def init_tax_emissions(self, graph, node, year):
        """
        Function for initializing the tax values (to multiply against emissions) for a given node in a graph. This
        function assumes all of node's parents have already had their tax emissions initialized.

        Parameters
        ----------
        self :
            A graph object containing the node of interest.
        node : str
            Name of the node to be initialized.

        year: str
            The string representing the current simulation year (e.g. "2005").

        Returns
        -------
        Nothing is returned, but `graph.nodes[node]` will be updated with the initialized tax emission values.
        """

        # Retrieve tax from the parents (if they exist)
        parents = list(graph.predecessors(node))
        parent_dict = {}
        if len(parents) > 0:
            parent = parents[0]
            if 'Tax' in graph.nodes[parent][year]:
                parent_dict = graph.nodes[parent][year]['Tax']

        # Store away tax at current node to overwrite parent tax later
        node_dict = {}
        if 'Tax' in graph.nodes[node][year]:
            node_dict = graph.nodes[node][year]['Tax']

        # Make final dict where we prioritize keeping node_dict and only unique parent taxes
        final_tax = copy.deepcopy(node_dict)
        for ghg in parent_dict:
            if ghg not in final_tax:
                final_tax[ghg] = {}
            for emission_type in parent_dict[ghg]:
                if emission_type not in final_tax[ghg]:
                    final_tax[ghg][emission_type] = parent_dict[ghg][emission_type]

        if final_tax:
            graph.nodes[node][year]['Tax'] = final_tax

    def init_foresight(self, graph, node, year):

        parents = list(graph.predecessors(node))
        parent_dict = {}
        if len(parents) > 0:
            parent = parents[0]
            if 'Foresight method' in graph.nodes[parent][year] and parent != 'pyCIMS':
                parent_dict = graph.nodes[parent][year]['Foresight method']

        if parent_dict:
            graph.nodes[node][year]['Foresight method'] = parent_dict

    def initialize_graph(self, graph, year):
        """
        Initializes the graph at the start of a simulation year.
        Specifically, initializes (1) price multiplier values and (2) fuel nodes' Life Cycle Cost
        value.

        Parameters
        ----------
        graph : NetworkX.DiGraph
            The graph object being initialized.

        year: str
            The string representing the current simulation year (e.g. "2005").

        Returns
        -------
        Nothing is returned, but `self.graph` will be updated with the initialized nodes.
        """

        def init_node_price_multipliers(graph, node, year):
            """
            Function for initializing the Price Multipler values for a given node in a graph. This
            function assumes all of node's parents have already had their price multipliers
            initialized.

            Parameters
            ----------
            graph : NetworkX.DiGraph
                A graph object containing the node of interest.
            node : str
                Name of the node to be initialized.
            year: str
                The string representing the current simulation year (e.g. "2005").

            Returns
            -------
            Nothing is returned, but `graph.nodes[node]` will be updated with the initialized price
            multiplier values.
            """
            # Retrieve price multipliers from the parents (if they exist)
            parents = list(graph.predecessors(node))
            parent_price_multipliers = {}
            if len(parents) > 0:
                parent = parents[0]
                if 'Price Multiplier' in graph.nodes[parent][year]:
                    price_multipliers = copy.deepcopy(self.graph.nodes[parent][year]['Price Multiplier'])
                    parent_price_multipliers.update(price_multipliers)

            # Grab the price multipliers from the current node (if they exist) and replace the parent price multipliers
            node_price_multipliers = copy.deepcopy(parent_price_multipliers)
            if 'Price Multiplier' in graph.nodes[node][year]:
<<<<<<< HEAD
                price_multipliers = self.get_param_test('Price Multiplier', node, year, dict_expected=True)
=======
                price_multipliers = self.get_param('Price Multiplier', node, year, dict_expected=True)
>>>>>>> d9ca47fd
                node_price_multipliers.update(price_multipliers)

            # Set Price Multiplier of node in the graph
            graph.nodes[node][year]['Price Multiplier'] = node_price_multipliers

        def init_fuel_lcc(graph, node, year, step=5):
            """
            Function for initializing Life Cycle Cost for a node in a graph, if that node is a fuel
            node. This function assumes all of node's children have already been processed by this
            function.

            Parameters
            ----------
            graph : NetworkX.DiGraph
                A graph object containing the node of interest.

            node : str
                Name of the node to be initialized.

            year: str
                The string representing the current simulation year (e.g. "2005").

            step: int, optional
                The number of years between simulation years. Default is 5.

            Returns
            -------
            Nothing is returned, but `graph.nodes[node]` will be updated with the initialized Life
            Cycle Cost if node is a fuel node.
            """

            def calc_lcc_from_children():
                """
                Helper function to calculate a node's Life Cycle Cost from its children.

                Returns
                -------
                Nothing is returned, but the node will be updated with a new Life Cycle Cost value.
                """
                # Find the subtree rooted at the fuel node
                descendants = [n for n in graph.nodes if node in n]
                descendant_tree = nx.subgraph(graph, descendants)

                # Calculate the Life Cycle Costs for the sub-tree
                graph_utils.bottom_up_traversal(descendant_tree,
                                                lcc_calculation.lcc_calculation,
                                                year,
                                                self,
                                                root=node)

            if node in self.fuels:
                if "Life Cycle Cost" in graph.nodes[node][year]:
                    lcc_dict = graph.nodes[node][year]['Life Cycle Cost']

                    fuel_name = list(lcc_dict.keys())[0]
                    if lcc_dict[fuel_name]['year_value'] is None:
                        lcc_dict[fuel_name]['to_estimate'] = True
                        last_year = str(int(year) - step)
<<<<<<< HEAD
                        last_year_value = self.get_param_test('Life Cycle Cost',
                                                              node, year=last_year)[fuel_name]['year_value']
=======
                        last_year_value = self.get_param('Life Cycle Cost',
                                                         node, year=last_year)[fuel_name]['year_value']
>>>>>>> d9ca47fd
                        graph.nodes[node][year]['Life Cycle Cost'][fuel_name]['year_value'] = last_year_value

                    else:
                        graph.nodes[node][year]['Life Cycle Cost'][fuel_name]['to_estimate'] = False
                elif 'cost_curve_function' in graph.nodes[node]:
                    if int(year) == self.base_year:
                        lcc = lcc_calculation.calc_cost_curve_lcc(self, node, year)
                        service_name = node.split('.')[-1]
                        graph.nodes[node][year]["Life Cycle Cost"] = {
                            service_name: utils.create_value_dict(lcc,
                                                                  param_source='initialization')}
                    else:
                        last_year = str(int(year) - self.step)
                        service_name = node.split('.')[-1]
<<<<<<< HEAD
                        last_year_value = self.get_param_test('Life Cycle Cost', node, year=last_year)
=======
                        last_year_value = self.get_param('Life Cycle Cost', node, year=last_year)
>>>>>>> d9ca47fd
                        graph.nodes[node][year]["Life Cycle Cost"] = {
                            service_name: utils.create_value_dict(last_year_value,
                                                                  param_source='cost curve function')}

                else:
                    # Life Cycle Cost needs to be calculated from children
                    calc_lcc_from_children()
                    lcc_dict = graph.nodes[node][year]['Life Cycle Cost']
                    fuel_name = list(lcc_dict.keys())[0]
                    lcc_dict[fuel_name]['to_estimate'] = True

        def init_convert_to_CO2e(graph, node, year, gwp):
            """
            Function for initializing all Emissions as tCO2e (instead of tCH4, tN2O, etc).
            This function assumes all of node's children have already been processed by this function.

            Parameters
            ----------
            graph : NetworkX.DiGraph
                A graph object containing the node of interest.

            node : str
                Name of the node to be initialized.

            year: str
                The string representing the current simulation year (e.g. "2005").

            gwp: dict
                The dictionary containing the GHGs (keys) and GWPs (values).

            Returns
            -------
            Nothing is returned, but `graph.nodes[node]` will be updated with the initialized Emissions.
            """

            # Emissions from a node with technologies
            if 'technologies' in graph.nodes[node][year]:
                techs = graph.nodes[node][year]['technologies']
                for tech in techs:
                    tech_data = techs[tech]
                    if 'Emissions' in tech_data:
                        emission_data = tech_data['Emissions']
                        for ghg in emission_data:
                            for emission_type in emission_data[ghg]:
                                try:
                                    emission_data[ghg][emission_type]['year_value'] *= gwp[ghg]
                                except KeyError:
                                    continue

            # Emissions from a node
            elif 'Emissions' in graph.nodes[node][year]:
                emission_data = graph.nodes[node][year]['Emissions']
                for ghg in emission_data:
                    for emission_type in emission_data[ghg]:
                        try:
                            emission_data[ghg][emission_type]['year_value'] *= gwp[ghg]
                        except KeyError:
                            continue

        def init_load_factor(graph, node, year):
            """
            Initialize the load factor for nodes & technologies using inheritence from either the
            node's parent or the technology's node.

            Parameters
            ----------
            graph : NetworkX.DiGraph
                A graph object containing the node of interest.

            node : str
                Name of the node to be initialized.

            year: str
                The string representing the current simulation year (e.g. "2005").

            Returns
            -------
            Nothing. Will update graph.nodes[node][year] with the initialized value of `Load Factor`
            (if there is one).
            """
            if 'Load Factor' not in graph.nodes[node][year]:
                # Check if a load factor was defined at the node's structural parent (its first
                # parent). If so, use this load factor for the node.
                parents = list(graph.predecessors(node))
                if len(parents) > 0:
                    parent = parents[0]
                    if 'Load Factor' in graph.nodes[parent][year]:
                        val = graph.nodes[parent][year]['Load Factor']['year_value']
                        units = graph.nodes[parent][year]['Load Factor']['unit']
                        graph.nodes[node][year]['Load Factor'] = utils.create_value_dict(val,
                                                                                         unit=units,
                                                                                         param_source='inheritance')

            if 'Load Factor' in graph.nodes[node][year]:
                # Ensure this load factor is recorded at each of the technologies within the node.
                if 'technologies' in graph.nodes[node][year]:
                    tech_data = graph.nodes[node][year]['technologies']
                    for tech in tech_data:
                        if 'Load Factor' not in tech_data[tech]:
                            val = graph.nodes[node][year]['Load Factor']['year_value']
                            units = graph.nodes[node][year]['Load Factor']['unit']
                            tech_data[tech]['Load Factor'] = utils.create_value_dict(val,
                                                                                     unit=units,
                                                                                     param_source='inheritance')

<<<<<<< HEAD
=======
        def init_tax_emissions(graph, node, year):
            """
            Function for initializing the tax values (to multiply against emissions) for a given node in a graph. This
            function assumes all of node's parents have already had their tax emissions initialized.

            Parameters
            ----------
            graph : NetworkX.DiGraph
                A graph object containing the node of interest.
            node : str
                Name of the node to be initialized.

            year: str
                The string representing the current simulation year (e.g. "2005").

            Returns
            -------
            Nothing is returned, but `graph.nodes[node]` will be updated with the initialized tax emission values.
            """

            # Retrieve tax from the parents (if they exist)
            parents = list(graph.predecessors(node))
            parent_dict = {}
            if len(parents) > 0:
                parent = parents[0]
                if 'Tax' in graph.nodes[parent][year]:
                    parent_dict = graph.nodes[parent][year]['Tax']

            # Store away tax at current node to overwrite parent tax later
            node_dict = {}
            if 'Tax' in graph.nodes[node][year]:
                node_dict = graph.nodes[node][year]['Tax']

            # Make final dict where we prioritize keeping node_dict and only unique parent taxes
            final_tax = copy.deepcopy(node_dict)
            for ghg in parent_dict:
                if ghg not in final_tax:
                    final_tax[ghg] = {}
                for emission_type in parent_dict[ghg]:
                    if emission_type not in final_tax[ghg]:
                        final_tax[ghg][emission_type] = parent_dict[ghg][emission_type]

            if final_tax:
                graph.nodes[node][year]['Tax'] = final_tax

>>>>>>> d9ca47fd
        graph_utils.top_down_traversal(graph,
                                       init_convert_to_CO2e,
                                       year,
                                       self.gwp)
        graph_utils.top_down_traversal(graph,
                                       init_load_factor,
                                       year)
        graph_utils.bottom_up_traversal(graph,
                                        init_fuel_lcc,
                                        year)

    def iteration_initialization(self, year):
        # Reset the provided_quantities at each node
        for n in self.graph.nodes():
            self.graph.nodes[n][year]['provided_quantities'] = create_value_dict(ProvidedQuantity(),
                                                                                 param_source='initialization')

    def _inherit_parameter_values(self):
        def inherit_function(graph, node, year):
            for param in inheritable_params:
                inherit_parameter(graph, node, year, param)

        for year in self.years:
            graph_utils.top_down_traversal(self.graph, inherit_function, year)

    def stock_allocation_and_retirement(self, sub_graph, node, year):
        """
        Provided to `graph_utils.top_down_traversal()` by `Model.run()` as the processing function
        for stock allocation and retirement.
        Parameters
        ----------
        sub_graph: any
            This is not used in this function, but is a required parameter for any function used by
            `graph_utils.top_down_traversal()`.

        node: str
            The name of the node (in branch form) where stock stock retirement and allocation will
            be performed.

        year: str
            The year to perform stock retirement and allocation.

        Returns
        -------
            Nothing is returned. `self` will be updated to reflect the results of stock retirement
            and new stock competitions.
        """
        comp_type = self.get_param_test('competition type', node)

        # Market acts the same as tech compete
        if comp_type == 'market':
            comp_type = 'tech compete'

        if comp_type in ['tech compete', 'node tech compete']:
            stock_allocation.all_tech_compete_allocation(self, node, year)
        else:
            stock_allocation.general_allocation(self, node, year)

    def get_tech_parameter_default(self, parameter):
        return self.technology_defaults[parameter]

    def get_node_parameter_default(self, parameter, competition_type):
        return self.node_defaults[competition_type][parameter]

<<<<<<< HEAD
    def get_param(self, param, node, year=None, tech=None, sub_param=None, return_source=False, check_exist=False,
                  return_keys=False):
=======
    def get_param(self, param, node, year=None, context=None, sub_context=None, tech=None,
                  return_source=False, do_calc=False, check_exist=False, dict_expected=False):

>>>>>>> d9ca47fd
        """
        Gets a parameter's value from the model, given a specific context (node, year, context, sub-context, and tech),
        calculating the parameter's value if needed.

        This will not re-calculate the parameter's value, but will only retrieve
        values which are already stored in the model or obtained via inheritance, default values,
        or estimation using the previous year's value. If return_source is True, this function will
        also, return how this value was originally obtained (e.g. via calculation)

        Parameters
        ----------
        param : str
            The name of the parameter whose value is being retrieved.
        node : str
            The name of the node (branch format) whose parameter you are interested in retrieving.
        year : str, optional
            The year which you are interested in. `year` is not required for parameters specified at
            the node level and which by definition cannot change year to year. For example,
            "competition type" can be retreived without specifying a year.
        tech : str, optional
            The name of the technology you are interested in. `tech` is not required for parameters
            that are specified at the node level. `tech` is required to get any parameter that is
            stored within a technology.
        context : str, optional
            Used when there is context available in the node. Analogous to the 'context' column in the model description
        sub_context : str, optional
            Must be used only if context is given. Analogous to the 'sub_context' column in the model description
        return_source : bool, default=False
            Whether or not to return the method by which this value was originally obtained.
        do_calc : bool, default=False
            If False, the function will only retrieve the value using the current value in the model,
            inheritance, default, or the previous year's value. It will _not_ calculate the parameter
            value. If True, calculation is allowed.
        check_exist : bool, default=False
            Whether or not to check that the parameter exists as is given the context (without calculation,
            inheritance, or checking past years)
        dict_expected : bool, default=False
            Used to disable the warning get_param is returning a dict. Get_param should normally return a 'single value'
            (float, str, etc.). If the user knows it expects a dict, then this flag is used.

        Returns
        -------
        any :
            The value of the specified `param` at `node`, given the context provided by `year` and
            `tech`.
        str :
            If return_source is `True`, will return a string indicating how the parameter's value
            was originally obtained. Can be one of {model, initialization, inheritance, calculation,
            default, or previous_year}.

<<<<<<< HEAD
        See Also
        --------
        Model.get_or_calc_param :  Gets a parameter's value from the model, given a specific context
        (node, year, technology, and sub-parameter), calculating the parameter's value if needed.
        """
        if tech:
            param_val = utils.get_tech_param(param, self, node, year, tech, sub_param,
                                             return_source=return_source,
                                             retrieve_only=True, check_exist=check_exist)

        else:
            param_val = utils.get_node_param(param, self, node, year, sub_param=sub_param,
                                             return_source=return_source,
                                             retrieve_only=True, check_exist=check_exist, return_keys=return_keys)

        return param_val

    def get_param_test(self, param, node, year=None, context=None, sub_context=None, tech=None,
                       return_source=False, do_calc=False, check_exist=False, dict_expected=False):

        """
        Gets a parameter's value from the model, given a specific context (node, year, context, sub-context, and tech),
        calculating the parameter's value if needed.

        This will not re-calculate the parameter's value, but will only retrieve
        values which are already stored in the model or obtained via inheritance, default values,
        or estimation using the previous year's value. If return_source is True, this function will
        also, return how this value was originally obtained (e.g. via calculation)

        Parameters
        ----------
        param : str
            The name of the parameter whose value is being retrieved.
        node : str
            The name of the node (branch format) whose parameter you are interested in retrieving.
        year : str, optional
            The year which you are interested in. `year` is not required for parameters specified at
            the node level and which by definition cannot change year to year. For example,
            "competition type" can be retreived without specifying a year.
        tech : str, optional
            The name of the technology you are interested in. `tech` is not required for parameters
            that are specified at the node level. `tech` is required to get any parameter that is
            stored within a technology.
        context : str, optional
            Used when there is context available in the node. Analogous to the 'context' column in the model description
        sub_context : str, optional
            Must be used only if context is given. Analogous to the 'sub_context' column in the model description
        return_source : bool, default=False
            Whether or not to return the method by which this value was originally obtained.
        do_calc : bool, default=False
            If False, the function will only retrieve the value using the current value in the model,
            inheritance, default, or the previous year's value. It will _not_ calculate the parameter
            value. If True, calculation is allowed.
        check_exist : bool, default=False
            Whether or not to check that the parameter exists as is given the context (without calculation,
            inheritance, or checking past years)
        dict_expected : bool, default=False
            Used to disable the warning get_param is returning a dict. Get_param should normally return a 'single value'
            (float, str, etc.). If the user knows it expects a dict, then this flag is used.

        Returns
        -------
        any :
            The value of the specified `param` at `node`, given the context provided by `year` and
            `tech`.
        str :
            If return_source is `True`, will return a string indicating how the parameter's value
            was originally obtained. Can be one of {model, initialization, inheritance, calculation,
            default, or previous_year}.

        """

        param_val = utils.get_node_param_test(self, param, node, year=year, context=context, sub_context=sub_context,
                                              tech=tech,
                                              return_source=return_source,
                                              do_calc=do_calc,
                                              check_exist=check_exist,
                                              dict_expected=dict_expected)
=======
        """

        param_val = utils.get_param(self, param, node, year=year, context=context,
                                    sub_context=sub_context,
                                    tech=tech,
                                    return_source=return_source,
                                    do_calc=do_calc,
                                    check_exist=check_exist,
                                    dict_expected=dict_expected)
>>>>>>> d9ca47fd

        return param_val

    def calc_requested_quantities(self, graph, node, year):
        """
        Calculates and records fuel quantities requested by a node in the specified year.

        This includes fuel quantities directly requested of the node (e.g. a Lighting requests
        services directly from Electricity) and fuel quantities that are indirectly requested, but
        can be attributed to the node (e.g. Alberta indirectly requests Electricity via its
        children). In other words, this not only includes quantities a node requests, but also
        quantities requested by it's successors (children, grandchildren, etc).

        This method was built to be used with the bottom up traversal method
        (pyCIMS.graph_utils.bottom_up_traversal()), which ensures that a node is only visited once
        all its children have been visited (except when it needs to break a loop).

        Important things to note:
           * Fuel nodes pass along quantities requested by their successors via their structural
             parent rather than through request/provide parents.

        Parameters
        ----------
        graph : networkX.Graph
            The graph containing node & its children.
        node : str
            The name of the node (in branch/path notation) for which the total requested quantities
            will be calculated.
        year : str
            The year of interest.

        Returns
        -------
        Nothing. Does set the requested_quantities parameter in the Model according to the
        quantities requested of node & all it's successors.
        """
        requested_quantity = RequestedQuantity()

        if self.get_param_test("competition type", node) in ['root', 'region']:
            structural_children = find_children(graph, node, structural=True)
            for child in structural_children:
                # Find quantities provided to the node via its structural children
                child_requested_quant = self.get_param_test("requested_quantities",
                                                            child, year).get_total_quantities_requested()
                for child_rq_node, child_rq_amount in child_requested_quant.items():
                    # Record requested quantities
                    requested_quantity.record_requested_quantity(child_rq_node,
                                                                 child,
                                                                 child_rq_amount)

        elif 'technologies' in graph.nodes[node][year]:
            for tech in graph.nodes[node][year]['technologies']:
                tech_requested_quantity = RequestedQuantity()
                req_prov_children = find_children(graph, node, year, tech, request_provide=True)
                for child in req_prov_children:
                    quantities_to_record = get_quantities_to_record(self, child, node, year, tech)

                    # Record requested quantities
                    for providing_node, child, attributable_amount in quantities_to_record:
                        tech_requested_quantity.record_requested_quantity(providing_node,
                                                                          child,
                                                                          attributable_amount)
                        requested_quantity.record_requested_quantity(providing_node,
                                                                     child,
                                                                     attributable_amount)
                # Save the tech requested quantities
                self.graph.nodes[node][year]['technologies'][tech]["requested_quantities"] = \
                    tech_requested_quantity

        else:
            req_prov_children = find_children(graph, node, year, request_provide=True)
            for child in req_prov_children:
                quantities_to_record = get_quantities_to_record(self, child, node, year)

                # Record requested quantities
                for providing_node, child, attributable_amount in quantities_to_record:
                    requested_quantity.record_requested_quantity(providing_node,
                                                                 child,
                                                                 attributable_amount)

        self.graph.nodes[node][year]["requested_quantities"] = \
            utils.create_value_dict(requested_quantity, param_source='calculation')

    def aggregate_emissions(self, graph, node, year):
        net_emissions = Emissions()
        cap_emissions = Emissions()
        bio_emissions = Emissions()
        total_emissions_cost = 0

        # get emissions that originate at the node
        if 'net_emission_rates' in self.graph.nodes[node][year]:
            net_emission_rates = self.get_param_test('net_emission_rates', node, year)
            cap_emission_rates = self.get_param_test('captured_emission_rates', node, year)
        else:
            net_emission_rates = EmissionRates()
            cap_emission_rates = EmissionRates()

        if 'bio_emission_rates' in self.graph.nodes[node][year]:
            bio_emission_rates = self.get_param_test('bio_emission_rates', node, year)
        else:
            bio_emission_rates = EmissionRates()

        if 'Emissions cost' in self.graph.nodes[node][year]:
            emissions_cost = self.get_param_test('Emissions cost', node, year)
        else:
            emissions_cost = 0

        total_units = self.get_param_test('provided_quantities', node, year).get_total_quantity()
        net_emissions += Emissions(net_emission_rates.multiply_rates(total_units))
        cap_emissions += Emissions(cap_emission_rates.multiply_rates(total_units))
        bio_emissions += Emissions(bio_emission_rates.multiply_rates(total_units))
        total_emissions_cost += emissions_cost * total_units

        # Get Other Emissions
        if 'technologies' in graph.nodes[node][year]:
            # Get emissions from technologies
            for tech in graph.nodes[node][year]['technologies']:
                tech_net_emissions = Emissions()
                tech_cap_emissions = Emissions()
                tech_bio_emissions = Emissions()
                tech_total_emissions_cost = 0

                # Get emissions originating at the technology
<<<<<<< HEAD
                tech_market_share = self.get_param_test('total_market_share', node, year, tech=tech)
                tech_units = tech_market_share * total_units
                tech_net_emission_rates = self.get_param_test("net_emission_rates", node, year, tech=tech)
                tech_cap_emission_rates = self.get_param_test("captured_emission_rates", node, year, tech=tech)
                tech_bio_emission_rates = self.get_param_test("bio_emission_rates", node, year, tech=tech)
                tech_emissions_cost = self.get_param_test("Emissions cost", node, year, tech=tech)
=======
                tech_market_share = self.get_param('total_market_share', node, year, tech=tech)
                tech_units = tech_market_share * total_units
                tech_net_emission_rates = self.get_param("net_emission_rates", node, year, tech=tech)
                tech_cap_emission_rates = self.get_param("captured_emission_rates", node, year, tech=tech)
                tech_bio_emission_rates = self.get_param("bio_emission_rates", node, year, tech=tech)
                tech_emissions_cost = self.get_param("Emissions cost", node, year, tech=tech)
>>>>>>> d9ca47fd
                if tech_net_emission_rates is not None:
                    tech_net_emissions = Emissions(tech_net_emission_rates.multiply_rates(tech_units))
                    tech_cap_emissions = Emissions(tech_cap_emission_rates.multiply_rates(tech_units))
                    net_emissions += tech_net_emissions
                    cap_emissions += tech_cap_emissions

                if tech_bio_emission_rates is not None:
                    tech_bio_emissions = Emissions(tech_bio_emission_rates.multiply_rates(tech_units))
                    bio_emissions += tech_bio_emissions

                if tech_emissions_cost is not None:
                    tech_total_emissions_cost = tech_emissions_cost * tech_units
                    total_emissions_cost += tech_total_emissions_cost

                # Get emissions originating from the technology's request/provide children
                req_prov_children = find_children(graph, node, year, request_provide=True)

                for child in req_prov_children:
                    if child not in self.fuels:
                        child_quantities = self.get_param_test('provided_quantities', child, year)
                        child_total_quantity = child_quantities.get_total_quantity()
                        if child_total_quantity != 0:
                            child_net_emissions = self.get_param_test("net_emissions", child, year)
                            child_cap_emissions = self.get_param_test("captured_emissions", child, year)
                            child_bio_emissions = self.get_param_test("bio_emissions", child, year)
                            child_total_emissions_cost = self.get_param_test("total_emissions_cost", child, year)

                            quant_provided_to_tech = child_quantities.get_quantity_provided_to_tech(node, tech)
                            if quant_provided_to_tech > 0:
                                proportion = quant_provided_to_tech / child_total_quantity

                                proportional_child_net_emissions = child_net_emissions * proportion
                                proportional_child_cap_emissions = child_cap_emissions * proportion
                                proportional_child_total_emissions_cost = child_total_emissions_cost * proportion

                                net_emissions += proportional_child_net_emissions
                                cap_emissions += proportional_child_cap_emissions
                                total_emissions_cost += proportional_child_total_emissions_cost

                                tech_net_emissions += proportional_child_net_emissions
                                tech_cap_emissions += proportional_child_cap_emissions
                                tech_total_emissions_cost += proportional_child_total_emissions_cost

                                if child_bio_emissions is not None:
                                    proportional_child_bio_emissions = child_bio_emissions * proportion
                                    bio_emissions += proportional_child_bio_emissions
                                    tech_bio_emissions += proportional_child_bio_emissions

                # Save tech-specific emissions to the model
                self.graph.nodes[node][year]['technologies'][tech]['net_emissions'] = \
                    utils.create_value_dict(tech_net_emissions, param_source='calculation')

                self.graph.nodes[node][year]['technologies'][tech]['captured_emissions'] = \
                    utils.create_value_dict(tech_cap_emissions, param_source='calculation')

                self.graph.nodes[node][year]['technologies'][tech]['bio_emissions'] = \
                    utils.create_value_dict(tech_bio_emissions, param_source='calculation')

                self.graph.nodes[node][year]['technologies'][tech]['total_emissions_cost'] = \
                    utils.create_value_dict(tech_total_emissions_cost, param_source='calculation')

        elif self.get_param_test("competition type", node) in ['root', 'region']:
            # Retrieve emissions from the node's structural children
            structural_children = find_children(graph, node, structural=True)

            # For each structural child, add its emissions to the region/root
            for child in structural_children:
                net_emissions += self.get_param_test("net_emissions", child, year)
                cap_emissions += self.get_param_test("captured_emissions", child, year)
                bio_emissions += self.get_param_test("bio_emissions", child, year)
                total_emissions_cost += self.get_param_test('total_emissions_cost', child, year)
        else:
            # Get emissions from req/provide children
            req_prov_children = find_children(graph, node, year, request_provide=True)

            for child in req_prov_children:
                if child not in self.fuels:
                    child_quantities = self.get_param_test('provided_quantities', child, year)
                    child_total_quantity = child_quantities.get_total_quantity()
                    if child_total_quantity != 0:
                        child_net_emissions = self.get_param_test("net_emissions", child, year)
                        child_cap_emissions = self.get_param_test("captured_emissions", child, year)
                        child_bio_emissions = self.get_param_test("bio_emissions", child, year)
                        child_total_emissions_cost = self.get_param_test("total_emissions_cost", child, year)

                        quant_provided_to_node = child_quantities.get_quantity_provided_to_node(node)
                        if quant_provided_to_node > 0:
                            proportion = quant_provided_to_node / child_total_quantity

                            proportional_child_net_emissions = child_net_emissions * proportion
                            proportional_child_cap_emissions = child_cap_emissions * proportion
                            proportional_child_total_emissions_cost = child_total_emissions_cost * proportion

                            net_emissions += proportional_child_net_emissions
                            cap_emissions += proportional_child_cap_emissions
                            total_emissions_cost += proportional_child_total_emissions_cost

                            if child_bio_emissions is not None:
                                proportional_child_bio_emissions = child_bio_emissions * proportion
                                bio_emissions += proportional_child_bio_emissions

        # Save the emissions to the node's data
        self.graph.nodes[node][year]['net_emissions'] = \
            utils.create_value_dict(net_emissions, param_source='calculation')

        self.graph.nodes[node][year]['captured_emissions'] = \
            utils.create_value_dict(cap_emissions, param_source='calculation')

        self.graph.nodes[node][year]['bio_emissions'] = \
            utils.create_value_dict(bio_emissions, param_source='calculation')

        self.graph.nodes[node][year]['total_emissions_cost'] = \
            utils.create_value_dict(total_emissions_cost, param_source='calculation')

    def set_param(self, val, param, node, year=None, tech=None, sub_param=None, save=True):
        """
        Sets a parameter's value, given a specific context (node, year, technology, and
        sub-parameter). This is intended for when you are using this function outside of model.run to
        make single changes to the model dscription

        Parameters
        ----------
        val : any or list of any
            The new value(s) to be set at the specified `param` at `node`, given the context provided by 
            `year`, `tech` and `sub_param`.
        param : str
            The name of the parameter whose value is being set.
        node : str
            The name of the node (branch format) whose parameter you are interested in set.
        year : str or list, optional
            The year(s) which you are interested in. `year` is not required for parameters specified at
            the node level and which by definition cannot change year to year. For example,
            "competition type" can be retreived without specifying a year.
        tech : str, optional
            The name of the technology you are interested in. `tech` is not required for parameters
            that are specified at the node level. `tech` is required to get any parameter that is
            stored within a technology.
        sub_param : str, optional
            This is a rarely used parameter for specifying a nested key. Most commonly used when
            `get_param()` would otherwise return a dictionary where a nested value contains the
            parameter value of interest. In this case, the key corresponding to that value can be
            provided as a `sub_param`
        save : bool, optional
            This specifies whether the change should be saved in the change_log csv where True means
            the change will be saved and False means it will not be saved
        """

        def set_node_param_script(new_val, param, model, node, year, sub_param=None, save=True):
            """
            Queries a model to set a parameter value at a given node, given a specified context
            (year & sub-parameter).

            Parameters
            ----------
            new_val : any
                The new value to be set at the specified `param` at `node`, given the context provided by
                `year` and `sub_param`.
            param : str
                The name of the parameter whose value is being set.
            model : pyCIMS.Model
                The model containing the parameter value of interest.
            node : str
                The name of the node (branch format) whose parameter you are interested in set.
            year : str
                The year which you are interested in. `year` must be provided for all parameters stored at
                the technology level, even if the parameter doesn't change year to year.
            sub_param : str, optional
                This is a rarely used parameter for specifying a nested key. Most commonly used when
                `get_param()` would otherwise return a dictionary where a nested value contains the
                parameter value of interest. In this case, the key corresponding to that value can be
                provided as a `sub_param`
            save : bool, optional
                This specifies whether the change should be saved in the change_log csv where True means
                the change will be saved and False means it will not be saved
            """
            # Set Parameter from Description
            # ******************************
            # If the parameter's value is in the model description for that node & year (if the year has
            # been defined), use it.
            if year:
                data = model.graph.nodes[node][year]
            else:
                data = model.graph.nodes[node]
            if param in data:
                val = data[param]
                # If the value is a dictionary, use its nested result
                if isinstance(val, dict):
                    if sub_param:
                        # If the value is a dictionary, check if 'year_value' can be accessed.
                        if isinstance(val[sub_param], dict) and 'year_value' in val[sub_param]:
                            prev_val = val[sub_param]['year_value']
                            val[sub_param]['year_value'] = new_val
                        else:
                            prev_val = val[sub_param]
                            val[sub_param] = new_val
                    elif 'year_value' in val:
                        prev_val = val['year_value']
                        val['year_value'] = new_val
                    elif None in val:
                        # If the value is a dictionary, check if 'year_value' can be accessed.
                        if isinstance(val[None], dict) and 'year_value' in val[None]:
                            prev_val = val[None]['year_value']
                            val[None]['year_value'] = new_val
                        else:
                            prev_val = val[None]
                            val[None] = new_val
                    elif len(val.keys()) == 1:
                        # If the value is a dictionary, check if 'year_value' can be accessed.
                        if 'year_value' in val[list(val.keys())[0]]:
                            prev_val = val[list(val.keys())[0]]['year_value']
                            val[list(val.keys())[0]]['year_value'] = new_val
                        else:
                            prev_val = val[list(val.keys())[0]]
                            val[list(val.keys())[0]] = new_val
                else:
                    prev_val = data[param]
                    data[param] = new_val

                # Save Change
                # ******************************
                # Append the change made to model.change_history DataFrame if save is set to True
                if save:
                    filename = model.model_description_file.split('/')[-1].split('.')[0]
                    change_log = {'base_model_description': filename, 'node': node, 'year': year, 'technology': None,
                                  'parameter': param, 'sub_parameter': sub_param, 'old_value': prev_val,
                                  'new_value': new_val}
                    model.change_history = model.change_history.append(pd.Series(change_log), ignore_index=True)
            else:
                print('No param ' + str(param) + ' at node ' + str(node) + ' for year ' + str(
                    year) + '. No new value was set for this.')

        def set_tech_param_script(new_val, param, model, node, year, tech, sub_param=None, save=True):
            """
            Queries a model to set a parameter value at a given node & technology, given a specified
            context (year & sub_param).

            Parameters
            ----------
            new_val : any
                The new value to be set at the specified `param` at `node`, given the context provided by
                `year`, `tech` and `sub_param`.
            param : str
                The name of the parameter whose value is being set.
            model : pyCIMS.Model
                The model containing the parameter value of interest.
            node : str
                The name of the node (branch format) whose parameter you are interested in set.
            year : str
                The year which you are interested in. `year` must be provided for all parameters stored at
                the technology level, even if the parameter doesn't change year to year.
            tech : str
                The name of the technology you are interested in.
            sub_param : str, optional
                This is a rarely used parameter for specifying a nested key. Most commonly used when
                `get_param()` would otherwise return a dictionary where a nested value contains the
                parameter value of interest. In this case, the key corresponding to that value can be
                provided as a `sub_param`
            save : bool, optional
                This specifies whether the change should be saved in the change_log csv where True means
                the change will be saved and False means it will not be saved
            """
            # Set Parameter from Description
            # ******************************
            # If the parameter's value is in the model description for that node, year, & technology, use it
            data = model.graph.nodes[node][year]['technologies'][tech]
            if param in data:
                val = data[param]
                # If the value is a dictionary, use its nested result
                if isinstance(val, dict):
                    if sub_param:
                        # If the value is a dictionary, check if 'year_value' can be accessed.
                        if isinstance(val[sub_param], dict) and ('year_value' in val[sub_param]):
                            prev_val = val[sub_param]['year_value']
                            val[sub_param]['year_value'] = new_val
                        else:
                            prev_val = val[sub_param]
                            val[sub_param] = new_val
                    elif None in val:
                        # If the value is a dictionary, check if 'year_value' can be accessed.
                        if isinstance(val[None], dict) and ('year_value' in val[None]):
                            prev_val = val[None]['year_value']
                            val[None]['year_value'] = new_val
                        else:
                            prev_val = val[None]
                            val[None] = new_val
                    else:
                        # If the value is a dictionary, check if 'year_value' can be accessed.
                        if 'year_value' in val:
                            prev_val = data[param]['year_value']
                            data[param]['year_value'] = new_val
                else:
                    prev_val = data[param]
                    data[param] = new_val

                # Save Change
                # ******************************
                # Append the change made to model.change_history DataFrame if save is set to True
                if save:
                    filename = model.model_description_file.split('/')[-1].split('.')[0]
                    change_log = {'base_model_description': filename, 'node': node, 'year': year, 'technology': tech,
                                  'parameter': param, 'sub_parameter': sub_param, 'old_value': prev_val,
                                  'new_value': new_val}
                    model.change_history = model.change_history.append(pd.Series(change_log), ignore_index=True)
            else:
                print('No param ' + str(param) + ' at node ' + str(node) + ' for year ' + str(
                    year) + '. No new value was set for this.')

        # Checks whether year or val is a list. If either of them is a list, the other must also be a list
        # of the same length
        if isinstance(val, list) or isinstance(year, list):
            if not isinstance(val, list):
                print('Values must be entered as a list.')
                return
            elif not isinstance(year, list):
                print('Years must be entered as a list.')
                return
            elif len(val) != len(year):
                print('The number of values does not match the number of years. No changes were made.')
                return
        else:
            # changing years and vals to lists
            year = [year]
            val = [val]
        for i in range(len(year)):
            try:
<<<<<<< HEAD
                self.get_param_test(param, node, year=year[i], context=sub_param, tech=tech, check_exist=True)
=======
                self.get_param(param, node, year=year[i], context=sub_param, tech=tech, check_exist=True)
>>>>>>> d9ca47fd
            except:
                print(f"Unable to access parameter at "
                      f"get_param({param}, {node}, {year}, {tech}, {sub_param}). \n"
                      f"Corresponding value was not set to {val[i]}.")
                continue
            if tech:
                set_tech_param_script(val[i], param, self, node, year[i], tech, sub_param, save)

            else:
                set_node_param_script(val[i], param, self, node, year[i], sub_param, save)

    def set_param_internal(self, val, param, node, year=None, tech=None, sub_param=None, save=True):
        """
        Sets a parameter's value, given a specific context (node, year, technology, and
        sub-parameter). This is used from within the model.run function and is not intended to make
        changes to the model description externally (see `set_param`).

        Parameters
        ----------
        val : dict
            The new value(s) to be set at the specified `param` at `node`, given the context provided by
            `year`, `tech` and `sub_param`.
        param : str
            The name of the parameter whose value is being set.
        node : str
            The name of the node (branch format) whose parameter you are interested in set.
        year : str or list, optional
            The year(s) which you are interested in. `year` is not required for parameters specified at
            the node level and which by definition cannot change year to year. For example,
            "competition type" can be retreived without specifying a year.
        tech : str, optional
            The name of the technology you are interested in. `tech` is not required for parameters
            that are specified at the node level. `tech` is required to get any parameter that is
            stored within a technology.
        sub_param : str, optional
            This is a rarely used parameter for specifying a nested key. Most commonly used when
            `get_param()` would otherwise return a dictionary where a nested value contains the
            parameter value of interest. In this case, the key corresponding to that value can be
            provided as a `sub_param`
        save : bool, optional
            This specifies whether the change should be saved in the change_log csv where True means
            the change will be saved and False means it will not be saved
        """

        # Checks whether year or val is a list. If either of them is a list, the other must also be a list
        # of the same length
        if isinstance(val, list) or isinstance(year, list):
            if not isinstance(val, list):
                print('Values must be entered as a list.')
                return
            elif not isinstance(year, list):
                print('Years must be entered as a list.')
                return
            elif len(val) != len(year):
                print('The number of values does not match the number of years. No changes were made.')
                return
        else:
            # changing years and vals to lists
            year = [year]
            val = [val]
        for i in range(len(year)):

            tech_data = self.graph.nodes[node][year[i]]["technologies"][tech]
            if param in tech_data:
                if tech:
                    utils.set_tech_param(val[i], param, self, node, year[i], tech, sub_param)

                else:
                    utils.set_node_param(val[i], param, self, node, year[i], sub_param)
            else:
                self.graph.nodes[node][year[i]]["technologies"][tech].update({str(param): val[i]})

    def set_param_wildcard(self, val, param, node_regex, year, tech=None, sub_param=None, save=True):
        """
        Sets a parameter's value, for all context (node, year, technology, and
        sub-parameter) that satisfy/matches the node_regex pattern

        Parameters
        ----------
        val : any
            The new value to be set at the specified `param` at `node`, given the context provided by 
            `year`, `tech` and `sub_param`.
        param : str
            The name of the parameter whose value is being set.
        node_regex : str
            The regex pattern of the node (branch format) whose parameter you are interested in matching.
        year : str, optional
            The year which you are interested in. `year` is not required for parameters specified at
            the node level and which by definition cannot change year to year. For example,
            "competition type" can be retreived without specifying a year.
        tech : str, optional
            The name of the technology you are interested in. `tech` is not required for parameters
            that are specified at the node level. `tech` is required to get any parameter that is
            stored within a technology.
        sub_param : str, optional
            This is a rarely used parameter for specifying a nested key. Most commonly used when
            `get_param()` would otherwise return a dictionary where a nested value contains the
            parameter value of interest. In this case, the key corresponding to that value can be
            provided as a `sub_param`
        save : bool, optional
            This specifies whether the change should be saved in the change_log csv where True means
            the change will be saved and False means it will not be saved
        """
        for node in self.graph.nodes:
            if re.search(node_regex, node) != None:
                self.set_param(val, param, node, year, tech, sub_param, save)

    def set_param_file(self, filepath):
        """
        Sets parameters' values, for all context (node, year, technology, and
        sub-parameter) from the provided CSV file. See Data_Changes_Tutorial_by_CSV.ipynb for detailed
        description of expected CSV file columns and values.

        Parameters
        ----------
        filepath : str
            This is the path to the CSV file containing all context and value change information
        """

        if not filepath.endswith('.csv'):
            print('filepath must be in csv format')
            return

        df = pd.read_csv(filepath, delimiter=',')
        df = df.fillna('None')

        ops = {
            '>': operator.gt,
            '>=': operator.ge,
            '==': operator.eq,
            '<': operator.lt,
            '<=': operator.le
        }

        for index, row in df.iterrows():
            # *********
            # Set necessary variables from dataframe row
            # *********
            node = row['node'] if row['node'] != 'None' else None
            node_regex = row['node_regex'] if row['node_regex'] != "None" else None
            param = row['param'] if row['param'] != 'None' else None
            tech = row['tech'] if row['tech'] != 'None' else None
            sub_param = row['sub_param'] if row['sub_param'] != 'None' else None
            year_operator = row['year_operator'] if row['year_operator'] != 'None' else None
            year = row['year'] if row['year'] != 'None' else None
            val_operator = row['val_operator'] if row['val_operator'] != 'None' else None
            val = row['val'] if row['val'] != 'None' else None
            search_param = row['search_param'] if row['search_param'] != 'None' else None
            search_operator = row['search_operator'] if row['search_operator'] != 'None' else None
            search_pattern = row['search_pattern'] if row['search_pattern'] != 'None' else None
            create_missing = row['create_if_missing'] if row['create_if_missing'] != 'None' else None

            # *********
            # Changing years and vals to lists
            # *********
            if year:
                year_int = int(year)
                years = [x for x in self.years if ops[year_operator](int(x), year_int)]
                vals = [val] * len(years)
            else:
                years = [year]
                vals = [val]

            # *********
            # Intial checks on the data
            # *********
            if node == None:
                if node_regex == None:
                    print(f"Row {index}: : neither node or node_regex values were indicated. "
                          f"Skipping this row.")
                    continue
            elif node == '.*':
                if search_param == None or search_operator == None or search_pattern == None:
                    print(f"Row {index}: since node = '.*', search_param, search_operator, and "
                          f"search_pattern must not be empty. Skipping this row.")
                    continue
            else:
                if node_regex:
                    print(f"Row index: both node and node_regex values were indicated. Please "
                          f"specify only one. Skipping this row.")
                    continue
            if year_operator not in list(ops.keys()):
                print(f"Row {index}: year_operator value not one of >, >=, <, <=, ==. Skipping this"
                      f"row.")
                continue
            if val_operator not in ['>=', '<=', '==']:
                print(f"Row {index}: val_operator value not one of >=, <=, ==. Skipping this row.")
                continue
            if search_operator not in [None, '==']:
                print(f"Row {index}: search_operator value must be either empty or ==. Skipping "
                      f"this row.")
                continue
            if create_missing == None:
                print(f"Row {index}: create_if_missing is empty. This value must be either True or"
                      f"False. Skipping this row.")
                continue

            # *********
            # Check the node type ('.*', None, or otherwise) and search through corresponding nodes if necessary
            # *********
            if node == '.*':
                # check if node satisfies search_param, search_operator, search_pattern conditions
                for node_tmp in self.graph.nodes:
                    if self.get_param_test(search_param, node_tmp).lower() == search_pattern.lower():
                        for idx, year in enumerate(years):
                            val_tmp = vals[idx]
                            self.set_param_search(val_tmp, param, node_tmp, year, tech, sub_param, val_operator,
                                                  create_missing, index)
            elif node == None:
                # check if node satisfies node_regex conditions
                for node_tmp in self.graph.nodes:
                    if re.search(node_regex, node_tmp) != None:
                        for idx, year in enumerate(years):
                            val_tmp = vals[idx]
                            self.set_param_search(val_tmp, param, node_tmp, year, tech, sub_param, val_operator,
                                                  create_missing, index)
            else:
                # node is exactly specified so use as is
                for idx, year in enumerate(years):
                    val_tmp = vals[idx]
                    self.set_param_search(val_tmp, param, node, year, tech, sub_param, val_operator, create_missing,
                                          index)

    def set_param_search(self, val, param, node, year=None, tech=None, sub_param=None, val_operator='==',
                         create_missing=False, row_index=None):
        """
        Sets parameter values, for all context (node, year, technology, and
        sub-parameter), searching through all tech and sub_param keys if necessary.

        Parameters
        ----------
        val : any
            The new value to be set at the specified `param` at `node`, given the context provided by 
            `year`, `tech` and `sub_param`.
        param : str
            The name of the parameter whose value is being set.
        node : str
            The name of the node (branch format) whose parameter you are interested in matching.
        year : str, optional
            The year which you are interested in. `year` is not required for parameters specified at
            the node level and which by definition cannot change year to year. For example,
            "competition type" can be retreived without specifying a year.
        tech : str, optional
            The name of the technology you are interested in. `tech` is not required for parameters
            that are specified at the node level. `tech` is required to get any parameter that is
            stored within a technology. If tech is `.*`, all possible tech keys will be searched at the
            specified node, param, and year.
        sub_param : str, optional
            This is a rarely used parameter for specifying a nested key. Most commonly used when
            `get_param()` would otherwise return a dictionary where a nested value contains the
            parameter value of interest. In this case, the key corresponding to that value can be
            provided as a `sub_param`. If sub_param is `.*`, all possible sub_param keys will be searched at the
            specified node, param, tech, and year.
        create_missing : bool, optional
            Will create a new parameter in the model if it is missing. Defaults to False.
        val_operator : str, optional
            This specifies how the value should be set. The possible values are '>=', '<=' and '=='.
        row_index : int, optional
            The index of the current row of the CSV. This is used to print the row number in error messages.
        """

        def get_val_operated(val, param, node, year, tech, sub_param, val_operator, row_index, create_missing):
            try:
<<<<<<< HEAD
                prev_val = self.get_param_test(param=param, node=node, year=year, tech=tech, context=sub_param,
                                               check_exist=True)
=======
                prev_val = self.get_param(param=param, node=node, year=year, tech=tech, context=sub_param,
                                          check_exist=True)
>>>>>>> d9ca47fd
                if val_operator == '>=':
                    val = max(val, prev_val)
                elif val_operator == '<=':
                    val = min(val, prev_val)
            except Exception as e:
                if create_missing:
                    print(f"Row {row_index + 1}: Creating parameter at ({param}, {node}, {year}, "
                          f"{tech}, {sub_param}).")
                    tmp = self.create_param(val=val, param=param, node=node, year=year, tech=tech, sub_param=sub_param,
                                            row_index=row_index)
                    if not tmp:
                        return None
                else:
                    print(f"Row {row_index + 1}: Unable to access parameter at get_param({param}, "
                          f"{node}, {year}, {tech}, {sub_param}). Corresponding value was not set"
                          f"to {val}.")
                    return None
            return val

        if tech == '.*':
            try:
                # search through all technologies in node
                techs = list(self.graph.nodes[node][year]['technologies'].keys())
            except:
                return
            for tech_tmp in techs:
                if sub_param == '.*':
                    try:
                        # search through all sub_parameters in node given tech
                        sub_params = list(self.get_param_test(param=param, node=node, year=year, tech=tech_tmp).keys())
                    except:
                        continue
                    for sub_param_tmp in sub_params:
                        val_tmp = get_val_operated(val, param, node, year, tech_tmp, sub_param_tmp, val_operator,
                                                   row_index, create_missing)
                        if val_tmp:
                            self.set_param(val=val_tmp, param=param, node=node, year=year, tech=tech_tmp,
                                           sub_param=sub_param_tmp)
                # use sub_param as is if it is not .*
                else:
                    val_tmp = get_val_operated(val, param, node, year, tech_tmp, sub_param, val_operator, row_index,
                                               create_missing)
                    if val_tmp:
                        self.set_param(val=val_tmp, param=param, node=node, year=year, tech=tech_tmp,
                                       sub_param=sub_param)
        else:
            if sub_param == '.*':
                try:
                    # search through all sub_parameters in node given tech
                    sub_params = list(self.get_param_test(param=param, node=node, year=year, tech=tech).keys())
                except:
                    return
                for sub_param_tmp in sub_params:
                    val_tmp = get_val_operated(val, param, node, year, tech, sub_param_tmp, val_operator, row_index,
                                               create_missing)
                    if val_tmp:
                        self.set_param(val=val_tmp, param=param, node=node, year=year, tech=tech,
                                       sub_param=sub_param_tmp)
            # use sub_param as is if it is not .*
            else:
                val_tmp = get_val_operated(val, param, node, year, tech, sub_param, val_operator, row_index,
                                           create_missing)
                if val_tmp:
                    self.set_param(val=val_tmp, param=param, node=node, year=year, tech=tech, sub_param=sub_param)

    def create_param(self, val, param, node, year=None, tech=None, sub_param=None, row_index=None):
        """
        Creates parameter in graph, for given context (node, year, technology, and sub-parameter),
        and sets the value to val. Returns True if param was created successfully and False otherwise.

        Parameters
        ----------
        val : any
            The new value to be set at the specified `param` at `node`, given the context provided by 
            `year`, `tech` and `sub_param`.
        param : str
            The name of the parameter whose value is being set.
        node : str
            The name of the node (branch format) whose parameter you are interested in matching.
        year : str, optional
            The year which you are interested in. `year` is not required for parameters specified at
            the node level and which by definition cannot change year to year. For example,
            "competition type" can be retreived without specifying a year.
        tech : str, optional
            The name of the technology you are interested in. `tech` is not required for parameters
            that are specified at the node level. `tech` is required to get any parameter that is
            stored within a technology. If tech is `.*`, all possible tech keys will be searched at the
            specified node, param, and year.
        sub_param : str, optional
            This is a rarely used parameter for specifying a nested key. Most commonly used when
            `get_param()` would otherwise return a dictionary where a nested value contains the
            parameter value of interest. In this case, the key corresponding to that value can be
            provided as a `sub_param`. If sub_param is `.*`, all possible sub_param keys will be searched at the
            specified node, param, tech, and year.
        row_index : int, optional
            The index of the current row of the CSV. This is used to print the row number in error messages.

        Returns
        -------
        Boolean
        """
        # Print error message and return False if node not found
        if node not in self.graph.nodes:
            print("Row " + str(row_index + 1) + ': Unable to access node ' + str(
                node) + '. Corresponding value was not set to ' + str(val) + ".")
            return False

        if year:
            if year not in self.graph.nodes[node]:
                self.graph.nodes[node][year] = {}
            data = self.graph.nodes[node][year]
        else:
            data = self.graph.nodes[node]

        val_dict = create_value_dict(val, param_source='model')

        # *********
        # If there is a tech specified, check if it exists and create context (tech, param, sub-param) accordingly
        # *********
        if tech:
            # add technology if it does not exist
            if tech not in data:
                if sub_param:
                    sub_param_dict = {sub_param: val_dict}
                    param_dict = {param: sub_param_dict}
                else:
                    param_dict = {param: val_dict}
                data['technologies'][tech] = param_dict
            # add param if it does not exist
            elif param not in data['technologies'][tech]:
                if sub_param:
                    sub_param_dict = {sub_param: val_dict}
                    data['technologies'][tech][param] = sub_param_dict
                else:
                    data['technologies'][tech][param] = val_dict
            # add sub-param if it does not exist
            elif sub_param not in data['technologies'][tech][param]:
                data['technologies'][tech][param][sub_param] = val_dict

        # *********
        # Check if param exists and create context (param, sub-param) accordingly
        # *********
        elif param not in data:
            if sub_param:
                sub_param_dict = {sub_param: val_dict}
                data[param] = sub_param_dict
            else:
                data[param] = val_dict

        # *********
        # Check if sub-param exists and create context (param, sub-param) accordingly
        # *********
        elif sub_param not in data[param]:
            data[param][sub_param] = val_dict
        return True

    def set_param_log(self, output_file=''):
        """
        Writes the saved change history to a CSV specified at `output_file` if provided.

        Parameters
        ----------
        output_file : str, optional
            The output file location where the change history CSV will be saved. If this is left blank,
            the file will be outputed at the current location with the name of the original model description
            and a timestamp in the filename.
        """
        if output_file == '':
            filename = self.model_description_file.split('/')[-1].split('.')[0]
            timestamp = time.strftime("%Y%m%d-%H%M%S")
            output_file = './change_log_' + filename + '_' + timestamp + '.csv'
        self.change_history.to_csv(output_file, index=False)

    def save_model(self, model_file='', save_changes=True):
        """
        Saves the current model to a pickle file at `model_file` if specified

        Parameters
        ----------
        model_file : str, optional
            The model file location where the pickled model file will be saved. If this is left blank,
            the model will be saved at the current location with the name of the original model description
            and a timestamp in the filename.
        save_changes : bool, optional
            This specifies whether the changes will be written to CSV
        """
        if model_file != '' and not model_file.endswith('.pkl'):
            print('model_file must end with .pkl extension. No model was saved.')
        else:
            if model_file == '':
                filename = self.model_description_file.split('/')[-1].split('.')[0]
                timestamp = time.strftime("%Y%m%d-%H%M%S")
                model_file = 'model_' + filename + '_' + timestamp + '.pkl'
            with open(model_file, 'wb') as f:
                pickle.dump(self, f)
        if save_changes:
            self.set_param_log(output_file='change_log_' + model_file)


def load_model(model_file):
    """
    Loads the model at `model_file`

    Parameters
    ----------
    model_file : str
        The model file location where the pickled model file is saved
    """
    f = open(model_file, 'rb')
    model = pickle.load(f)
    return model<|MERGE_RESOLUTION|>--- conflicted
+++ resolved
@@ -177,7 +177,7 @@
             sec_list = [node for node, data in self.graph.nodes(data=True)
                         if 'sector' in data['competition type'].lower()]
 
-            foresight_context = self.get_param_test('Foresight method', 'pyCIMS', year=year, dict_expected=True)
+            foresight_context = self.get_param('Foresight method', 'pyCIMS', year, dict_expected=True)
             if foresight_context is not None:
                 for ghg, sectors in foresight_context.items():
                     for node in sec_list:
@@ -263,11 +263,7 @@
                 prev_prices = self.prices
 
                 # Go get all the new prices
-<<<<<<< HEAD
-                new_prices = {fuel: self.get_param_test('Life Cycle Cost', fuel, year, context=fuel.split('.')[-1])
-=======
                 new_prices = {fuel: self.get_param('Life Cycle Cost', fuel, year, context=fuel.split('.')[-1])
->>>>>>> d9ca47fd
                               for fuel in self.equilibrium_fuels}  # context is str of fuel
 
                 equilibrium = min_iterations <= iteration and \
@@ -442,11 +438,7 @@
             # Grab the price multipliers from the current node (if they exist) and replace the parent price multipliers
             node_price_multipliers = copy.deepcopy(parent_price_multipliers)
             if 'Price Multiplier' in graph.nodes[node][year]:
-<<<<<<< HEAD
-                price_multipliers = self.get_param_test('Price Multiplier', node, year, dict_expected=True)
-=======
                 price_multipliers = self.get_param('Price Multiplier', node, year, dict_expected=True)
->>>>>>> d9ca47fd
                 node_price_multipliers.update(price_multipliers)
 
             # Set Price Multiplier of node in the graph
@@ -505,13 +497,8 @@
                     if lcc_dict[fuel_name]['year_value'] is None:
                         lcc_dict[fuel_name]['to_estimate'] = True
                         last_year = str(int(year) - step)
-<<<<<<< HEAD
-                        last_year_value = self.get_param_test('Life Cycle Cost',
-                                                              node, year=last_year)[fuel_name]['year_value']
-=======
                         last_year_value = self.get_param('Life Cycle Cost',
-                                                         node, year=last_year)[fuel_name]['year_value']
->>>>>>> d9ca47fd
+                                                         node, last_year)[fuel_name]['year_value']
                         graph.nodes[node][year]['Life Cycle Cost'][fuel_name]['year_value'] = last_year_value
 
                     else:
@@ -526,11 +513,7 @@
                     else:
                         last_year = str(int(year) - self.step)
                         service_name = node.split('.')[-1]
-<<<<<<< HEAD
-                        last_year_value = self.get_param_test('Life Cycle Cost', node, year=last_year)
-=======
-                        last_year_value = self.get_param('Life Cycle Cost', node, year=last_year)
->>>>>>> d9ca47fd
+                        last_year_value = self.get_param('Life Cycle Cost', node, last_year)
                         graph.nodes[node][year]["Life Cycle Cost"] = {
                             service_name: utils.create_value_dict(last_year_value,
                                                                   param_source='cost curve function')}
@@ -636,8 +619,6 @@
                                                                                      unit=units,
                                                                                      param_source='inheritance')
 
-<<<<<<< HEAD
-=======
         def init_tax_emissions(graph, node, year):
             """
             Function for initializing the tax values (to multiply against emissions) for a given node in a graph. This
@@ -683,7 +664,7 @@
             if final_tax:
                 graph.nodes[node][year]['Tax'] = final_tax
 
->>>>>>> d9ca47fd
+
         graph_utils.top_down_traversal(graph,
                                        init_convert_to_CO2e,
                                        year,
@@ -731,7 +712,7 @@
             Nothing is returned. `self` will be updated to reflect the results of stock retirement
             and new stock competitions.
         """
-        comp_type = self.get_param_test('competition type', node)
+        comp_type = self.get_param('competition type', node)
 
         # Market acts the same as tech compete
         if comp_type == 'market':
@@ -748,14 +729,8 @@
     def get_node_parameter_default(self, parameter, competition_type):
         return self.node_defaults[competition_type][parameter]
 
-<<<<<<< HEAD
-    def get_param(self, param, node, year=None, tech=None, sub_param=None, return_source=False, check_exist=False,
-                  return_keys=False):
-=======
     def get_param(self, param, node, year=None, context=None, sub_context=None, tech=None,
                   return_source=False, do_calc=False, check_exist=False, dict_expected=False):
-
->>>>>>> d9ca47fd
         """
         Gets a parameter's value from the model, given a specific context (node, year, context, sub-context, and tech),
         calculating the parameter's value if needed.
@@ -805,97 +780,15 @@
             If return_source is `True`, will return a string indicating how the parameter's value
             was originally obtained. Can be one of {model, initialization, inheritance, calculation,
             default, or previous_year}.
-
-<<<<<<< HEAD
-        See Also
-        --------
-        Model.get_or_calc_param :  Gets a parameter's value from the model, given a specific context
-        (node, year, technology, and sub-parameter), calculating the parameter's value if needed.
-        """
-        if tech:
-            param_val = utils.get_tech_param(param, self, node, year, tech, sub_param,
-                                             return_source=return_source,
-                                             retrieve_only=True, check_exist=check_exist)
-
-        else:
-            param_val = utils.get_node_param(param, self, node, year, sub_param=sub_param,
-                                             return_source=return_source,
-                                             retrieve_only=True, check_exist=check_exist, return_keys=return_keys)
-
-        return param_val
-
-    def get_param_test(self, param, node, year=None, context=None, sub_context=None, tech=None,
-                       return_source=False, do_calc=False, check_exist=False, dict_expected=False):
-
-        """
-        Gets a parameter's value from the model, given a specific context (node, year, context, sub-context, and tech),
-        calculating the parameter's value if needed.
-
-        This will not re-calculate the parameter's value, but will only retrieve
-        values which are already stored in the model or obtained via inheritance, default values,
-        or estimation using the previous year's value. If return_source is True, this function will
-        also, return how this value was originally obtained (e.g. via calculation)
-
-        Parameters
-        ----------
-        param : str
-            The name of the parameter whose value is being retrieved.
-        node : str
-            The name of the node (branch format) whose parameter you are interested in retrieving.
-        year : str, optional
-            The year which you are interested in. `year` is not required for parameters specified at
-            the node level and which by definition cannot change year to year. For example,
-            "competition type" can be retreived without specifying a year.
-        tech : str, optional
-            The name of the technology you are interested in. `tech` is not required for parameters
-            that are specified at the node level. `tech` is required to get any parameter that is
-            stored within a technology.
-        context : str, optional
-            Used when there is context available in the node. Analogous to the 'context' column in the model description
-        sub_context : str, optional
-            Must be used only if context is given. Analogous to the 'sub_context' column in the model description
-        return_source : bool, default=False
-            Whether or not to return the method by which this value was originally obtained.
-        do_calc : bool, default=False
-            If False, the function will only retrieve the value using the current value in the model,
-            inheritance, default, or the previous year's value. It will _not_ calculate the parameter
-            value. If True, calculation is allowed.
-        check_exist : bool, default=False
-            Whether or not to check that the parameter exists as is given the context (without calculation,
-            inheritance, or checking past years)
-        dict_expected : bool, default=False
-            Used to disable the warning get_param is returning a dict. Get_param should normally return a 'single value'
-            (float, str, etc.). If the user knows it expects a dict, then this flag is used.
-
-        Returns
-        -------
-        any :
-            The value of the specified `param` at `node`, given the context provided by `year` and
-            `tech`.
-        str :
-            If return_source is `True`, will return a string indicating how the parameter's value
-            was originally obtained. Can be one of {model, initialization, inheritance, calculation,
-            default, or previous_year}.
-
-        """
-
-        param_val = utils.get_node_param_test(self, param, node, year=year, context=context, sub_context=sub_context,
-                                              tech=tech,
-                                              return_source=return_source,
-                                              do_calc=do_calc,
-                                              check_exist=check_exist,
-                                              dict_expected=dict_expected)
-=======
-        """
-
-        param_val = utils.get_param(self, param, node, year=year, context=context,
+        """
+
+        param_val = utils.get_param(self, param, node, year, context=context,
                                     sub_context=sub_context,
                                     tech=tech,
                                     return_source=return_source,
                                     do_calc=do_calc,
                                     check_exist=check_exist,
                                     dict_expected=dict_expected)
->>>>>>> d9ca47fd
 
         return param_val
 
@@ -934,11 +827,11 @@
         """
         requested_quantity = RequestedQuantity()
 
-        if self.get_param_test("competition type", node) in ['root', 'region']:
+        if self.get_param("competition type", node) in ['root', 'region']:
             structural_children = find_children(graph, node, structural=True)
             for child in structural_children:
                 # Find quantities provided to the node via its structural children
-                child_requested_quant = self.get_param_test("requested_quantities",
+                child_requested_quant = self.get_param("requested_quantities",
                                                             child, year).get_total_quantities_requested()
                 for child_rq_node, child_rq_amount in child_requested_quant.items():
                     # Record requested quantities
@@ -987,23 +880,23 @@
 
         # get emissions that originate at the node
         if 'net_emission_rates' in self.graph.nodes[node][year]:
-            net_emission_rates = self.get_param_test('net_emission_rates', node, year)
-            cap_emission_rates = self.get_param_test('captured_emission_rates', node, year)
+            net_emission_rates = self.get_param('net_emission_rates', node, year)
+            cap_emission_rates = self.get_param('captured_emission_rates', node, year)
         else:
             net_emission_rates = EmissionRates()
             cap_emission_rates = EmissionRates()
 
         if 'bio_emission_rates' in self.graph.nodes[node][year]:
-            bio_emission_rates = self.get_param_test('bio_emission_rates', node, year)
+            bio_emission_rates = self.get_param('bio_emission_rates', node, year)
         else:
             bio_emission_rates = EmissionRates()
 
         if 'Emissions cost' in self.graph.nodes[node][year]:
-            emissions_cost = self.get_param_test('Emissions cost', node, year)
+            emissions_cost = self.get_param('Emissions cost', node, year)
         else:
             emissions_cost = 0
 
-        total_units = self.get_param_test('provided_quantities', node, year).get_total_quantity()
+        total_units = self.get_param('provided_quantities', node, year).get_total_quantity()
         net_emissions += Emissions(net_emission_rates.multiply_rates(total_units))
         cap_emissions += Emissions(cap_emission_rates.multiply_rates(total_units))
         bio_emissions += Emissions(bio_emission_rates.multiply_rates(total_units))
@@ -1019,21 +912,12 @@
                 tech_total_emissions_cost = 0
 
                 # Get emissions originating at the technology
-<<<<<<< HEAD
-                tech_market_share = self.get_param_test('total_market_share', node, year, tech=tech)
-                tech_units = tech_market_share * total_units
-                tech_net_emission_rates = self.get_param_test("net_emission_rates", node, year, tech=tech)
-                tech_cap_emission_rates = self.get_param_test("captured_emission_rates", node, year, tech=tech)
-                tech_bio_emission_rates = self.get_param_test("bio_emission_rates", node, year, tech=tech)
-                tech_emissions_cost = self.get_param_test("Emissions cost", node, year, tech=tech)
-=======
                 tech_market_share = self.get_param('total_market_share', node, year, tech=tech)
                 tech_units = tech_market_share * total_units
                 tech_net_emission_rates = self.get_param("net_emission_rates", node, year, tech=tech)
                 tech_cap_emission_rates = self.get_param("captured_emission_rates", node, year, tech=tech)
                 tech_bio_emission_rates = self.get_param("bio_emission_rates", node, year, tech=tech)
                 tech_emissions_cost = self.get_param("Emissions cost", node, year, tech=tech)
->>>>>>> d9ca47fd
                 if tech_net_emission_rates is not None:
                     tech_net_emissions = Emissions(tech_net_emission_rates.multiply_rates(tech_units))
                     tech_cap_emissions = Emissions(tech_cap_emission_rates.multiply_rates(tech_units))
@@ -1053,13 +937,13 @@
 
                 for child in req_prov_children:
                     if child not in self.fuels:
-                        child_quantities = self.get_param_test('provided_quantities', child, year)
+                        child_quantities = self.get_param('provided_quantities', child, year)
                         child_total_quantity = child_quantities.get_total_quantity()
                         if child_total_quantity != 0:
-                            child_net_emissions = self.get_param_test("net_emissions", child, year)
-                            child_cap_emissions = self.get_param_test("captured_emissions", child, year)
-                            child_bio_emissions = self.get_param_test("bio_emissions", child, year)
-                            child_total_emissions_cost = self.get_param_test("total_emissions_cost", child, year)
+                            child_net_emissions = self.get_param("net_emissions", child, year)
+                            child_cap_emissions = self.get_param("captured_emissions", child, year)
+                            child_bio_emissions = self.get_param("bio_emissions", child, year)
+                            child_total_emissions_cost = self.get_param("total_emissions_cost", child, year)
 
                             quant_provided_to_tech = child_quantities.get_quantity_provided_to_tech(node, tech)
                             if quant_provided_to_tech > 0:
@@ -1095,29 +979,29 @@
                 self.graph.nodes[node][year]['technologies'][tech]['total_emissions_cost'] = \
                     utils.create_value_dict(tech_total_emissions_cost, param_source='calculation')
 
-        elif self.get_param_test("competition type", node) in ['root', 'region']:
+        elif self.get_param("competition type", node) in ['root', 'region']:
             # Retrieve emissions from the node's structural children
             structural_children = find_children(graph, node, structural=True)
 
             # For each structural child, add its emissions to the region/root
             for child in structural_children:
-                net_emissions += self.get_param_test("net_emissions", child, year)
-                cap_emissions += self.get_param_test("captured_emissions", child, year)
-                bio_emissions += self.get_param_test("bio_emissions", child, year)
-                total_emissions_cost += self.get_param_test('total_emissions_cost', child, year)
+                net_emissions += self.get_param("net_emissions", child, year)
+                cap_emissions += self.get_param("captured_emissions", child, year)
+                bio_emissions += self.get_param("bio_emissions", child, year)
+                total_emissions_cost += self.get_param('total_emissions_cost', child, year)
         else:
             # Get emissions from req/provide children
             req_prov_children = find_children(graph, node, year, request_provide=True)
 
             for child in req_prov_children:
                 if child not in self.fuels:
-                    child_quantities = self.get_param_test('provided_quantities', child, year)
+                    child_quantities = self.get_param('provided_quantities', child, year)
                     child_total_quantity = child_quantities.get_total_quantity()
                     if child_total_quantity != 0:
-                        child_net_emissions = self.get_param_test("net_emissions", child, year)
-                        child_cap_emissions = self.get_param_test("captured_emissions", child, year)
-                        child_bio_emissions = self.get_param_test("bio_emissions", child, year)
-                        child_total_emissions_cost = self.get_param_test("total_emissions_cost", child, year)
+                        child_net_emissions = self.get_param("net_emissions", child, year)
+                        child_cap_emissions = self.get_param("captured_emissions", child, year)
+                        child_bio_emissions = self.get_param("bio_emissions", child, year)
+                        child_total_emissions_cost = self.get_param("total_emissions_cost", child, year)
 
                         quant_provided_to_node = child_quantities.get_quantity_provided_to_node(node)
                         if quant_provided_to_node > 0:
@@ -1359,11 +1243,7 @@
             val = [val]
         for i in range(len(year)):
             try:
-<<<<<<< HEAD
-                self.get_param_test(param, node, year=year[i], context=sub_param, tech=tech, check_exist=True)
-=======
-                self.get_param(param, node, year=year[i], context=sub_param, tech=tech, check_exist=True)
->>>>>>> d9ca47fd
+                self.get_param(param, node, year[i], context=sub_param, tech=tech, check_exist=True)
             except:
                 print(f"Unable to access parameter at "
                       f"get_param({param}, {node}, {year}, {tech}, {sub_param}). \n"
@@ -1567,7 +1447,7 @@
             if node == '.*':
                 # check if node satisfies search_param, search_operator, search_pattern conditions
                 for node_tmp in self.graph.nodes:
-                    if self.get_param_test(search_param, node_tmp).lower() == search_pattern.lower():
+                    if self.get_param(search_param, node_tmp).lower() == search_pattern.lower():
                         for idx, year in enumerate(years):
                             val_tmp = vals[idx]
                             self.set_param_search(val_tmp, param, node_tmp, year, tech, sub_param, val_operator,
@@ -1627,13 +1507,8 @@
 
         def get_val_operated(val, param, node, year, tech, sub_param, val_operator, row_index, create_missing):
             try:
-<<<<<<< HEAD
-                prev_val = self.get_param_test(param=param, node=node, year=year, tech=tech, context=sub_param,
-                                               check_exist=True)
-=======
-                prev_val = self.get_param(param=param, node=node, year=year, tech=tech, context=sub_param,
+                prev_val = self.get_param(param, node, year, tech=tech, context=sub_param,
                                           check_exist=True)
->>>>>>> d9ca47fd
                 if val_operator == '>=':
                     val = max(val, prev_val)
                 elif val_operator == '<=':
@@ -1663,7 +1538,7 @@
                 if sub_param == '.*':
                     try:
                         # search through all sub_parameters in node given tech
-                        sub_params = list(self.get_param_test(param=param, node=node, year=year, tech=tech_tmp).keys())
+                        sub_params = list(self.get_param(param, node, year, tech=tech_tmp).keys())
                     except:
                         continue
                     for sub_param_tmp in sub_params:
@@ -1683,7 +1558,7 @@
             if sub_param == '.*':
                 try:
                     # search through all sub_parameters in node given tech
-                    sub_params = list(self.get_param_test(param=param, node=node, year=year, tech=tech).keys())
+                    sub_params = list(self.get_param(param, node, year, tech=tech).keys())
                 except:
                     return
                 for sub_param_tmp in sub_params:
