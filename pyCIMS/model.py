--- conflicted
+++ resolved
@@ -323,8 +323,6 @@
         Nothing is returned, but `self.graph` will be updated with the initialized nodes.
         """
 
-<<<<<<< HEAD
-=======
         def init_node_price_multipliers(graph, node, year):
             """
             Function for initializing the Price Multipler values for a given node in a graph. This
@@ -363,7 +361,6 @@
             # Set Price Multiplier of node in the graph
             graph.nodes[node][year]['Price Multiplier'] = node_price_multipliers
 
->>>>>>> 6dc0034b
         def init_fuel_lcc(graph, node, year, step=5):
             """
             Function for initializing Life Cycle Cost for a node in a graph, if that node is a fuel
