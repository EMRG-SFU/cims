--- conflicted
+++ resolved
@@ -17,9 +17,6 @@
 from .utils import create_value_dict
 
 
-# TODO: Separate the get_service_cost code out into smaller functions & document.
-
-
 
 class Model:
     """
@@ -164,16 +161,10 @@
 
                 for _ in range(4):
                     # Calculate Quantities (Total Stock Needed)
-<<<<<<< HEAD
-                    graph_utils.top_down_traversal(g_demand,
+                    graph_utils.top_down_traversal(self.graph,
                                                    self.stock_allocation_and_retirement,
-                                                   year)
-=======
-                    graph_utils.top_down_traversal(self.graph,
-                                                   self.stock_retirement_and_allocation,
                                                    year,
                                                    node_types=demand_nodes)
->>>>>>> 8d8a75ff
 
                     if int(year) == self.base_year:
                         break
@@ -195,16 +186,10 @@
                                                 node_types=supply_nodes)
                 for _ in range(4):
                     # Calculate Fuel Quantities
-<<<<<<< HEAD
-                    graph_utils.top_down_traversal(g_supply,
+                    graph_utils.top_down_traversal(self.graph,
                                                    self.stock_allocation_and_retirement,
-                                                   year)
-=======
-                    graph_utils.top_down_traversal(self.graph,
-                                                   self.stock_retirement_and_allocation,
                                                    year,
                                                    node_types=supply_nodes)
->>>>>>> 8d8a75ff
 
                     if int(year) == self.base_year:
                         break
@@ -429,7 +414,6 @@
             self.graph.nodes[n][year]['provided_quantities'] = create_value_dict(ProvidedQuantity(),
                                                                                  param_source='initialization')
 
-<<<<<<< HEAD
     def stock_allocation_and_retirement(self, sub_graph, node, year):
         """
         Provided to `graph_utils.top_down_traversal()` by `Model.run()` as the processing function
@@ -457,369 +441,6 @@
             stock_allocation.all_tech_compete_allocation(self, node, year)
         else:
             stock_allocation.general_allocation(self, node, year)
-=======
-    def stock_retirement_and_allocation(self, sub_graph, node, year):
-        def helper_quantity_from_services(requested_services,
-                                          assessed_demand,
-                                          technology=None,
-                                          technology_market_share=1):
-            if isinstance(requested_services, dict):
-                requested_services = [requested_services]
-
-            for service_data in requested_services:
-                # Find the multiplier based on quantity to be provided
-                service_amount_mult = assessed_demand
-
-                # Find the ratio to provide
-                year_value = service_data['year_value']
-
-                # Calculate the total quantity requested
-                quant_requested = technology_market_share * year_value * service_amount_mult
-
-                # Check if we need to initialize provided_quantities
-                year_node = self.graph.nodes[service_data['branch']][year]
-                if 'provided_quantities' not in year_node.keys():
-                    year_node['provided_quantities'] = create_value_dict(ProvidedQuantity(),
-                                                                         param_source='initialization')
-
-                # Save results
-                year_node['provided_quantities']['year_value'].provide_quantity(amount=quant_requested,
-                                                                                requesting_node=node,
-                                                                                requesting_technology=technology)
-
-        def general_allocation():
-            node_year_data = self.graph.nodes[node][year]
-
-            # How much needs to be provided, based on what was requested of it?
-            if self.get_param('competition type', node) == 'root':
-                total_to_provide = 1
-            else:
-                total_to_provide = self.get_param('provided_quantities', node, year).get_total_quantity()
-            # Based on what this node needs to provide, find out how much it must request from other
-            # services
-            if 'technologies' in node_year_data:
-                # For each technology, find the services being requested
-                for tech, tech_data in node_year_data['technologies'].items():
-                    if 'Service requested' in tech_data.keys():
-                        services_being_requested = tech_data['Service requested']
-                        t_ms = tech_data['Market share']
-                        # Calculate the provided_quantities being for each of the services
-                        helper_quantity_from_services(services_being_requested,
-                                                      total_to_provide,
-                                                      technology=tech,
-                                                      technology_market_share=t_ms)
-
-            elif 'Service requested' in node_year_data:
-                # Calculate the provided_quantities being requested for each of the services
-                services_being_requested = [v for k, v in node_year_data['Service requested'].items()]
-                helper_quantity_from_services(services_being_requested, total_to_provide)
-
-        def tech_compete_allocation():
-            # Demand Assessment
-            # *****************
-            # Count demanded provided_quantities from above nodes or technologies (for the top node, derive
-            # demand provided_quantities external to the sector).
-            node_year_data = self.graph.nodes[node][year]
-
-            # How much needs to be provided, based on what was requested of it?
-            assessed_demand = self.get_param('provided_quantities', node, year).get_total_quantity()
-            # Existing Tech Specific Stocks
-            # *****************************
-            # Retrieve existing technology stocks provided_quantities from ‘existing stock database’ for
-            # simulation year once vintage-specific retirements are conducted for simulation year.
-            existing_stock_per_tech = {}
-            for t in node_year_data['technologies']:
-                t_existing = self.calc_existing_stock(sub_graph, node, year, t)
-                existing_stock_per_tech[t] = t_existing
-
-            # Retrofit
-            # TODO: Much later we will add this
-
-            # Assessment of capital stock availability
-            # ****************************************
-            # Subtract total stock for each technology, after natural retirements, from demanded
-            # provided_quantities to determine how many new stock must be allocated through competition. If
-            # remaining stock already meets quantity demanded, no competition is required and
-            # un-needed surplus stock is force retired starting with the oldest vintage at a
-            # proportion of each vintages's remaining total market shares.
-            new_stock_demanded = copy.copy(assessed_demand)
-            for t, e_stocks in existing_stock_per_tech.items():
-                new_stock_demanded -= e_stocks
-
-            # Surplus Retirements (aka Early Retirement)
-            if new_stock_demanded < 0:
-                surplus = -1 * new_stock_demanded
-
-                # Base Stock Retirement
-                total_base_stock = 0
-                for tech in existing_stock_per_tech:
-                    t_base_stock = self.get_param('base_stock_remaining', node, year, tech)
-                    total_base_stock += t_base_stock
-
-                if total_base_stock == 0:
-                    pass
-
-                else:
-                    retirement_proportion = max(0, min(surplus / total_base_stock, 1))
-                    for tech in existing_stock_per_tech:
-                        t_base_stock = self.get_param('base_stock_remaining', node, year, tech)
-
-                        amount_tech_to_retire = t_base_stock * retirement_proportion
-                        # Remove from existing stock
-                        existing_stock_per_tech[tech] -= amount_tech_to_retire
-                        # Remove from surplus & new stock demanded
-                        surplus -= amount_tech_to_retire
-                        new_stock_demanded += amount_tech_to_retire
-                        # note early retirement in the model
-                        self.graph.nodes[node][year]['technologies'][tech]['base_stock_remaining'][
-                            'year_value'] -= amount_tech_to_retire
-
-                # New Stock Retirement
-                possible_purchase_years = [y for y in self.years if (int(y) > self.base_year) &
-                                           (int(y) < int(year))]
-                for purchase_year in possible_purchase_years:
-                    total_new_stock_remaining_pre_surplus = 0
-                    if surplus > 0:
-                        for tech in existing_stock_per_tech:
-                            tech_data = self.graph.nodes[node][year]['technologies'][tech]
-                            t_rem_new_stock_pre_surplus = self.get_param('new_stock_remaining_pre_surplus',
-                                                                         node, year, tech,
-                                                                         )[purchase_year]
-                            total_new_stock_remaining_pre_surplus += t_rem_new_stock_pre_surplus
-
-                    if total_new_stock_remaining_pre_surplus == 0:
-                        retirement_proportion = 0
-                    else:
-                        retirement_proportion = max(0, min(surplus / total_new_stock_remaining_pre_surplus, 1))
-
-                    for tech in existing_stock_per_tech:
-                        tech_data = self.graph.nodes[node][year]['technologies'][tech]
-
-                        t_rem_new_stock_pre_surplus = self.get_param('new_stock_remaining_pre_surplus',
-                                                                     node, year, tech, )[purchase_year]
-
-                        amount_tech_to_retire = t_rem_new_stock_pre_surplus * retirement_proportion
-                        # Remove from existing stock
-                        existing_stock_per_tech[tech] -= amount_tech_to_retire
-                        # Remove from surplus & new stock demanded
-                        surplus -= amount_tech_to_retire
-                        new_stock_demanded += amount_tech_to_retire
-                        # note new stock remaining (post surplus) in the model
-                        tech_data['new_stock_remaining']['year_value'][purchase_year] -= amount_tech_to_retire
-
-            # New Tech Competition
-            # ********************
-            # Calculate “New Market Share” percentages to allocate new technology stocks according
-            # to demand.
-            # TODO: Add other calculations based on whether tech compete, winner take all,
-            #  fixed market share
-            new_market_shares_per_tech = {}
-            for t in node_year_data['technologies']:
-                new_market_shares_per_tech[t] = {}
-                ms, ms_source = self.get_param('Market share',
-                                               node, year, t,
-                                               return_source=True)
-                ms_exogenous = ms_source == 'model'
-                if ms_exogenous:
-                    new_market_share = ms
-
-                else:
-                    new_market_share = 0
-
-                    # Find the years the technology is available
-                    first_year_available = self.get_param('Available', node, str(self.base_year), t)
-                    first_year_unavailable = self.get_param('Unavailable', node, str(self.base_year), t)
-                    if first_year_available <= int(year) < first_year_unavailable:
-                        v = self.get_param('Heterogeneity', node, year)
-                        tech_lcc = self.get_param('Life Cycle Cost', node, year, t)
-                        total_lcc_v = self.get_param('total_lcc_v', node, year)
-
-                        # TODO: Instead of calculating this in 2 places, set this value in
-                        #  lcc_calculation.py. Or here. Not both.
-                        if tech_lcc < 0.01:
-                            # When lcc < 0.01, we will approximate it's weight using a TREND line
-                            w1 = 0.1 ** (-1 * v)
-                            w2 = 0.01 ** (-1 * v)
-                            slope = (w2 - w1) / (0.01 - 0.1)
-                            weight = slope * tech_lcc + (w1 - slope * 0.1)
-                        else:
-                            weight = tech_lcc ** (-1 * v)
-
-                        new_market_share = weight / total_lcc_v
-
-                self.graph.nodes[node][year]['technologies'][t]['base_stock'] = create_value_dict(0,
-                                                                                                  param_source='initialization')
-                self.graph.nodes[node][year]['technologies'][t]['new_stock'] = create_value_dict(0,
-                                                                                                 param_source='initialization')
-
-                new_market_shares_per_tech[t] = new_market_share
-
-            # Min/Max New Marketshare Limit
-            # *****************************
-            # Apply Min/Max limits to calculated New Market Share percentages and adjust final
-            # percentages to comply with limits.
-            adjusted_new_ms = stock_allocation.apply_min_max_limits(self,
-                                                                    node,
-                                                                    year,
-                                                                    new_market_shares_per_tech)
-
-            # Calculate Total Market shares -- remaining + new stock
-            # *****************************
-            total_market_shares_by_tech = {}
-            for t in node_year_data['technologies']:
-                try:
-                    existing_stock = existing_stock_per_tech[t]
-                except KeyError:
-                    existing_stock = 0
-
-                tech_total_stock = existing_stock + adjusted_new_ms[t] * new_stock_demanded
-
-                # TODO: Deal with assessed_demand == 0
-                # TODO: WARN when assessed_demand is 0. Assign a total marketshare of 0. Might need
-                #  to propogate this to nodes below/deal with the case of all marketshares being 0.
-                if assessed_demand == 0:
-                    if self.show_run_warnings:
-                        warnings.warn("Assessed Demand is 0 for {}[{}]".format(node, t))
-                    total_market_share = 0
-                else:
-                    total_market_share = tech_total_stock / assessed_demand
-
-                total_market_shares_by_tech[t] = total_market_share
-
-            # Record Values in Model -- market shares & stocks
-            # **********************
-            for tech in node_year_data['technologies']:
-                # New Market Share
-                nms = adjusted_new_ms[tech]
-                self.set_param_internal(create_value_dict(nms, param_source='calculation'),
-                                        'new_market_share', node, year, tech)
-
-                # Total Market Share -- THIS WORKS (i.e. matches previous iterations #s)
-                tms = total_market_shares_by_tech[tech]
-                self.set_param_internal(create_value_dict(tms, param_source='calculation'),
-                                        'total_market_share', node, year, tech)
-
-                # New Stock & Base Stock
-                if int(year) == self.base_year:
-                    self.set_param_internal(create_value_dict(new_stock_demanded * nms,
-                                                              param_source='calculation'),
-                                            'base_stock', node, year, tech)
-                else:
-                    self.set_param_internal(create_value_dict(new_stock_demanded * nms,
-                                                              param_source='calculation'),
-                                            'new_stock', node, year, tech)
-
-            # Send demand provided_quantities to services below
-            # Based on what this node needs to provide, find out how much it must request from
-            # other services
-            if 'technologies' in node_year_data:
-                # For each technology, find the services being requested
-                for tech, tech_data in node_year_data['technologies'].items():
-                    if 'Service requested' in tech_data.keys():
-                        services_being_requested = tech_data['Service requested']
-                        # Calculate the provided_quantities being for each of the services
-                        t_ms = total_market_shares_by_tech[tech]
-                        helper_quantity_from_services(services_being_requested, assessed_demand,
-                                                      technology=tech, technology_market_share=t_ms)
-
-            elif 'Service requested' in node_year_data:
-                # Calculate the provided_quantities being for each of the services
-                services_being_requested = [v for k, v in node_year_data['Service requested'].items()]
-                helper_quantity_from_services(services_being_requested, assessed_demand)
-
-        # Move into the proper allocation function
-        if self.get_param('competition type', node) == 'tech compete':
-            tech_compete_allocation()
-        else:
-            general_allocation()
-
-    def calc_existing_stock(self, graph, node, year, tech):
-        def base_stock_retirement(base_stock, initial_year, current_year, lifespan=10):
-            # How much base stock remains if only natural retirements have occurred?
-            naturally_unretired_base_stock = base_stock * (1 - (int(current_year) - int(initial_year)) / lifespan)
-
-            # What is the remaining base stock from the previous year? This considers early
-            # retirements.
-            prev_year = str(int(year) - self.step)
-            if int(prev_year) == self.base_year:
-                prev_year_unretired_base_stock = self.get_param('base_stock', node, prev_year, tech)
-            else:
-                prev_year_unretired_base_stock = self.get_param('base_stock_remaining', node, prev_year, tech)
-
-            base_stock_remaining = max(min(naturally_unretired_base_stock, prev_year_unretired_base_stock), 0.0)
-
-            return base_stock_remaining
-
-        def purchased_stock_retirement(purchased_stock, purchased_year, current_year, lifespan, intercept=-11.513):
-            prev_year = str(int(year) - self.step)
-            prev_y_tech_data = graph.nodes[node][prev_year]['technologies'][tech]
-
-            # Calculate the remaining purchased stock with only natural retirements
-            prev_y_exponent = intercept * (1 - (int(prev_year) - int(purchased_year)) / lifespan)
-            prev_y_fictional_purchased_stock_remain = purchased_stock / (1 + math.exp(prev_y_exponent))
-
-            # Calculate Adjustment Multiplier
-            adj_multiplier = 1
-
-            if int(prev_year) > int(purchased_year):
-                prev_y_unretired_new_stock = self.get_param('new_stock_remaining', node, prev_year, tech)[
-                    purchased_year]
-
-                if prev_y_fictional_purchased_stock_remain > 0:
-                    adj_multiplier = prev_y_unretired_new_stock / prev_y_fictional_purchased_stock_remain
-
-            # Update the tech data
-            tech_data = graph.nodes[node][current_year]['technologies'][tech]
-            if 'adjustment_multiplier' not in tech_data:
-                tech_data['adjustment_multiplier'] = {}
-            tech_data['adjustment_multiplier'][purchased_year] = adj_multiplier
-
-            # Calculate the remaining purchased stock
-            exponent = intercept * (1 - (int(current_year) - int(purchased_year)) / lifespan)
-            purchased_stock_remaining = purchased_stock / (1 + math.exp(exponent)) * adj_multiplier
-
-            return purchased_stock_remaining
-
-        if self.get_param('competition type', node) != 'tech compete':
-            # we don't care about existing stock for non-tech compete nodes
-            return 0
-
-        earlier_years = [y for y in self.years if int(y) < int(year)]
-
-        if len(earlier_years) == 0:
-            return 0
-
-        # Means we are not on the initial year & we need to calculate remaining base and new stock
-        # (existing)
-        existing_stock = 0
-        remaining_base_stock = 0
-        remaining_new_stock_pre_surplus = {}
-        for y in earlier_years:
-            tech_lifespan = self.get_param('Lifetime', node, y, tech)
-
-            # Base Stock
-            tech_base_stock_y = self.get_param('base_stock', node, y, tech)
-            remain_base_stock_vintage_y = base_stock_retirement(tech_base_stock_y, y, year, tech_lifespan)
-            remaining_base_stock += remain_base_stock_vintage_y
-            existing_stock += remain_base_stock_vintage_y
-
-            # New Stock
-            tech_new_stock_y = self.get_param('new_stock', node, y, tech)
-            remain_new_stock = purchased_stock_retirement(tech_new_stock_y, y, year, tech_lifespan)
-            remaining_new_stock_pre_surplus[y] = remain_new_stock
-            existing_stock += remain_new_stock
-
-        graph.nodes[node][year]['technologies'][tech]['base_stock_remaining'] = create_value_dict(remaining_base_stock,
-                                                                                                  param_source='calculation')
-        graph.nodes[node][year]['technologies'][tech]['new_stock_remaining_pre_surplus'] = create_value_dict(
-            remaining_new_stock_pre_surplus,
-            param_source='calculation')
-        # Note: retired stock will be removed later from ['new_stock_remaining']
-        graph.nodes[node][year]['technologies'][tech]['new_stock_remaining'] = create_value_dict(
-            remaining_new_stock_pre_surplus,
-            param_source='calculation')
-        return existing_stock
->>>>>>> 8d8a75ff
 
     def get_tech_parameter_default(self, parameter):
         return self.technology_defaults[parameter]
