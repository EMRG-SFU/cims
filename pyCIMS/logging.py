import pandas as pd
import warnings
from pyCIMS.model import NodeQuantity


def has_techs(node_year_data):
    return 'technologies' in node_year_data.keys()


def log_int(val):
    return [(None, None, float(val))]


def log_float(val):
    return [(None, None, val)]


def log_str(val):
    return [(None, None, val)]


def log_bool(val):
    return [(None, None, val)]


def log_NodeQuantity(val):
    return [(None, None, float(val.get_total_quantity()))]


def log_list(val):
    """ List of dictionaries. For each item, extract the value and year_value"""
    val_pairs = []
    for entry in val:
        value = entry['value']
        year_value = entry['year_value']
        unit = entry['unit']
        val_pairs.append((value, unit, year_value))

    return val_pairs


def log_dict(val):
    """ Dictionary. May be base or be a dictionary containing base dictionaries"""
    # Check if there is a value to use for context
    if 'value' in val.keys():
        context = val['value']
    else:
        context = None

    # Check if base dictionary
    if 'year_value' in val.keys():
        unit = val['unit']
        year_value = val['year_value']

        if year_value is None:
            return [(context, unit, None)]
        else:
            return [(context, unit, float(year_value))]
    else:
        val_pairs = []
        for k, v in val.items():
            if isinstance(v, dict):
                year_value = v['year_value']
                unit = v['unit']
                val_pairs.append((k, unit, year_value))
            elif isinstance(v, int) or isinstance(v, float):
                val_pairs.append((k, None, float(v)))
        return val_pairs


# helper function for opening txt file
def openfile(path):
    with open(path) as f:
        p_list = f.readlines()
        p_list = [x.strip() for x in p_list]

    return p_list


# define slim list example, change the content in parameter_list1 if you want a different list
def slimlist(default_list):
<<<<<<< HEAD
    # add more combinations to the list as we grow the default list

    if default_list == 'slim':
        p_list = ['new_market_share', 'Life Cycle Cost', 'competition type',
                    'Service requested', 'Capital cost_overnight']

    # this is for validating if we have defined the default name
    else:
        raise ValueError("ValueError exception thrown: default_list name not exist")

=======
    if default_list == 'slim':
        p_list = ['new_market_share', 'Life Cycle Cost', 'competition type',
                  'Service requested', 'Capital cost_overnight']
>>>>>>> dd1c2965
    return p_list


def add_log_item(all_logs, log_tuple):
    log_func = {int: log_int,
                float: log_float,
                NodeQuantity: log_NodeQuantity,
                list: log_list,
                dict: log_dict,
                str: log_str,
                bool: log_bool}

    node, year, tech, param, val = log_tuple
    # Process the value & year value
    try:
        prepped_val = log_func[type(val)](val)
    except KeyError:
        prepped_val = val

        # Log
    if isinstance(prepped_val, list):
        for val in prepped_val:
            log = node, year, tech, param, val
            all_logs.append(log)
    else:
        log = node, year, tech, param, prepped_val
        all_logs.append(log)
    return all_logs
<<<<<<< HEAD


# Add model_parameter helper function which returns all parameters in the model and store as a list
def model_parameter(model):
    model_list = []

    for node in model.graph.nodes:
        for param, val in model.graph.nodes[node].items():
            # print(param)
            if param not in model_list:
                model_list.append(param)

        for year in model.years:
            ny_data = model.graph.nodes[node][year]
            for param, val in ny_data.items():
                if param not in model_list:
                    model_list.append(param)

            for param, val in ny_data.items():
                if param == 'technologies':
                    for tech, tech_data in ny_data['technologies'].items():
                        for tech_param, tech_val in tech_data.items():
                            if tech_param not in model_list:
                                model_list.append(tech_param)
    return model_list


def search_parameter(model, search: [str] = None):
    model_list = model_parameter(model)

    print('You are searching if any parameter in the model contains ', search)
    search_list = []
    for i in range(len(search)):
        m = search[i]
        matching = [x for x in model_list if m in x]

        search_list += matching

    if len(search_list) == 0:
        warnings.warn(
            "You search term doesn't match with any parameter in the model")
        return

    print('Here are all the parameters contain your search term : ')
    return search_list


def log_model(model, output_file, parameter_list: [str] = None, path: str = None, default_list: str = None):
    '''
    parameter_list: a list of string such as ['aa', 'bb','cc']
    path: str path of the txt file such as 'test.txt'
    default_list: str of default list, right now 'all' return all parameters and 'slim' return a pre-defined 5 parameters
    '''
=======


def log_model(model, output_file, parameter_list: [str] = None, path: str = None, default_list: str = None):
    # parameter_list: a list of string such as ['aa', 'bb','cc']
    # path: str path of the txt file such as 'test.txt'
    # default_list: str of default list, right now 'all' return all parameters and 'slim' return a pre-defined 5 parameters
>>>>>>> dd1c2965

    # if no argument chosen or defualt_list = 'all', return all parameters
    if parameter_list is None and path is None and (default_list is None or default_list == 'all'):

        data_tuples = []
        for node in model.graph.nodes:
            # Log Year Agnostic Values
            for param, val in model.graph.nodes[node].items():
                if param not in model.years:
                    log = node, None, None, param, val
                    add_log_item(data_tuples, log)

            # Log Year Specific Values
            for year in model.years:
                ny_data = model.graph.nodes[node][year]
                for param, val in ny_data.items():
                    if param == 'technologies':
                        for tech, tech_data in ny_data['technologies'].items():
                            for tech_param, tech_val in tech_data.items():
                                log = node, year, tech, tech_param, tech_val
                                add_log_item(data_tuples, log)
                    else:
                        log = node, year, None, param, val
                        add_log_item(data_tuples, log)


    else:
        # path argument exist
        if path and (parameter_list is None and default_list is None):
            p_list = openfile(path)

        # parameter_list argument exist
        elif parameter_list and (default_list is None and path is None):
            p_list = parameter_list

        # default_list argument exist
        elif default_list and (parameter_list is None and path is None):
            p_list = slimlist(default_list)

<<<<<<< HEAD
        # Warning if there are more than 2 argument specified
        else:
            raise ValueError("ValueError exception thrown: multiple parameters specified")

=======
        # print this if there are more than 2 argument specified
        else:
            print(
                'Error! You can only use parameter_list or path or default_list. You cannot specify them at the same time!')
>>>>>>> dd1c2965
            return

        l = len(p_list)
        data_tuples = []
<<<<<<< HEAD
        total_parameter_list = model_parameter(model)

        for node in model.graph.nodes:
            # Log Year Agnostic Values
            for i in range(l):
                # check if the input parameter exists.
                if p_list[i] not in total_parameter_list:
                    message = "parameter {parameter:} does not exist".format(parameter=p_list[i])
                    warnings.warn(message)

                for param, val in model.graph.nodes[node].items():

=======
        for node in model.graph.nodes:
            # Log Year Agnostic Values
            for i in range(l):

                for param, val in model.graph.nodes[node].items():
>>>>>>> dd1c2965
                    if param == p_list[i]:
                        if param not in model.years:
                            log = node, None, None, param, val
                            add_log_item(data_tuples, log)

                # Log Year Specific Values
                for year in model.years:
                    ny_data = model.graph.nodes[node][year]

                    for param, val in ny_data.items():
                        if param == 'technologies':
                            for tech, tech_data in ny_data['technologies'].items():
                                for tech_param, tech_val in tech_data.items():
                                    if tech_param == p_list[i]:
                                        log = node, year, tech, tech_param, tech_val
                                        add_log_item(data_tuples, log)
                        else:
                            if param == p_list[i]:
                                log = node, year, None, param, val
                                add_log_item(data_tuples, log)

    log_df = pd.DataFrame(data_tuples)
    log_df.columns = ['node', 'year', 'technology', 'parameter', 'value']

    # Split tupled values
    log_df[['context', 'unit', 'value']] = pd.DataFrame(log_df['value'].to_list())
    log_df = log_df[['node', 'year', 'technology', 'parameter', 'context', 'unit', 'value']]

    # Write to file
    log_df.to_csv(output_file, index=False)

    return log_df<|MERGE_RESOLUTION|>--- conflicted
+++ resolved
@@ -79,7 +79,6 @@
 
 # define slim list example, change the content in parameter_list1 if you want a different list
 def slimlist(default_list):
-<<<<<<< HEAD
     # add more combinations to the list as we grow the default list
 
     if default_list == 'slim':
@@ -90,11 +89,6 @@
     else:
         raise ValueError("ValueError exception thrown: default_list name not exist")
 
-=======
-    if default_list == 'slim':
-        p_list = ['new_market_share', 'Life Cycle Cost', 'competition type',
-                  'Service requested', 'Capital cost_overnight']
->>>>>>> dd1c2965
     return p_list
 
 
@@ -123,7 +117,6 @@
         log = node, year, tech, param, prepped_val
         all_logs.append(log)
     return all_logs
-<<<<<<< HEAD
 
 
 # Add model_parameter helper function which returns all parameters in the model and store as a list
@@ -177,14 +170,6 @@
     path: str path of the txt file such as 'test.txt'
     default_list: str of default list, right now 'all' return all parameters and 'slim' return a pre-defined 5 parameters
     '''
-=======
-
-
-def log_model(model, output_file, parameter_list: [str] = None, path: str = None, default_list: str = None):
-    # parameter_list: a list of string such as ['aa', 'bb','cc']
-    # path: str path of the txt file such as 'test.txt'
-    # default_list: str of default list, right now 'all' return all parameters and 'slim' return a pre-defined 5 parameters
->>>>>>> dd1c2965
 
     # if no argument chosen or defualt_list = 'all', return all parameters
     if parameter_list is None and path is None and (default_list is None or default_list == 'all'):
@@ -224,22 +209,14 @@
         elif default_list and (parameter_list is None and path is None):
             p_list = slimlist(default_list)
 
-<<<<<<< HEAD
         # Warning if there are more than 2 argument specified
         else:
             raise ValueError("ValueError exception thrown: multiple parameters specified")
 
-=======
-        # print this if there are more than 2 argument specified
-        else:
-            print(
-                'Error! You can only use parameter_list or path or default_list. You cannot specify them at the same time!')
->>>>>>> dd1c2965
             return
 
         l = len(p_list)
         data_tuples = []
-<<<<<<< HEAD
         total_parameter_list = model_parameter(model)
 
         for node in model.graph.nodes:
@@ -251,14 +228,6 @@
                     warnings.warn(message)
 
                 for param, val in model.graph.nodes[node].items():
-
-=======
-        for node in model.graph.nodes:
-            # Log Year Agnostic Values
-            for i in range(l):
-
-                for param, val in model.graph.nodes[node].items():
->>>>>>> dd1c2965
                     if param == p_list[i]:
                         if param not in model.years:
                             log = node, None, None, param, val
