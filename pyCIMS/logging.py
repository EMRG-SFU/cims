--- conflicted
+++ resolved
@@ -3,22 +3,14 @@
 package.
 """
 import warnings
-<<<<<<< HEAD
 from copy import deepcopy
 from scipy.interpolate import interp1d
 
 import pandas as pd
 
-from pyCIMS.model import ProvidedQuantity, RequestedQuantity
+from pyCIMS.quantities import ProvidedQuantity, RequestedQuantity, DistributedSupply
 from pyCIMS.emissions import Emissions, EmissionRates, EmissionsCost
-
-=======
-from pyCIMS.quantities import ProvidedQuantity, RequestedQuantity, DistributedSupply
 from pyCIMS.emissions import Emissions, EmissionRates
-from copy import deepcopy
-from scipy.interpolate import interp1d
-
->>>>>>> 94a2fae4
 
 class ValueLog:
     """Class used to store the information needed to log a single parameter value."""
@@ -196,13 +188,9 @@
             return log_ProvidedQuantity(year_value)
         if isinstance(year_value, RequestedQuantity):
             return log_RequestedQuantity(year_value)
-<<<<<<< HEAD
-        if isinstance(year_value, Emissions):
-=======
         elif isinstance(year_value, DistributedSupply):
             return log_DistributedSupply(year_value)
         elif isinstance(year_value, Emissions):
->>>>>>> 94a2fae4
             return log_Emissions(year_value)
         if isinstance(year_value, EmissionRates):
             return log_EmissionRates(year_value)
