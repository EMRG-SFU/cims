--- conflicted
+++ resolved
@@ -323,8 +323,10 @@
             val = model.get_param(param, node, prev_year, tech, sub_param=sub_param)
             param_source = 'previous_year'
 
-<<<<<<< HEAD
-    return val
+    if return_source:
+        return val, param_source
+    else:
+        return val
 
 def set_node_param(new_val, param, model, node, year, sub_param=None, save=True):
     """
@@ -472,10 +474,4 @@
         if save:
             filename = model.model_description_file.split('/')[-1].split('.')[0]
             change_log = {'base_model_description':filename, 'node': node, 'year': year, 'technology': tech, 'parameter': param, 'sub_parameter': sub_param, 'old_value': prev_val, 'new_value': new_val}
-            model.change_history = model.change_history.append(pd.Series(change_log), ignore_index=True)
-=======
-    if return_source:
-        return val, param_source
-    else:
-        return val
->>>>>>> f4535432
+            model.change_history = model.change_history.append(pd.Series(change_log), ignore_index=True)