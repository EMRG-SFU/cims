--- conflicted
+++ resolved
@@ -7,12 +7,7 @@
 from typing import List
 from scipy.interpolate import interp1d
 
-<<<<<<< HEAD
-import pandas as pd
-import warnings
-=======
 from . import lcc_calculation
->>>>>>> d9ca47fd
 
 def is_year(val: str or int) -> bool:
     """ Determines whether `cn` is a year
@@ -186,11 +181,7 @@
 
     Returns
     -------
-<<<<<<< HEAD
-    int
-=======
     float
->>>>>>> d9ca47fd
         The value of the specified `param` at `node`, given the context provided by `year` and
         `tech`.
     str
@@ -221,20 +212,6 @@
                     val = val[sub_context]
             elif None in val:
                 val = val[None]
-<<<<<<< HEAD
-            elif len(val.keys()) == 1:
-                if not return_keys:
-                    val = list(val.values())[0]
-            if 'year_value' in val:
-                param_source = val['param_source']
-                is_exogenous = param_source in ['model', 'initialization']
-                val = val['year_value']
-        # Choose which values to return
-        if val is not None:
-            if retrieve_only:
-                if return_source:
-                    return val, param_source
-=======
 
     # Grab the year_value in the dictionary if exists
     if isinstance(val, dict) and ('year_value' in val):
@@ -255,7 +232,6 @@
             if return_source:
                 return val, param_source
             else:
->>>>>>> d9ca47fd
                 return val
 
     # If check_exist is True, raise an Exception if val has not yet been returned, which means
@@ -304,237 +280,6 @@
     # Use a Default Parameter Value
     # ******************************
     # If there is a default value defined, use this value
-<<<<<<< HEAD
-    elif param in model.node_defaults:
-        val = model.get_node_parameter_default(param)
-        param_source = 'default'
-
-    # Use Last Year's Value
-    # ******************************
-    # Otherwise, use the value from the previous year. (If no base year value, throw an error)
-    else:
-        prev_year = str(int(year) - model.step)
-        val = model.get_param(param, node, prev_year)
-        param_source = 'previous_year'
-
-    if return_source:
-        return val, param_source
-    else:
-        return val
-
-
-def get_node_param_test(model, param, node, year=None, context=None, sub_context=None, tech=None,
-                        return_source=False, do_calc=False, check_exist=False, dict_expected=False):
-    """
-    Queries the model to retrieve a parameter value at a given node, given a specified context
-    (year & sub-parameter).
-
-    Parameters
-    ----------
-    param : str
-        The name of the parameter whose value is being retrieved.
-    model : pyCIMS.Model
-        The model containing the parameter value of interest.
-    node : str
-        The name of the node (branch format) whose parameter you are interested in retrieving.
-    year : str
-        The year which you are interested in. `year` must be provided for all parameters stored at
-        the technology level, even if the parameter doesn't change year to year.
-    context : str, optional
-        Used when there is context available in the node. Analogous to the 'context' column in the model description
-    sub_context : str, optional
-        Must be used only if context is given. Analogous to the 'sub_context' column in the model description
-    tech : str, optional
-        The name of the technology you are interested in. `tech` is not required for parameters
-        that are specified at the node level. `tech` is required to get any parameter that is
-        stored within a technology.
-    return_source : bool, default=False
-        Whether or not to return the method by which this value was originally obtained.
-    retrieve_only : bool, default=False
-        If True the function will only retrieve the value using the current value in the model,
-        inheritance, default, or the previous year's value. It will _not_ calculate the parameter
-        value. If False, calculation is allowed.
-    check_exist : bool, default=False
-        Whether or not to check that the parameter exists as is given the context (without
-        calculation, inheritance, or checking past years)
-    dict_expected : bool, default=False
-        Used to disable the warning get_param is returning a dict. Get_param should normally return a 'single value'
-        (float, str, etc.). If the user knows it expects a dict, then this flag is used.
-
-    Returns
-    -------
-    int
-        The value of the specified `param` at `node`, given the context provided by `year` and
-        `tech`.
-    str
-        If return_source is `True`, will return a string indicating how the parameter's value
-        was originally obtained. Can be one of {model, initialization, inheritance, calculation,
-        default, or previous_year}.
-    """
-    val = None
-    is_exogenous = None
-    # Get Parameter from Description
-    # ******************************
-    # If the parameter's value is in the model description for that node & year (if the year has
-    # been defined), use it.
-    data = model.graph.nodes[node]
-    if year:
-        data = data[year]
-        if tech:  # assumption: any tech node always requires a year
-            data = data['technologies'][tech]
-
-    # Val can be the final return result (float, string, etc) or a dict, check for other params
-    if param in data:
-        val = data[param]
-        if isinstance(val, dict):
-            if context:
-                val = val[context]
-                if sub_context:
-                    val = val[sub_context]
-            elif None in val:
-                val = val[None]
-
-    # Grab the year_value in the dictionary if exists
-    if isinstance(val, dict) and ('year_value' in val):
-        param_source = val['param_source']
-        is_exogenous = param_source in ['model', 'initialization']
-        val = val['year_value']
-
-    # Raise warning if user isn't using get_param correctly
-    if isinstance(val, dict) and not dict_expected:
-        warnings.warn("Get Param is returning a dict, considering using more parameters in get_param. If a dict was the"
-                      " expected return type, see the 'dict_expected' param")
-
-    if val is not None:
-        if not do_calc:
-            if return_source:
-                return val, param_source
-            return val
-        elif is_exogenous:
-            if return_source:
-                rashid=1
-                return val, param_source
-            else:
-                return val
-
-    # If check_exist is True, raise an Exception if val has not yet been returned, which means
-    # the value at the current context could not be found as is.
-    if check_exist:
-        raise Exception
-
-    # Calculate Parameter Value
-    # ******************************
-    # If there is a calculation for the parameter & the arguments for that calculation are present
-    # in the model description for that node & year, calculate the parameter value using this
-    # calculation.
-    if (param in calculation_directory) & do_calc:
-        param_calculator = calculation_directory[param]
-        val = param_calculator(model, node, year, tech)
-        param_source = 'calculation'
-
-    # Inherit Parameter Value
-    # ******************************
-    # If the value has been defined at a structural parent node for that year, use that value.
-    elif param in inheritable_params:
-        structured_edges = [(s, t) for s, t, d in model.graph.edges(data=True) if 'structure' in d['type']]
-        g_structure_edges = model.graph.edge_subgraph(structured_edges)
-        parent = g_structure_edges.predecessors(node)[0]
-        val = get_node_param(param, model, parent, year=year)
-        param_source = 'inheritance'
-
-    # Use a Default Parameter Value
-    # ******************************
-    # If there is a default value defined, use this value
-    elif param in model.node_defaults:
-        val = model.get_node_parameter_default(param)  # This produces an error, missing comp_type
-        param_source = 'default'
-
-    # Use a Default Parameter Value (tech)
-    # ******************************
-    # If there is a default value defined, use this value
-    elif param in model.technology_defaults:
-        val = model.get_tech_parameter_default(param)
-        param_source = 'default'
-
-    # Use Last Year's Value
-    # ******************************
-    # Otherwise, use the value from the previous year. (If no base year value, throw an error)
-    else:
-        prev_year = str(int(year) - model.step)
-        if int(prev_year) >= model.base_year:
-            val = model.get_param_test(param, node,
-                                       year=prev_year,
-                                       context=context,
-                                       sub_context=sub_context,
-                                       tech=tech)
-            param_source = 'previous_year'
-
-    if return_source:
-        return val, param_source
-    else:
-        return val
-
-
-def get_tech_param(param, model, node, year, tech, sub_param=None,
-                   return_source=False, retrieve_only=False, check_exist=False):
-
-    val = None
-    is_exogenous = None
-    # Get Parameter from Description
-    # ******************************
-    # If the parameter's value is in the model description for that node, year, & technology, use it
-    data = model.graph.nodes[node][year]['technologies'][tech]
-    if param in data:
-        val = data[param]
-        # If the value is a dictionary, check if a base value (float, str, etc) has been nested
-        if isinstance(val, dict):
-            if sub_param:
-                val = val[sub_param]
-            elif None in val:
-                val = val[None]
-            if isinstance(val, dict) and ('year_value' in val):
-                param_source = val['param_source']
-                is_exogenous = param_source in ['model', 'initialization']
-                val = val['year_value']
-
-        # As long as the value has been specified, return it. & it is exogenously specified
-        if val is not None:
-            if retrieve_only:
-                if return_source:
-                    return val, param_source
-                return val
-            elif is_exogenous:
-                if return_source:
-                    return val, param_source
-                else:
-                    return val
-
-    # If check_exist is True, raise an Exception if val has not yet been returned, which means
-    # the value at the current context could not be found as is.
-    if check_exist:
-        raise Exception
-
-    # Calculate Parameter Value
-    # ******************************
-    # If there is a calculation for the parameter & the arguments for that calculation are present
-    # in the model description for that node & year, calculate the parameter value using this
-    # calculation.
-    if param in calculation_directory:
-        param_calculator = calculation_directory[param]
-        val = param_calculator(model, node, year, tech)
-        param_source = 'calculation'
-
-    # Inherit Parameter Value
-    # ******************************
-    # If the value has been defined at a structural parent node for that year, use this value.
-    elif param in inheritable_params:
-        structured_edges = [(s, t) for s, t, d in model.graph.edges(data=True)
-                            if 'structure' in d['type']]
-        g_structure_edges = model.graph.edge_subgraph(structured_edges)
-        parent = g_structure_edges.predecessors(node)[0]
-        val = model.get_param(param, parent, year, tech, sub_param)
-        param_source = 'inheritance'
-=======
     if param_source is None:
         if tech:
             if param in model.technology_defaults:
@@ -545,7 +290,6 @@
             if (comp_type in model.node_defaults) and (param in model.node_defaults[comp_type]):
                 val = model.get_node_parameter_default(param)
                 param_source = 'default'
->>>>>>> d9ca47fd
 
     # Use a Default Parameter Value (tech)
     # ******************************
