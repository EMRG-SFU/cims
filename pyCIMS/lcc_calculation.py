--- conflicted
+++ resolved
@@ -775,7 +775,12 @@
     """
     total_fixed_cost = model.get_param('total fixed cost', node, year, tech=tech)
     if total_fixed_cost is not None:
-<<<<<<< HEAD
+        if tech:
+            warnings.warn(
+                "This function was not intended for use with technologies. While we won't stop"
+                "you from using it for that purpose, you are doing so at your own risk. You"
+                "may want to consider re-organizing your model to avoid this case.")
+
         if int(year) == model.base_year:
             fixed_cost_rate = 0
             fixed_cost_rate_dict = utils.create_value_dict(year_val=fixed_cost_rate,
@@ -784,17 +789,6 @@
             prov_quant_object, src = model.get_param('provided_quantities', node, year,
                                                      return_source=True)
             prov_quant = prov_quant_object.get_total_quantity()
-=======
-        if tech:
-            warnings.warn(
-                "This function was not intended for use with technologies. While we won't stop"
-                "you from using it for that purpose, you are doing so at your own risk. You"
-                "may want to consider re-organizing your model to avoid this case.")
-
-        prov_quant_object, src = model.get_param('provided_quantities', node, year,
-                                                 return_source=True)
-        prov_quant = prov_quant_object.get_total_quantity()
->>>>>>> bc59d5a7
 
             if tech and prov_quant != 0:
                 total_market_share = model.get_param('total_market_share', node, year, tech=tech)
