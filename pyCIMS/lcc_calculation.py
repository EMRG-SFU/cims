"""
This module contains the functions for LCC Calculations for the pyCIMS model.
"""
import warnings
import math
from .emissions import calc_emissions_cost, calc_per_unit_emissions_cost
from . import utils
from .revenue_recycling import calc_recycled_revenues


def lcc_calculation(sub_graph, node, year, model):
    """
    Determines economic parameters for `node` in `year` and stores the values in the sub_graph
    at the appropriate node. Specifically,

    Determines the node's:
    * Total Life Cycle Cost (weighted using total market share across all technologies)
    * Sum of Life Cycle Costs raised to the negative variance

    Determines each of the node's technology's:
    * Service cost
    * CRF
    * Full capital cost
    * Life Cycle Cost

    Initializes new_market_share and total_market_share for technologies where market share
    is exogenously defined.

    Parameters
    ----------
    sub_graph : NetworkX.Graph
        The subgraph where parameters will be stored.

    node : str
        The name of the node whose parameters we are calculating.

    year : str
        The year for which we are calculating parameters.

    Returns
    -------
        None. Produces side effects of updating the node in sub_graph to have parameter values.
    """
    # Check if the node has an exogenously defined Life Cycle Cost
    if 'life cycle cost' in sub_graph.nodes[node][year]:
        lcc, lcc_source = model.get_param('life cycle cost', node, year, context=node.split('.')[-1],
                                          return_source=True)  # context is the fuel name
        if lcc_source == 'model':
            # Retrieve the aggregate emissions cost at the node/tech
            calc_per_unit_emissions_cost(model, node, year)
            return

    # Check if the node is a tech compete node:
    if model.get_param('competition type', node) in ['tech compete', 'node tech compete', 'market']:
        total_lcc_v = 0.0
        v = model.get_param('heterogeneity', node, year)

        # Get all of the technologies in the node
        node_techs = sub_graph.nodes[node][year]['technologies'].keys()

        # For every tech in the node, retrieve or compute required economic values
        for tech in node_techs:
            # Service Cost
            # ************
            annual_service_cost, sc_source = model.get_param('service cost', node, year, tech=tech,
                                                             return_source=True, do_calc=True)
            val_dict = {'year_value': annual_service_cost,
                        "branch": str(node),
                        'param_source': sc_source}
            model.set_param_internal(val_dict, 'service cost', node, year, tech)

            # CRF
            # ************
            crf, crf_source = model.get_param('crf', node, year, tech=tech,
                                              return_source=True, do_calc=True)
            val_dict = {'year_value': crf, 'param_source': crf_source}
            model.set_param_internal(val_dict, 'crf', node, year, tech)

            # LCC (financial)
            # ************
            lcc, lcc_source = model.get_param('life cycle cost', node, year, tech=tech,
                                              return_source=True, do_calc=True)
            val_dict = {'year_value': lcc, 'param_source': lcc_source}
            model.set_param_internal(val_dict, 'life cycle cost', node, year, tech)

            # Complete LCC
            # ************
            complete_lcc, complete_lcc_source = model.get_param('complete life cycle cost',
                                                                node, year, tech=tech,
                                                                return_source=True,
                                                                do_calc=True)
            val_dict = {'year_value': complete_lcc, 'param_source': complete_lcc_source}
            model.set_param_internal(val_dict, 'complete life cycle cost', node, year, tech)

            # If the technology is available in this year, add to the total LCC^-v value.
            first_year_avail = model.get_param('available', node, str(model.base_year), tech=tech)
            first_year_unavail = model.get_param('unavailable', node, str(model.base_year), tech=tech)
            if first_year_avail <= int(year) < first_year_unavail:
                # Life Cycle Cost ^ -v
                if lcc < 0.01:
                    # When lcc < 0.01, we will approximate it's weight using a TREND line
                    w1 = 0.1 ** (-1 * v)
                    w2 = 0.01 ** (-1 * v)
                    slope = (w2 - w1) / (0.01 - 0.1)
                    weight = slope * lcc + (w1 - slope * 0.1)
                else:
                    weight = lcc ** (-1 * v)

                total_lcc_v += weight

        # Set sum of Life Cycle Cost raised to negative variance
        val_dict = utils.create_value_dict(total_lcc_v, param_source='calculation')
        sub_graph.nodes[node][year]["total_lcc_v"] = val_dict

        # Weighted Life Cycle Cost
        # ************************
        weighted_lccs = 0
        # For every tech, use a exogenous or previously calculated market share to calculate Life
        # Cycle Cost
        for tech in node_techs:
            # Determine whether Market share is exogenous or not
            ms, ms_source = model.get_param('market share', node, year, tech=tech, return_source=True)
            ms_exogenous = ms_source == 'model'

            # Determine what market share to use for weighing Life Cycle Costs
            # If market share is exogenous, set new & total market share to exogenous value
            if ms_exogenous:
                val_dict = utils.create_value_dict(ms, param_source='calculation')
                model.set_param_internal(val_dict, 'new_market_share', node, year, tech)
                model.set_param_internal(val_dict, 'total_market_share', node, year, tech)

            market_share = model.get_param('total_market_share', node, year, tech=tech)

            # Weight Life Cycle Cost and Add to Node Total
            # ********************************************
            curr_lcc = model.get_param('life cycle cost', node, year, tech=tech)
            weighted_lccs += market_share * curr_lcc

        # Maintain LCC for nodes where all techs have zero stock (and therefore no market share)
        # This issue affects endogenous fuels that are not used until later years (like hydrogen)
        if weighted_lccs == 0 and int(year) != model.base_year:
            prev_year = str(int(year) - model.step)
            weighted_lccs = model.get_param('life cycle cost', node, prev_year, context=node.split('.')[-1])

        # Subtract Recycled Revenues
        recycled_revenues = calc_recycled_revenues(model, node, year)
        lcc = weighted_lccs - recycled_revenues

        service_name = node.split('.')[-1]
        sub_graph.nodes[node][year]['life cycle cost'] = {
            service_name: utils.create_value_dict(lcc, param_source='calculation')}

    elif 'cost curve' in model.get_param('competition type', node):
        lcc = calc_cost_curve_lcc(model, node, year)
        service_name = node.split('.')[-1]
        sub_graph.nodes[node][year]['life cycle cost'] = {
            service_name: utils.create_value_dict(lcc, param_source='cost curve function')}

    else:
        # When calculating a service cost for a technology or node using the "Fixed Ratio" decision
        # rule, multiply the Life Cycle Costs of the service required by its 'service requested'
        # line value. Sometimes, the Service Requested line values act as percent shares that add up
        # to 1 for a given fixed ratio decision node. Other times, they do not and the Service
        # Requested Line values sum to numbers greater or less than 1.
        service_cost, sc_source = model.get_param('service cost', node, year,
                                                  return_source=True, do_calc=True)
        recycled_revenues = calc_recycled_revenues(model, node, year)
        lcc = service_cost - recycled_revenues

        service_name = node.split('.')[-1]
        sub_graph.nodes[node][year]['life cycle cost'] = {
            service_name: utils.create_value_dict(lcc, param_source=sc_source)}


def calc_cost_curve_lcc(model: "pyCIMS.Model", node: str, year: str):
    """
    Calculate a node's LCC using its cost curve function (stored in the node level data).
    Depending on the node's competition type, annual or cumulative provided quantity values will be
    used in the call to the cost curve interpolation function.

    Note, cost curve LCC is only used for fuels, so this LCC is the same as the financial LCC we use
    for other nodes.

    Parameters
    ----------
    model : The model containing node.
    node : The name of the node for which LCC  will be calculated.
    year : The year to calculate LCC for.

    Returns
    -------
    float : LCC (financial) calculated from the node's cost curve function.
    """
    comp_type = model.get_param('competition type', node).str.lower()
    if comp_type == 'fuel - cost curve annual':
        min_year = year
        max_year = year
    elif comp_type == 'fuel - cost curve cumulative':
        min_year = model.base_year
        max_year = year
    else:
        raise ValueError("Unrecognized cost curve calculation competition type")

    quantity = calc_cost_curve_quantity(model, node, min_year, max_year)
    cc_func = model.get_param('cost_curve_function', node)
    lcc = float(cc_func(quantity))

    return lcc


def calc_cost_curve_quantity(model: "pyCIMS.Model", node: str, min_year: str, max_year: str):
    """
    Calculate the total quantity provided by node from min_year to max_year (inclusive).
    This serves as a helper function for calc_cost_curve_lcc.

    Parameters
    ----------
    model : The model containing node.
    node : The name of the node for which total quantity will be calculated.
    min_year : The first year to include in the sum of total quantities.
    max_year : The last year to include in the sum of total quantities.

    Returns
    -------
    float : Total quantity provided by node from min_year to max_year (inclusive).
    """
    total_quantity = 0
    for year in range(int(min_year), int(max_year) + 1, model.step):
        if 'provided_quantities' in model.graph.nodes[node][str(year)]:
            year_provided_quant = model.get_param('provided_quantities', node, str(year))
            total_quantity += year_provided_quant.get_total_quantity()
    return total_quantity


def calc_financial_lcc(model: "pyCIMS.Model", node: str, year: str, tech: str) -> float:
    """
    Calculate the Financial Life Cycle Cost (called 'life cycle cost' in the model & model
    description). This LCC does not contain intangible costs.

    Parameters
    ----------
    model : The model containing component parts of financial LCC.
    node : The name of the node for which financial LCC will be calculated.
    year : The year to calculate financial LCC for.
    tech : The technology to calculate financial LCC for.

    Returns
    -------
    float : The financial LCC, calculated as fLCC = fUC + fAC + SC + EC

    See Also
    --------
    calc_complete_lcc: Calculates complete LCC, which includes intangible costs.
    """
    upfront_cost = model.get_param('financial upfront cost', node, year, tech=tech, do_calc=True)
    annual_cost = model.get_param('financial annual cost', node, year, tech=tech, do_calc=True)
    annual_service_cost = model.get_param('service cost', node, year, tech=tech, do_calc=True)
    emissions_cost = calc_emissions_cost(model, node, year, tech, allow_foresight=False)
    recycled_revenues = calc_recycled_revenues(model, node, year, tech)
    lcc = upfront_cost + annual_cost + annual_service_cost + emissions_cost - recycled_revenues
    return lcc


def calc_complete_lcc(model: "pyCIMS.Model", node: str, year: str, tech: str) -> float:
    """
    Calculate Complete Life Cycle Cost. This LCC includes intangible costs.

    Parameters
    ----------
    model : The model containing component parts of complete LCC.
    node : The name of the node for which complete LCC will be calculated.
    year : The year to calculate complete LCC for.
    tech : The technology to calculate complete LCC for.

    Returns
    -------
    float : The complete LCC, calculated as cLCC = cUC + cAC + SC + EC

    See Also
    --------
    calc_financial_lcc: Calculates financial LCC, which does not include intangible costs.
    """
    complete_upfront_cost = model.get_param('complete upfront cost', node, year, tech=tech, do_calc=True)
    complete_annual_cost = model.get_param('complete annual cost', node, year, tech=tech, do_calc=True)
    annual_service_cost = model.get_param('service cost', node, year, tech=tech, do_calc=True)
    emissions_cost = calc_emissions_cost(model, node, year, tech, allow_foresight=True)

    complete_lcc = complete_upfront_cost + complete_annual_cost + annual_service_cost + \
                   emissions_cost

    return complete_lcc


<<<<<<< HEAD
=======
def calc_emissions_cost(model: 'pyCIMS.Model', node: str, year: str, tech: str,
                        allow_foresight=False) -> float:
    """
    Calculates the emission cost at a node.

    Total, gross, captured, and net emissions are all calculated and combined to find the final
    emission cost. This total emissions cost is returned by the function and stored in the model.
    Net, captured, and biomass emission rates are also stored in the model.

    To see how the calculation works, see the file 'Emissions_tax_example.xlsx':
    https://gitlab.rcg.sfu.ca/mlachain/pycims_prototype/-/issues/22#note_6489

    Parameters
    ----------
    model : The model containing all values needed for calculating emissions cost.
    node : The node to calculate emissions cost for.
    year : The year to calculate emissions cost for.
    tech : The technology to calculate emissions cost for.
    allow_foresight : Whether or not to allow non-myopic carbon cost foresight methods.
    Returns
    -------
    float : the total emission cost. Has the side effect of updating the Emissions Cost,
            net_emission_rates, captured_emission_rates, and bio_emission_rates in the model.
    """

    fuels = model.fuels

    # No tax rate at all or node is a fuel
    if 'tax' not in model.graph.nodes[node][year] or node in fuels:
        return 0

    # Initialize all taxes and emission removal rates to 0
    # example of item in tax_rates -> {'CO2': {'Combustion': 5}}
    tax_rates = {ghg: {em_type: utils.create_value_dict(0) for em_type in model.emission_types} for
                 ghg in model.GHGs}
    removal_rates = deepcopy(tax_rates)

    # Grab correct tax values
    all_taxes = model.get_param('tax', node, year, dict_expected=True)
    for ghg in all_taxes:
        for emission_type in all_taxes[ghg]:
            if ghg not in tax_rates:
                tax_rates[ghg] = {}
            tax_rates[ghg][emission_type] = utils.create_value_dict(
                all_taxes[ghg][emission_type]['year_value'])

    # EMISSIONS tech level
    total_emissions = {}
    total = 0
    if 'emissions' in model.graph.nodes[node][year]['technologies'][tech]:
        total_emissions[tech] = {}
        emission_data = model.graph.nodes[node][year]['technologies'][tech]['emissions']

        for ghg in emission_data:
            for emission_type in emission_data[ghg]:
                if ghg not in total_emissions[tech]:
                    total_emissions[tech][ghg] = {}
                total_emissions[tech][ghg][emission_type] = utils.create_value_dict(
                    emission_data[ghg][emission_type]['year_value'])

    # EMISSIONS REMOVAL tech level
    if 'emissions_removal' in model.graph.nodes[node][year]:
        removal_dict = model.graph.nodes[node][year]['emissions_removal']
        for ghg in removal_dict:
            for emission_type in removal_dict[ghg]:
                if ghg not in removal_rates:
                    removal_rates[ghg] = {}
                removal_rates[ghg][emission_type] = utils.create_value_dict(
                    removal_dict[ghg][emission_type]['year_value'])

    # Check all services requested for
    if 'service requested' in model.graph.nodes[node][year]['technologies'][tech]:
        data = model.graph.nodes[node][year]['technologies'][tech]['service requested']

        # EMISSIONS child level
        for child_info in data.values():
            req_val = child_info['year_value']
            child_node = child_info['branch']
            if 'emissions' in model.graph.nodes[child_node][
                year] and child_node in fuels and req_val > 0:
                fuel_emissions = model.graph.nodes[child_node][year]['emissions']
                total_emissions[child_node] = {}
                for ghg in fuel_emissions:
                    for emission_type in fuel_emissions[ghg]:
                        if ghg not in total_emissions[child_node]:
                            total_emissions[child_node][ghg] = {}
                        total_emissions[child_node][ghg][emission_type] = \
                            utils.create_value_dict(
                                fuel_emissions[ghg][emission_type]['year_value'] * req_val)

    gross_emissions = deepcopy(total_emissions)

    if 'service requested' in model.graph.nodes[node][year]['technologies'][tech]:
        data = model.graph.nodes[node][year]['technologies'][tech]['service requested']

        for child_info in data.values():
            req_val = child_info['year_value']
            child_node = child_info['branch']

            # GROSS EMISSIONS
            if 'emissions_biomass' in model.graph.nodes[child_node][
                year] and child_node in fuels and req_val > 0:
                gross_dict = model.graph.nodes[child_node][year]['emissions_biomass']
                for ghg in gross_dict:
                    for emission_type in gross_dict[ghg]:
                        gross_emissions[child_node][ghg][emission_type] = \
                            utils.create_value_dict(
                                gross_dict[ghg][emission_type]['year_value'] * req_val)

            # EMISSIONS REMOVAL child level
            if 'technologies' in model.graph.nodes[child_node][year]:
                child_techs = model.graph.nodes[child_node][year]['technologies']
                for _, tech_data in child_techs.items():
                    if 'emissions_removal' in tech_data:
                        removal_dict = tech_data['emissions_removal']
                        for ghg in removal_dict:
                            for emission_type in removal_dict[ghg]:
                                removal_rates[ghg][emission_type] = \
                                    utils.create_value_dict(
                                        removal_dict[ghg][emission_type]['year_value'])

    # CAPTURED EMISSIONS
    captured_emissions = deepcopy(gross_emissions)
    for node_name in captured_emissions:
        for ghg in captured_emissions[node_name]:
            for emission_type in captured_emissions[node_name][ghg]:
                em_removed = removal_rates[ghg][emission_type]
                captured_emissions[node_name][ghg][emission_type]['year_value'] *= em_removed[
                    'year_value']

    # NET EMISSIONS
    net_emissions = deepcopy(total_emissions)
    for node_name in net_emissions:
        for ghg in net_emissions[node_name]:
            for emission_type in net_emissions[node_name][ghg]:
                net_emissions[node_name][ghg][emission_type]['year_value'] -= \
                    captured_emissions[node_name][ghg][emission_type]['year_value']

    # EMISSIONS COST
    emissions_cost = deepcopy(net_emissions)
    for node_name in emissions_cost:
        for ghg in emissions_cost[node_name]:
            for emission_type in emissions_cost[node_name][ghg]:
                #  Dict to check if emission_type exists in taxes
                if ghg in all_taxes:
                    tax_check = model.get_param('tax', node, year, context=ghg, dict_expected=True)
                else:
                    tax_check = {}

                # Use foresight method to calculate tax
                Expected_EC = 0
                method_dict = model.get_param('foresight method', node, year, dict_expected=True)

                # Replace current tax with foresight method
                method = None
                if method_dict and ghg in method_dict:
                    method = method_dict[ghg]['year_value']

                if (method == 'Myopic') or (method is None) or \
                        (emission_type not in tax_check) or (not allow_foresight):
                    Expected_EC = tax_rates[ghg][emission_type]['year_value']  # same as regular tax

                elif method == 'Discounted':
                    N = int(model.get_param('lifetime', node, year, tech=tech))
                    r_k = model.get_param('discount rate_financial', node, year)

                    # interpolate all tax values
                    tax_vals = []
                    for n in range(int(year), int(year) + N, model.step):
                        if n in model.years:  # go back one step if current year isn't in range
                            cur_tax = model.get_param('tax', node, str(n),
                                                      context=ghg, sub_context=emission_type)
                        else:
                            cur_tax = model.get_param('tax', node, str(n - model.step),
                                                      context=ghg, sub_context=emission_type)
                        if n + model.step in model.years:  # when future years are out of range
                            next_tax = model.get_param('tax', node, str(n + model.step),
                                                       context=ghg, sub_context=emission_type)
                        else:
                            next_tax = cur_tax
                        tax_vals.extend(linspace(cur_tax, next_tax, model.step, endpoint=False))

                    # calculate discounted tax using formula
                    Expected_EC = sum(
                        [tax / (1 + r_k) ** (n - int(year) + 1)
                         for tax, n in zip(tax_vals, range(int(year), int(year) + N))]
                    )
                    Expected_EC *= r_k / (1 - (1 + r_k) ** (-N))

                elif method == 'Average':
                    N = int(model.get_param('lifetime', node, year, tech=tech))

                    # interpolate tax values
                    tax_vals = []
                    for n in range(int(year), int(year) + N, model.step):
                        if str(n) <= max(model.years):  # go back one step if current year isn't in range
                            cur_tax = model.get_param('tax', node, str(n),
                                                      context=ghg, sub_context=emission_type)
                        else:
                            cur_tax = model.get_param('tax', node, max(model.years),
                                                      context=ghg, sub_context=emission_type)
                        if str(n + model.step) in model.years:  # when future years are out of range
                            next_tax = model.get_param('tax', node, str(n + model.step),
                                                       context=ghg, sub_context=emission_type)
                        else:
                            next_tax = cur_tax
                        tax_vals.extend(linspace(cur_tax, next_tax, model.step, endpoint=False))
                    Expected_EC = sum(tax_vals) / N  # take average of all taxes

                else:
                    raise ValueError('Foresight method not identified, use Myopic, Discounted, or Average')

                emissions_cost[node_name][ghg][emission_type]['year_value'] *= Expected_EC

    # Add everything in nested dictionary together
    for node_name in emissions_cost:
        for ghg in emissions_cost[node_name]:
            for emission_type in emissions_cost[node_name][ghg]:
                total += emissions_cost[node_name][ghg][emission_type]['year_value']

    # BIO EMISSIONS tech level
    bio_emissions = {}
    if 'emissions_biomass' in model.graph.nodes[node][year]['technologies'][tech]:
        bio_emissions[tech] = {}
        bio_emission_data = model.graph.nodes[node][year]['technologies'][tech]['emissions_biomass']

        for ghg in bio_emission_data:
            for emission_type in bio_emission_data[ghg]:
                if ghg not in bio_emissions[tech]:
                    bio_emissions[tech][ghg] = {}
                bio_emissions[tech][ghg][emission_type] = utils.create_value_dict(
                    bio_emission_data[ghg][emission_type]['year_value'])

    # Check all services requested for
    if 'service requested' in model.graph.nodes[node][year]['technologies'][tech]:
        data = model.graph.nodes[node][year]['technologies'][tech]['service requested']

        # BIO EMISSIONS child level
        for child_info in data.values():
            req_val = child_info['year_value']
            child_node = child_info['branch']
            if 'emissions_biomass' in model.graph.nodes[child_node][year] and child_node in fuels and req_val > 0:
                fuel_emissions = model.graph.nodes[child_node][year]['emissions_biomass']
                bio_emissions[child_node] = {}
                for ghg in fuel_emissions:
                    for emission_type in fuel_emissions[ghg]:
                        if ghg not in bio_emissions[child_node]:
                            bio_emissions[child_node][ghg] = {}
                        bio_emissions[child_node][ghg][emission_type] = \
                            utils.create_value_dict(
                                fuel_emissions[ghg][emission_type]['year_value'] * req_val)

    # Record emission rates
    model.graph.nodes[node][year]['technologies'][tech]['net_emission_rates'] = \
        EmissionRates(emission_rates=net_emissions)
    model.graph.nodes[node][year]['technologies'][tech]['captured_emission_rates'] = \
        EmissionRates(emission_rates=captured_emissions)
    model.graph.nodes[node][year]['technologies'][tech]['bio_emission_rates'] = \
        EmissionRates(emission_rates=bio_emissions)

    # Record emission costs
    val_dict = utils.create_value_dict(year_val=total, param_source='calculation')
    model.set_param_internal(val_dict, 'emissions cost', node, year, tech)

    model.set_param_internal(utils.create_value_dict(year_val=emissions_cost),
                             'emissions_cost_dict', node, year, tech)
    return total
>>>>>>> d275ddff


def calc_complete_upfront_cost(model: 'pyCIMS.Model', node: str, year: str, tech: str) -> float:
    """
    Calculates complete upfront cost, which includes intangible costs.

    Parameters
    ----------
    model : The model containing component parts of complete upfront cost.
    node : The node to calculate complete upfront cost for.
    year : The year to calculate complete upfront cost for.
    tech : The technology to calculate complete upfront cost for.

    Returns
    -------
    float : The complete upfront cost, defined as
            cUC = (CC - AllocC, + UIC_fixed + UIC_declining) / output * CRF

    See Also
    --------
    calc_financial_upfront_cost
    """
    crf = model.get_param('crf', node, year, tech=tech, do_calc=True)
    capital_cost = model.get_param('capital cost', node, year, tech=tech, do_calc=True)
    subsidy = model.get_param('subsidy', node, year, tech=tech, do_calc=True)
    fixed_uic = model.get_param('uic_fixed', node, year, tech=tech, do_calc=True)
    declining_uic = model.get_param('uic_declining', node, year, tech=tech, do_calc=True)
    output = model.get_param('output', node, year, tech=tech)

    complete_uc = (capital_cost + subsidy + fixed_uic + declining_uic) / output * crf

    return complete_uc


def calc_financial_upfront_cost(model: 'pyCIMS.Model', node: str, year: str, tech: str) -> float:
    """
    Calculates financial upfront cost, which does not include intangible costs.

    Parameters
    ----------
    model : The model containing component parts of financial upfront cost.
    node : The node to calculate financial upfront cost for.
    year : The year to calculate financial upfront cost for.
    tech : The technology to calculate financial upfront cost for.

    Returns
    -------
    float : The financial upfront cost, defined as fUC = (CC - AllocC) / output * CRF

    See Also
    --------
    calc_complete_upfront_cost
    """
    crf = model.get_param('crf', node, year, tech=tech, do_calc=True)
    capital_cost = model.get_param('capital cost', node, year, tech=tech, do_calc=True)
    subsidy = model.get_param('subsidy', node, year, tech=tech)
    output = model.get_param('output', node, year, tech=tech)

    financial_uc = (capital_cost + subsidy) / output * crf

    return financial_uc


def calc_complete_annual_cost(model: 'pyCIMS.Model', node: str, year: str, tech: str) -> float:
    """
    Calculates complete annual cost, which includes intangible costs.

    Parameters
    ----------
    model : The model containing component parts of complete annual cost.
    node : The node to calculate complete annual cost for.
    year : The year to calculate complete annual cost for.
    tech : The technology to calculate complete annual cost for.

    Returns
    -------
    float : The complete annual cost, defined as cAC = (OM + AIC_fixed + AIC_declining) / output

    See Also
    --------
    calc_financial_annual_cost
    """
    operating_maintenance = model.get_param('operating and maintenance', node, year, tech=tech)
    fixed_aic = model.get_param('aic_fixed', node, year, tech=tech)
    declining_aic = model.get_param('aic_declining', node, year, tech=tech, do_calc=True)
    output = model.get_param('output', node, year, tech=tech)

    complete_ac = (operating_maintenance +
                   fixed_aic +
                   declining_aic) / output

    return complete_ac


def calc_financial_annual_cost(model: 'pyCIMS.Model', node: str, year: str, tech: str) -> float:
    """
    Calculates financial annual cost, which includes intangible costs.

    Parameters
    ----------
    model : The model containing component parts of financial annual cost.
    node : The node to calculate financial annual cost for.
    year : The year to calculate financial annual cost for.
    tech : The technology to calculate financial annual cost for.

    Returns
    -------
    float : The financial annual cost, defined as fAC = OM / output

    See Also
    --------
    calc_complete_annual_cost
    """
    operating_maintenance = model.get_param('operating and maintenance', node, year, tech=tech)
    output = model.get_param('output', node, year, tech=tech)

    financial_ac = operating_maintenance / output

    return financial_ac


def calc_capital_cost(model: 'pyCIMS.Model', node: str, year: str, tech: str) -> float:
    """
    Calculates capital cost.

    Parameters
    ----------
    model : The model containing component parts of capital cost.
    node : The node to calculate capital cost for.
    year : The year to calculate capital cost for.
    tech : The technology to calculate capital cost for.

    Returns
    -------
    float : Capital cost, defined as CC = max{CC_declining, CC_overnight * CC_declining_limit}.
    """
    dcc_class = model.get_param('dcc_class', node, year, tech=tech, context='context')

    if dcc_class is None or int(year) == int(model.base_year):
        capital_cost = model.get_param('capital cost_overnight', node, year, tech=tech)
    else:
        capital_cost = model.get_param('capital cost_declining', node, year, tech=tech, do_calc=True)

    return capital_cost


def calc_declining_cc(model: 'pyCIMS.Model', node: str, year: str, tech: str) -> float:
    """
    Calculates declining capital cost.

    Parameters
    ----------
    model : The model containing component parts of declining capital cost.
    node : The node to calculate declining capital cost for.
    year : The year to calculate declining capital cost for.
    tech : The technology to calculate declining capital cost for.

    Returns
    -------
    float : The declining capital cost.
    """
    dcc_class = model.get_param('dcc_class', node, year, tech=tech, context='context')
    dcc_class_techs = model.dcc_classes[dcc_class]

    cc_overnight = model.get_param('capital cost_overnight', node, year, tech=tech)
    cc_declining_limit = model.get_param('dcc_limit', node, year, tech=tech)

    proven_stock = model.get_param('dcc_proven stock', node, year, tech=tech)
    # For transportation, 'dcc_proven stock' already given in vkt, so no need to convert

    bs_sum = 0
    ns_sum = 0

    for node_k, tech_k in dcc_class_techs:
        # Need to convert stocks for transportation techs to common vkt unit
        unit_convert = model.get_param('load factor', node_k, str(model.base_year), tech=tech_k)
        if unit_convert is None:
            unit_convert = 1

        # Base Stock summed over all techs in DCC class (base year only)
        bs_k = model.get_param('base_stock', node_k, str(model.base_year), tech=tech_k)
        if bs_k is not None:
            bs_sum += bs_k / unit_convert

        # New Stock summed over all techs in DCC class and over all previous years (excluding base year)
        year_list = [str(x) for x in range(int(model.base_year) + int(model.step), int(year), int(model.step))]
        for j in year_list:
            ns_jk = model.get_param('new_stock', node_k, j, tech=tech_k)
            ns_sum += ns_jk / unit_convert

    # Capital cost adjusted for global R&D
    gcc_t = model.get_param('GCC_t', node, year, tech=tech, do_calc=True)

    # Calculate Declining Capital Cost
    if (bs_sum + ns_sum) < proven_stock:
        cc_declining = max(gcc_t, cc_overnight * cc_declining_limit)
    else:
        inner_sums = (bs_sum + ns_sum) / proven_stock
        progress_ratio = model.get_param('dcc_progress ratio', node, year, tech=tech)
        log_decline = gcc_t * (inner_sums ** math.log(progress_ratio, 2))
        
        cc_declining = max(log_decline, cc_overnight * cc_declining_limit)

    return cc_declining


def calc_gcc(model: 'pyCIMS.Model', node: str, year: str, tech: str) -> float:
    """
    Calculate GCC, which is the capital cost adjusted for global R&D.

    Parameters
    ----------
    model : The model containing component parts of GCC.
    node : The node to calculate GCC for.
    year : The year to calculate GCC for.
    tech : The technology to calculate GCC for.

    Returns
    -------
    float : The GCC. If year is the base year, GCC = CC_overnight. Otherwise,
            GCC_t = GCC_(t-5) * (1 - AEEI)^5.
    """
    if int(year) == int(model.base_year):
        gcc = model.get_param('capital cost_overnight', node, year, tech=tech)
    else:
        previous_year = str(int(year) - model.step)
        aeei = model.get_param('dcc_aeei', node, year, tech=tech)
        gcc = ((1 - aeei) ** model.step) * calc_gcc(model, node, previous_year, tech=tech)

    return gcc


def calc_declining_uic(model: 'pyCIMS.Model', node: str, year: str, tech: str) -> float:
    """
    Calculate Upfront Declining Intangible Cost (UIC_declining).

    Parameters
    ----------
    model : The model containing component parts of declining UIC.
    node : The node to calculate declining UIC for.
    year : The year to calculate declining UIC for.
    tech : The technology to calculate declining UIC for.

    Returns
    -------
    float : The declining UIC.
    """
    # Retrieve Exogenous Terms from Model Description
    initial_uic = model.get_param('uic_declining_initial', node, year, tech=tech)
    rate_constant = model.get_param('uic_declining_rate', node, year, tech=tech)
    shape_constant = model.get_param('uic_declining_shape', node, year, tech=tech)

    # Calculate Declining UIC
    if int(year) == int(model.base_year):
        return_uic = initial_uic
    else:
        prev_year = str(int(year) - model.step)
        prev_nms = model.get_param('new_market_share', node, prev_year, tech=tech)

        try:
            denominator = 1 + shape_constant * math.exp(rate_constant * prev_nms)
        except OverflowError as overflow:
            print(node, year, shape_constant, rate_constant, prev_nms)
            raise overflow

        prev_uic_declining = calc_declining_uic(model, node, prev_year, tech)
        uic_declining = min(prev_uic_declining, initial_uic / denominator)

        return_uic = uic_declining

    return return_uic


def calc_declining_aic(model: 'pyCIMS.Model', node: str, year: str, tech: str) -> float:
    """
    Calculate Annual Declining Intangible Cost (declining AIC).

    Parameters
    ----------
    model : The model containing component parts of declining AIC.
    node : The node to calculate declining AIC for.
    year : The year to calculate declining AIC for.
    tech : The technology to calculate declining AIC for.

    Returns
    -------
    float : The declining AIC.
    """
    # Retrieve Exogenous Terms from Model Description
    initial_aic = model.get_param('aic_declining_initial', node, year, tech=tech)
    rate_constant = model.get_param('aic_declining_rate', node, year, tech=tech)
    shape_constant = model.get_param('aic_declining_shape', node, year, tech=tech)

    # Calculate Declining AIC
    if int(year) == int(model.base_year):
        return_val = initial_aic
    else:
        prev_year = str(int(year) - model.step)
        prev_nms = model.get_param('new_market_share', node, prev_year, tech=tech)

        try:
            denominator = 1 + shape_constant * math.exp(rate_constant * prev_nms)
        except OverflowError as overflow:
            print(node, year, shape_constant, rate_constant, prev_nms)
            raise overflow

        prev_aic_declining = calc_declining_aic(model, node, prev_year, tech)
        aic_declining = min(prev_aic_declining, initial_aic / denominator)

        return_val = aic_declining

    return return_val


def calc_crf(model: 'pyCIMS.Model', node: str, year: str, tech: str) -> float:
    """
    Calculate the Capital Recovery Factor (CRF).

    Parameters
    ----------
    model : The model containing component parts of CRF.
    node : The node to calculate CRF for.
    year : The year to calculate CRF for.
    tech : The technology to calculate CRF for.

    Returns
    -------
    float : The CRF, defined as CRF = discount_rate / (1-(1+discount_rate)^-lifespan)
    """

    # Check if the node has an exogenously defined capital recovery, if not use lifetime
    try:
        payback_period = model.get_param('capital recovery', node, year, tech=tech, check_exist=True)
    except:
        payback_period = model.get_param('lifetime', node, year, tech=tech)

    finance_discount = model.get_param('discount rate_financial', node, year, tech=tech)
    if finance_discount == 0:
        warnings.warn('Discount rate_financial has value of 0 at {} -- {}'.format(node, tech))
        finance_discount = model.get_tech_parameter_default('discount rate_financial')

    crf = finance_discount / (1 - (1 + finance_discount) ** (-1.0 * payback_period))

    return crf


def calc_annual_service_cost(model: 'pyCIMS.Model', node: str, year: str,
                             tech: str = None) -> float:
    """
    Find the service cost associated with a given technology.

    For each service being requested:
        i) If the service is a fuel, find the fuel price (Life Cycle Cost) and add it to the
           service cost.
       ii) Otherwise, use the service's financial Life Cycle Cost (already calculated).

    Parameters
    ----------
    model : The model containing component parts of service cost.
    node : The node to calculate service cost for.
    year : The year to calculate service cost for.
    tech : The technology to calculate service cost for.

    Returns
    -------
    float : The service cost, defined as SC = SUM_over_services(fLCC * request_amount)
    """

    def do_sc_calculation(service_requested):
        service_requested_value = service_requested['year_value']
        service_cost = 0
        if service_requested['branch'] in model.fuels:
            fuel_branch = service_requested['branch']

            if 'life cycle cost' in model.graph.nodes[fuel_branch][year]:
                fuel_name = list(model.graph.nodes[fuel_branch][year]['life cycle cost'].keys())[0]
                service_requested_lcc = \
                    model.graph.nodes[fuel_branch][year]['life cycle cost'][fuel_name]['year_value']
            else:
                service_requested_lcc = model.get_node_parameter_default('life cycle cost',
                                                                         'sector')
            try:
                fuel_name = fuel_branch.split('.')[-1]
                price_multiplier = model.graph.nodes[node][year]['price multiplier'][fuel_name][
                    'year_value']
            except KeyError:
                price_multiplier = 1
            service_requested_lcc *= price_multiplier
        else:
            service_requested_branch = service_requested['branch']
            if 'life cycle cost' in model.graph.nodes[service_requested_branch][year]:
                service_name = service_requested_branch.split('.')[-1]
                service_requested_lcc = \
                    model.graph.nodes[service_requested_branch][year]['life cycle cost'][
                        service_name]['year_value']
            else:
                # Encountering a non-visited node
                service_requested_lcc = 1

        service_cost += service_requested_lcc * service_requested_value

        return service_cost

    total_service_cost = 0
    graph = model.graph

    if tech is not None:
        data = graph.nodes[node][year]['technologies'][tech]
    else:
        data = graph.nodes[node][year]

    if 'service requested' in data:
        service_req = data['service requested']
        for req in service_req.values():
            total_service_cost += do_sc_calculation(req)

    return total_service_cost<|MERGE_RESOLUTION|>--- conflicted
+++ resolved
@@ -289,278 +289,6 @@
                    emissions_cost
 
     return complete_lcc
-
-
-<<<<<<< HEAD
-=======
-def calc_emissions_cost(model: 'pyCIMS.Model', node: str, year: str, tech: str,
-                        allow_foresight=False) -> float:
-    """
-    Calculates the emission cost at a node.
-
-    Total, gross, captured, and net emissions are all calculated and combined to find the final
-    emission cost. This total emissions cost is returned by the function and stored in the model.
-    Net, captured, and biomass emission rates are also stored in the model.
-
-    To see how the calculation works, see the file 'Emissions_tax_example.xlsx':
-    https://gitlab.rcg.sfu.ca/mlachain/pycims_prototype/-/issues/22#note_6489
-
-    Parameters
-    ----------
-    model : The model containing all values needed for calculating emissions cost.
-    node : The node to calculate emissions cost for.
-    year : The year to calculate emissions cost for.
-    tech : The technology to calculate emissions cost for.
-    allow_foresight : Whether or not to allow non-myopic carbon cost foresight methods.
-    Returns
-    -------
-    float : the total emission cost. Has the side effect of updating the Emissions Cost,
-            net_emission_rates, captured_emission_rates, and bio_emission_rates in the model.
-    """
-
-    fuels = model.fuels
-
-    # No tax rate at all or node is a fuel
-    if 'tax' not in model.graph.nodes[node][year] or node in fuels:
-        return 0
-
-    # Initialize all taxes and emission removal rates to 0
-    # example of item in tax_rates -> {'CO2': {'Combustion': 5}}
-    tax_rates = {ghg: {em_type: utils.create_value_dict(0) for em_type in model.emission_types} for
-                 ghg in model.GHGs}
-    removal_rates = deepcopy(tax_rates)
-
-    # Grab correct tax values
-    all_taxes = model.get_param('tax', node, year, dict_expected=True)
-    for ghg in all_taxes:
-        for emission_type in all_taxes[ghg]:
-            if ghg not in tax_rates:
-                tax_rates[ghg] = {}
-            tax_rates[ghg][emission_type] = utils.create_value_dict(
-                all_taxes[ghg][emission_type]['year_value'])
-
-    # EMISSIONS tech level
-    total_emissions = {}
-    total = 0
-    if 'emissions' in model.graph.nodes[node][year]['technologies'][tech]:
-        total_emissions[tech] = {}
-        emission_data = model.graph.nodes[node][year]['technologies'][tech]['emissions']
-
-        for ghg in emission_data:
-            for emission_type in emission_data[ghg]:
-                if ghg not in total_emissions[tech]:
-                    total_emissions[tech][ghg] = {}
-                total_emissions[tech][ghg][emission_type] = utils.create_value_dict(
-                    emission_data[ghg][emission_type]['year_value'])
-
-    # EMISSIONS REMOVAL tech level
-    if 'emissions_removal' in model.graph.nodes[node][year]:
-        removal_dict = model.graph.nodes[node][year]['emissions_removal']
-        for ghg in removal_dict:
-            for emission_type in removal_dict[ghg]:
-                if ghg not in removal_rates:
-                    removal_rates[ghg] = {}
-                removal_rates[ghg][emission_type] = utils.create_value_dict(
-                    removal_dict[ghg][emission_type]['year_value'])
-
-    # Check all services requested for
-    if 'service requested' in model.graph.nodes[node][year]['technologies'][tech]:
-        data = model.graph.nodes[node][year]['technologies'][tech]['service requested']
-
-        # EMISSIONS child level
-        for child_info in data.values():
-            req_val = child_info['year_value']
-            child_node = child_info['branch']
-            if 'emissions' in model.graph.nodes[child_node][
-                year] and child_node in fuels and req_val > 0:
-                fuel_emissions = model.graph.nodes[child_node][year]['emissions']
-                total_emissions[child_node] = {}
-                for ghg in fuel_emissions:
-                    for emission_type in fuel_emissions[ghg]:
-                        if ghg not in total_emissions[child_node]:
-                            total_emissions[child_node][ghg] = {}
-                        total_emissions[child_node][ghg][emission_type] = \
-                            utils.create_value_dict(
-                                fuel_emissions[ghg][emission_type]['year_value'] * req_val)
-
-    gross_emissions = deepcopy(total_emissions)
-
-    if 'service requested' in model.graph.nodes[node][year]['technologies'][tech]:
-        data = model.graph.nodes[node][year]['technologies'][tech]['service requested']
-
-        for child_info in data.values():
-            req_val = child_info['year_value']
-            child_node = child_info['branch']
-
-            # GROSS EMISSIONS
-            if 'emissions_biomass' in model.graph.nodes[child_node][
-                year] and child_node in fuels and req_val > 0:
-                gross_dict = model.graph.nodes[child_node][year]['emissions_biomass']
-                for ghg in gross_dict:
-                    for emission_type in gross_dict[ghg]:
-                        gross_emissions[child_node][ghg][emission_type] = \
-                            utils.create_value_dict(
-                                gross_dict[ghg][emission_type]['year_value'] * req_val)
-
-            # EMISSIONS REMOVAL child level
-            if 'technologies' in model.graph.nodes[child_node][year]:
-                child_techs = model.graph.nodes[child_node][year]['technologies']
-                for _, tech_data in child_techs.items():
-                    if 'emissions_removal' in tech_data:
-                        removal_dict = tech_data['emissions_removal']
-                        for ghg in removal_dict:
-                            for emission_type in removal_dict[ghg]:
-                                removal_rates[ghg][emission_type] = \
-                                    utils.create_value_dict(
-                                        removal_dict[ghg][emission_type]['year_value'])
-
-    # CAPTURED EMISSIONS
-    captured_emissions = deepcopy(gross_emissions)
-    for node_name in captured_emissions:
-        for ghg in captured_emissions[node_name]:
-            for emission_type in captured_emissions[node_name][ghg]:
-                em_removed = removal_rates[ghg][emission_type]
-                captured_emissions[node_name][ghg][emission_type]['year_value'] *= em_removed[
-                    'year_value']
-
-    # NET EMISSIONS
-    net_emissions = deepcopy(total_emissions)
-    for node_name in net_emissions:
-        for ghg in net_emissions[node_name]:
-            for emission_type in net_emissions[node_name][ghg]:
-                net_emissions[node_name][ghg][emission_type]['year_value'] -= \
-                    captured_emissions[node_name][ghg][emission_type]['year_value']
-
-    # EMISSIONS COST
-    emissions_cost = deepcopy(net_emissions)
-    for node_name in emissions_cost:
-        for ghg in emissions_cost[node_name]:
-            for emission_type in emissions_cost[node_name][ghg]:
-                #  Dict to check if emission_type exists in taxes
-                if ghg in all_taxes:
-                    tax_check = model.get_param('tax', node, year, context=ghg, dict_expected=True)
-                else:
-                    tax_check = {}
-
-                # Use foresight method to calculate tax
-                Expected_EC = 0
-                method_dict = model.get_param('foresight method', node, year, dict_expected=True)
-
-                # Replace current tax with foresight method
-                method = None
-                if method_dict and ghg in method_dict:
-                    method = method_dict[ghg]['year_value']
-
-                if (method == 'Myopic') or (method is None) or \
-                        (emission_type not in tax_check) or (not allow_foresight):
-                    Expected_EC = tax_rates[ghg][emission_type]['year_value']  # same as regular tax
-
-                elif method == 'Discounted':
-                    N = int(model.get_param('lifetime', node, year, tech=tech))
-                    r_k = model.get_param('discount rate_financial', node, year)
-
-                    # interpolate all tax values
-                    tax_vals = []
-                    for n in range(int(year), int(year) + N, model.step):
-                        if n in model.years:  # go back one step if current year isn't in range
-                            cur_tax = model.get_param('tax', node, str(n),
-                                                      context=ghg, sub_context=emission_type)
-                        else:
-                            cur_tax = model.get_param('tax', node, str(n - model.step),
-                                                      context=ghg, sub_context=emission_type)
-                        if n + model.step in model.years:  # when future years are out of range
-                            next_tax = model.get_param('tax', node, str(n + model.step),
-                                                       context=ghg, sub_context=emission_type)
-                        else:
-                            next_tax = cur_tax
-                        tax_vals.extend(linspace(cur_tax, next_tax, model.step, endpoint=False))
-
-                    # calculate discounted tax using formula
-                    Expected_EC = sum(
-                        [tax / (1 + r_k) ** (n - int(year) + 1)
-                         for tax, n in zip(tax_vals, range(int(year), int(year) + N))]
-                    )
-                    Expected_EC *= r_k / (1 - (1 + r_k) ** (-N))
-
-                elif method == 'Average':
-                    N = int(model.get_param('lifetime', node, year, tech=tech))
-
-                    # interpolate tax values
-                    tax_vals = []
-                    for n in range(int(year), int(year) + N, model.step):
-                        if str(n) <= max(model.years):  # go back one step if current year isn't in range
-                            cur_tax = model.get_param('tax', node, str(n),
-                                                      context=ghg, sub_context=emission_type)
-                        else:
-                            cur_tax = model.get_param('tax', node, max(model.years),
-                                                      context=ghg, sub_context=emission_type)
-                        if str(n + model.step) in model.years:  # when future years are out of range
-                            next_tax = model.get_param('tax', node, str(n + model.step),
-                                                       context=ghg, sub_context=emission_type)
-                        else:
-                            next_tax = cur_tax
-                        tax_vals.extend(linspace(cur_tax, next_tax, model.step, endpoint=False))
-                    Expected_EC = sum(tax_vals) / N  # take average of all taxes
-
-                else:
-                    raise ValueError('Foresight method not identified, use Myopic, Discounted, or Average')
-
-                emissions_cost[node_name][ghg][emission_type]['year_value'] *= Expected_EC
-
-    # Add everything in nested dictionary together
-    for node_name in emissions_cost:
-        for ghg in emissions_cost[node_name]:
-            for emission_type in emissions_cost[node_name][ghg]:
-                total += emissions_cost[node_name][ghg][emission_type]['year_value']
-
-    # BIO EMISSIONS tech level
-    bio_emissions = {}
-    if 'emissions_biomass' in model.graph.nodes[node][year]['technologies'][tech]:
-        bio_emissions[tech] = {}
-        bio_emission_data = model.graph.nodes[node][year]['technologies'][tech]['emissions_biomass']
-
-        for ghg in bio_emission_data:
-            for emission_type in bio_emission_data[ghg]:
-                if ghg not in bio_emissions[tech]:
-                    bio_emissions[tech][ghg] = {}
-                bio_emissions[tech][ghg][emission_type] = utils.create_value_dict(
-                    bio_emission_data[ghg][emission_type]['year_value'])
-
-    # Check all services requested for
-    if 'service requested' in model.graph.nodes[node][year]['technologies'][tech]:
-        data = model.graph.nodes[node][year]['technologies'][tech]['service requested']
-
-        # BIO EMISSIONS child level
-        for child_info in data.values():
-            req_val = child_info['year_value']
-            child_node = child_info['branch']
-            if 'emissions_biomass' in model.graph.nodes[child_node][year] and child_node in fuels and req_val > 0:
-                fuel_emissions = model.graph.nodes[child_node][year]['emissions_biomass']
-                bio_emissions[child_node] = {}
-                for ghg in fuel_emissions:
-                    for emission_type in fuel_emissions[ghg]:
-                        if ghg not in bio_emissions[child_node]:
-                            bio_emissions[child_node][ghg] = {}
-                        bio_emissions[child_node][ghg][emission_type] = \
-                            utils.create_value_dict(
-                                fuel_emissions[ghg][emission_type]['year_value'] * req_val)
-
-    # Record emission rates
-    model.graph.nodes[node][year]['technologies'][tech]['net_emission_rates'] = \
-        EmissionRates(emission_rates=net_emissions)
-    model.graph.nodes[node][year]['technologies'][tech]['captured_emission_rates'] = \
-        EmissionRates(emission_rates=captured_emissions)
-    model.graph.nodes[node][year]['technologies'][tech]['bio_emission_rates'] = \
-        EmissionRates(emission_rates=bio_emissions)
-
-    # Record emission costs
-    val_dict = utils.create_value_dict(year_val=total, param_source='calculation')
-    model.set_param_internal(val_dict, 'emissions cost', node, year, tech)
-
-    model.set_param_internal(utils.create_value_dict(year_val=emissions_cost),
-                             'emissions_cost_dict', node, year, tech)
-    return total
->>>>>>> d275ddff
 
 
 def calc_complete_upfront_cost(model: 'pyCIMS.Model', node: str, year: str, tech: str) -> float:
