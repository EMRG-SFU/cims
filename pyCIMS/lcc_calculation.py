"""
This module contains the functions for LCC Calculations for the pyCIMS model.
"""
import warnings
import math
from .emissions import EmissionRates
from . import utils
from copy import deepcopy
from numpy import linspace
from .revenue_recycling import calc_recycled_revenues


def lcc_calculation(sub_graph, node, year, model):
    """
    Determines economic parameters for `node` in `year` and stores the values in the sub_graph
    at the appropriate node. Specifically,

    Determines the node's:
    * Total Life Cycle Cost (weighted using total market share across all technologies)
    * Sum of Life Cycle Costs raised to the negative variance

    Determines each of the node's technology's:
    * Service cost
    * CRF
    * Full capital cost
    * Life Cycle Cost

    Initializes new_market_share and total_market_share for technologies where market share
    is exogenously defined.

    Parameters
    ----------
    sub_graph : NetworkX.Graph
        The subgraph where parameters will be stored.

    node : str
        The name of the node whose parameters we are calculating.

    year : str
        The year for which we are calculating parameters.

    Returns
    -------
        None. Produces side effects of updating the node in sub_graph to have parameter values.
    """
    # Check if the node has an exogenously defined Life Cycle Cost
    if 'life cycle cost' in sub_graph.nodes[node][year]:
        lcc, lcc_source = model.get_param('life cycle cost', node, year, context=node.split('.')[-1],
                                          return_source=True)  # context is the fuel name
        if lcc_source == 'model':
            return

    # Check if the node is a tech compete node:
    if model.get_param('competition type', node) in ['tech compete', 'node tech compete', 'market']:
        total_lcc_v = 0.0
        v = model.get_param('heterogeneity', node, year)

        # Get all of the technologies in the node
        node_techs = sub_graph.nodes[node][year]['technologies'].keys()

        # For every tech in the node, retrieve or compute required economic values
        for tech in node_techs:
            # Service Cost
            # ************
            annual_service_cost, sc_source = model.get_param('service cost', node, year, tech=tech,
                                                             return_source=True, do_calc=True)
            val_dict = {'year_value': annual_service_cost,
                        "branch": str(node),
                        'param_source': sc_source}
            model.set_param_internal(val_dict, 'service cost', node, year, tech)

            # CRF
            # ************
            crf, crf_source = model.get_param('crf', node, year, tech=tech,
                                              return_source=True, do_calc=True)
            val_dict = {'year_value': crf, 'param_source': crf_source}
            model.set_param_internal(val_dict, 'crf', node, year, tech)

            # LCC (financial)
            # ************
            lcc, lcc_source = model.get_param('life cycle cost', node, year, tech=tech,
                                              return_source=True, do_calc=True)
            val_dict = {'year_value': lcc, 'param_source': lcc_source}
            model.set_param_internal(val_dict, 'life cycle cost', node, year, tech)

            # Complete LCC
            # ************
            complete_lcc, complete_lcc_source = model.get_param('complete life cycle cost',
                                                                node, year, tech=tech,
                                                                return_source=True,
                                                                do_calc=True)
            val_dict = {'year_value': complete_lcc, 'param_source': complete_lcc_source}
            model.set_param_internal(val_dict, 'complete life cycle cost', node, year, tech)

            # If the technology is available in this year, add to the total LCC^-v value.
            first_year_avail = model.get_param('available', node, str(model.base_year), tech=tech)
            first_year_unavail = model.get_param('unavailable', node, str(model.base_year), tech=tech)
            if first_year_avail <= int(year) < first_year_unavail:
                # Life Cycle Cost ^ -v
                if lcc < 0.01:
                    # When lcc < 0.01, we will approximate it's weight using a TREND line
                    w1 = 0.1 ** (-1 * v)
                    w2 = 0.01 ** (-1 * v)
                    slope = (w2 - w1) / (0.01 - 0.1)
                    weight = slope * lcc + (w1 - slope * 0.1)
                else:
                    weight = lcc ** (-1 * v)

                total_lcc_v += weight

        # Set sum of Life Cycle Cost raised to negative variance
        val_dict = utils.create_value_dict(total_lcc_v, param_source='calculation')
        sub_graph.nodes[node][year]["total_lcc_v"] = val_dict

        # Weighted Life Cycle Cost
        # ************************
        weighted_lccs = 0
        # For every tech, use a exogenous or previously calculated market share to calculate Life
        # Cycle Cost
        for tech in node_techs:
            # Determine whether Market share is exogenous or not
            ms, ms_source = model.get_param('market share', node, year, tech=tech, return_source=True)
            ms_exogenous = ms_source == 'model'

            # Determine what market share to use for weighing Life Cycle Costs
            # If market share is exogenous, set new & total market share to exogenous value
            if ms_exogenous:
                val_dict = utils.create_value_dict(ms, param_source='calculation')
                model.set_param_internal(val_dict, 'new_market_share', node, year, tech)
                model.set_param_internal(val_dict, 'total_market_share', node, year, tech)

            market_share = model.get_param('total_market_share', node, year, tech=tech)

            # Weight Life Cycle Cost and Add to Node Total
            # ********************************************
            curr_lcc = model.get_param('life cycle cost', node, year, tech=tech)
            weighted_lccs += market_share * curr_lcc

        # Subtract Recycled Revenues
        recycled_revenues = calc_recycled_revenues(model, node, year)
        lcc = weighted_lccs - recycled_revenues

        service_name = node.split('.')[-1]
        sub_graph.nodes[node][year]['life cycle cost'] = {
<<<<<<< HEAD
            service_name: utils.create_value_dict(weighted_lccs, param_source='calculation')}
=======
            service_name: utils.create_value_dict(lcc, param_source='calculation')}
>>>>>>> 4186be34

    elif 'cost curve' in model.get_param('competition type', node):
        lcc = calc_cost_curve_lcc(model, node, year)
        service_name = node.split('.')[-1]
        sub_graph.nodes[node][year]['life cycle cost'] = {
            service_name: utils.create_value_dict(lcc, param_source='cost curve function')}

    else:
        # When calculating a service cost for a technology or node using the "Fixed Ratio" decision
        # rule, multiply the Life Cycle Costs of the service required by its 'service requested'
        # line value. Sometimes, the Service Requested line values act as percent shares that add up
        # to 1 for a given fixed ratio decision node. Other times, they do not and the Service
        # Requested Line values sum to numbers greater or less than 1.
        service_cost, sc_source = model.get_param('service cost', node, year,
                                                  return_source=True, do_calc=True)
        recycled_revenues = calc_recycled_revenues(model, node, year)
        lcc = service_cost - recycled_revenues

        service_name = node.split('.')[-1]
        sub_graph.nodes[node][year]['life cycle cost'] = {
<<<<<<< HEAD
            service_name: utils.create_value_dict(service_cost, param_source=sc_source)}
=======
            service_name: utils.create_value_dict(lcc, param_source=sc_source)}
>>>>>>> 4186be34


def calc_cost_curve_lcc(model: "pyCIMS.Model", node: str, year: str):
    """
    Calculate a node's LCC using its cost curve function (stored in the node level data).
    Depending on the node's competition type, annual or cumulative provided quantity values will be
    used in the call to the cost curve interpolation function.

    Note, cost curve LCC is only used for fuels, so this LCC is the same as the financial LCC we use
    for other nodes.

    Parameters
    ----------
    model : The model containing node.
    node : The name of the node for which LCC  will be calculated.
    year : The year to calculate LCC for.

    Returns
    -------
    float : LCC (financial) calculated from the node's cost curve function.
    """
    comp_type = model.get_param('competition type', node).str.lower()
    if comp_type == 'fuel - cost curve annual':
        min_year = year
        max_year = year
    elif comp_type == 'fuel - cost curve cumulative':
        min_year = model.base_year
        max_year = year
    else:
        raise ValueError("Unrecognized cost curve calculation competition type")

    quantity = calc_cost_curve_quantity(model, node, min_year, max_year)
    cc_func = model.get_param('cost_curve_function', node)
    lcc = float(cc_func(quantity))

    return lcc


def calc_cost_curve_quantity(model: "pyCIMS.Model", node: str, min_year: str, max_year: str):
    """
    Calculate the total quantity provided by node from min_year to max_year (inclusive).
    This serves as a helper function for calc_cost_curve_lcc.

    Parameters
    ----------
    model : The model containing node.
    node : The name of the node for which total quantity will be calculated.
    min_year : The first year to include in the sum of total quantities.
    max_year : The last year to include in the sum of total quantities.

    Returns
    -------
    float : Total quantity provided by node from min_year to max_year (inclusive).
    """
    total_quantity = 0
    for year in range(int(min_year), int(max_year) + 1, model.step):
        if 'provided_quantities' in model.graph.nodes[node][str(year)]:
            year_provided_quant = model.get_param('provided_quantities', node, str(year))
            total_quantity += year_provided_quant.get_total_quantity()
    return total_quantity


def calc_financial_lcc(model: "pyCIMS.Model", node: str, year: str, tech: str) -> float:
    """
    Calculate the Financial Life Cycle Cost (called 'life cycle cost' in the model & model
    description). This LCC does not contain intangible costs.

    Parameters
    ----------
    model : The model containing component parts of financial LCC.
    node : The name of the node for which financial LCC will be calculated.
    year : The year to calculate financial LCC for.
    tech : The technology to calculate financial LCC for.

    Returns
    -------
    float : The financial LCC, calculated as fLCC = fUC + fAC + SC + EC

    See Also
    --------
    calc_complete_lcc: Calculates complete LCC, which includes intangible costs.
    """
    upfront_cost = model.get_param('financial upfront cost', node, year, tech=tech, do_calc=True)
    annual_cost = model.get_param('financial annual cost', node, year, tech=tech, do_calc=True)
    annual_service_cost = model.get_param('service cost', node, year, tech=tech, do_calc=True)
    emissions_cost = calc_emissions_cost(model, node, year, tech, allow_foresight=False)
    recycled_revenues = calc_recycled_revenues(model, node, year, tech)
    lcc = upfront_cost + annual_cost + annual_service_cost + emissions_cost - recycled_revenues
    return lcc


def calc_complete_lcc(model: "pyCIMS.Model", node: str, year: str, tech: str) -> float:
    """
    Calculate Complete Life Cycle Cost. This LCC includes intangible costs.

    Parameters
    ----------
    model : The model containing component parts of complete LCC.
    node : The name of the node for which complete LCC will be calculated.
    year : The year to calculate complete LCC for.
    tech : The technology to calculate complete LCC for.

    Returns
    -------
    float : The complete LCC, calculated as cLCC = cUC + cAC + SC + EC

    See Also
    --------
    calc_financial_lcc: Calculates financial LCC, which does not include intangible costs.
    """
    complete_upfront_cost = model.get_param('complete upfront cost', node, year, tech=tech, do_calc=True)
    complete_annual_cost = model.get_param('complete annual cost', node, year, tech=tech, do_calc=True)
    annual_service_cost = model.get_param('service cost', node, year, tech=tech, do_calc=True)
    emissions_cost = calc_emissions_cost(model, node, year, tech, allow_foresight=True)

    complete_lcc = complete_upfront_cost + complete_annual_cost + annual_service_cost + \
                   emissions_cost

    return complete_lcc


def calc_emissions_cost(model: 'pyCIMS.Model', node: str, year: str, tech: str,
                        allow_foresight=False) -> float:
    """
    Calculates the emission cost at a node.

    Total, gross, captured, and net emissions are all calculated and combined to find the final
    emission cost. This total emissions cost is returned by the function and stored in the model.
    Net, captured, and biomass emission rates are also stored in the model.

    To see how the calculation works, see the file 'Emissions_tax_example.xlsx':
    https://gitlab.rcg.sfu.ca/mlachain/pycims_prototype/-/issues/22#note_6489

    Parameters
    ----------
    model : The model containing all values needed for calculating emissions cost.
    node : The node to calculate emissions cost for.
    year : The year to calculate emissions cost for.
    tech : The technology to calculate emissions cost for.
    allow_foresight : Whether or not to allow non-myopic carbon cost foresight methods.
    Returns
    -------
    float : the total emission cost. Has the side effect of updating the Emissions Cost,
            net_emission_rates, captured_emission_rates, and bio_emission_rates in the model.
    """

    fuels = model.fuels

    # No tax rate at all or node is a fuel
    if 'tax' not in model.graph.nodes[node][year] or node in fuels:
        return 0

    # Initialize all taxes and emission removal rates to 0
    # example of item in tax_rates -> {'CO2': {'Combustion': 5}}
    tax_rates = {ghg: {em_type: utils.create_value_dict(0) for em_type in model.emission_types} for
                 ghg in model.GHGs}
    removal_rates = deepcopy(tax_rates)

    # Grab correct tax values
    all_taxes = model.get_param('tax', node, year, dict_expected=True)
    for ghg in all_taxes:
        for emission_type in all_taxes[ghg]:
            if ghg not in tax_rates:
                tax_rates[ghg] = {}
            tax_rates[ghg][emission_type] = utils.create_value_dict(
                all_taxes[ghg][emission_type]['year_value'])

    # EMISSIONS tech level
    total_emissions = {}
    total = 0
    if 'emissions' in model.graph.nodes[node][year]['technologies'][tech]:
        total_emissions[tech] = {}
        emission_data = model.graph.nodes[node][year]['technologies'][tech]['emissions']

        for ghg in emission_data:
            for emission_type in emission_data[ghg]:
                if ghg not in total_emissions[tech]:
                    total_emissions[tech][ghg] = {}
                total_emissions[tech][ghg][emission_type] = utils.create_value_dict(
                    emission_data[ghg][emission_type]['year_value'])

    # EMISSIONS REMOVAL tech level
    if 'emissions_removal' in model.graph.nodes[node][year]:
        removal_dict = model.graph.nodes[node][year]['emissions_removal']
        for ghg in removal_dict:
            for emission_type in removal_dict[ghg]:
                if ghg not in removal_rates:
                    removal_rates[ghg] = {}
                removal_rates[ghg][emission_type] = utils.create_value_dict(
                    removal_dict[ghg][emission_type]['year_value'])

    # Check all services requested for
    if 'service requested' in model.graph.nodes[node][year]['technologies'][tech]:
        data = model.graph.nodes[node][year]['technologies'][tech]['service requested']

        # EMISSIONS child level
        for child_info in data.values():
            req_val = child_info['year_value']
            child_node = child_info['branch']
            if 'emissions' in model.graph.nodes[child_node][
                year] and child_node in fuels and req_val > 0:
                fuel_emissions = model.graph.nodes[child_node][year]['emissions']
                total_emissions[child_node] = {}
                for ghg in fuel_emissions:
                    for emission_type in fuel_emissions[ghg]:
                        if ghg not in total_emissions[child_node]:
                            total_emissions[child_node][ghg] = {}
                        total_emissions[child_node][ghg][emission_type] = \
                            utils.create_value_dict(
                                fuel_emissions[ghg][emission_type]['year_value'] * req_val)

    gross_emissions = deepcopy(total_emissions)

    if 'service requested' in model.graph.nodes[node][year]['technologies'][tech]:
        data = model.graph.nodes[node][year]['technologies'][tech]['service requested']

        for child_info in data.values():
            req_val = child_info['year_value']
            child_node = child_info['branch']

            # GROSS EMISSIONS
            if 'emissions_biomass' in model.graph.nodes[child_node][
                year] and child_node in fuels and req_val > 0:
                gross_dict = model.graph.nodes[child_node][year]['emissions_biomass']
                for ghg in gross_dict:
                    for emission_type in gross_dict[ghg]:
                        gross_emissions[child_node][ghg][emission_type] = \
                            utils.create_value_dict(
                                gross_dict[ghg][emission_type]['year_value'] * req_val)

            # EMISSIONS REMOVAL child level
            if 'technologies' in model.graph.nodes[child_node][year]:
                child_techs = model.graph.nodes[child_node][year]['technologies']
                for _, tech_data in child_techs.items():
                    if 'emissions_removal' in tech_data:
                        removal_dict = tech_data['emissions_removal']
                        for ghg in removal_dict:
                            for emission_type in removal_dict[ghg]:
                                removal_rates[ghg][emission_type] = \
                                    utils.create_value_dict(
                                        removal_dict[ghg][emission_type]['year_value'])

    # CAPTURED EMISSIONS
    captured_emissions = deepcopy(gross_emissions)
    for node_name in captured_emissions:
        for ghg in captured_emissions[node_name]:
            for emission_type in captured_emissions[node_name][ghg]:
                em_removed = removal_rates[ghg][emission_type]
                captured_emissions[node_name][ghg][emission_type]['year_value'] *= em_removed[
                    'year_value']

    # NET EMISSIONS
    net_emissions = deepcopy(total_emissions)
    for node_name in net_emissions:
        for ghg in net_emissions[node_name]:
            for emission_type in net_emissions[node_name][ghg]:
                net_emissions[node_name][ghg][emission_type]['year_value'] -= \
                    captured_emissions[node_name][ghg][emission_type]['year_value']

    # EMISSIONS COST
    emissions_cost = deepcopy(net_emissions)
    for node_name in emissions_cost:
        for ghg in emissions_cost[node_name]:
            for emission_type in emissions_cost[node_name][ghg]:
                #  Dict to check if emission_type exists in taxes
                tax_check = model.get_param('tax', node, year, context=ghg, dict_expected=True)

                # Use foresight method to calculate tax
                Expected_EC = 0
                method_dict = model.get_param('foresight method', node, year, dict_expected=True)

                # Replace current tax with foresight method
                method = None
                if method_dict and ghg in method_dict:
                    method = method_dict[ghg]['year_value']
<<<<<<< HEAD
                    if (method == 'Myopic') or (method is None) or \
                            (emission_type not in tax_check) or (not allow_foresight):
                        Expected_EC = tax_rates[ghg][emission_type]['year_value']  # same as regular tax

                    elif method == 'Discounted':
                        N = int(model.get_param('lifetime', node, year, tech=tech))
                        r_k = model.get_param('discount rate_financial', node, year)

                        # interpolate all tax values
                        tax_vals = []
                        for n in range(int(year), int(year) + N, model.step):
                            if n in model.years:  # go back one step if current year isn't in range
                                cur_tax = model.get_param('tax', node, str(n),
                                                          context=ghg, sub_context=emission_type)
                            else:
                                cur_tax = model.get_param('tax', node, str(n - model.step),
                                                          context=ghg, sub_context=emission_type)
                            if n + model.step in model.years:  # when future years are out of range
                                next_tax = model.get_param('tax', node, str(n + model.step),
                                                           context=ghg, sub_context=emission_type)
                            else:
                                next_tax = cur_tax
                            tax_vals.extend(linspace(cur_tax, next_tax, model.step, endpoint=False))

                        # calculate discounted tax using formula
                        Expected_EC = sum(
                            [tax / (1 + r_k) ** (n - int(year) + 1)
                             for tax, n in zip(tax_vals, range(int(year), int(year) + N))]
                        )
                        Expected_EC *= r_k / (1 - (1 + r_k) ** (-N))

                    elif method == 'Average':
                        N = int(model.get_param('lifetime', node, year, tech=tech))

                        if N + int(year) > 2050:
                            jillian = 1
                        # interpolate tax values
                        tax_vals = []
                        for n in range(int(year), int(year) + N, model.step):
                            if str(n) <= max(model.years):  # go back one step if current year isn't in range
                                cur_tax = model.get_param('tax', node, str(n),
                                                          context=ghg, sub_context=emission_type)
                            else:
                                cur_tax = model.get_param('tax', node, max(model.years),
                                                          context=ghg, sub_context=emission_type)
                            if str(n + model.step) in model.years:  # when future years are out of range
                                next_tax = model.get_param('tax', node, str(n + model.step),
                                                           context=ghg, sub_context=emission_type)
                            else:
                                next_tax = cur_tax
                            tax_vals.extend(linspace(cur_tax, next_tax, model.step, endpoint=False))
                        Expected_EC = sum(tax_vals) / N  # take average of all taxes
                    else:
                        raise ValueError('Foresight method not identified, use Myopic, Discounted, or Average')
=======

                if (method == 'Myopic') or (method is None) or \
                        (emission_type not in tax_check) or (not allow_foresight):
                    Expected_EC = tax_rates[ghg][emission_type]['year_value']  # same as regular tax

                elif method == 'Discounted':
                    N = int(model.get_param('lifetime', node, year, tech=tech))
                    r_k = model.get_param('discount rate_financial', node, year)

                    # interpolate all tax values
                    tax_vals = []
                    for n in range(int(year), int(year) + N, model.step):
                        if n in model.years:  # go back one step if current year isn't in range
                            cur_tax = model.get_param('tax', node, str(n),
                                                      context=ghg, sub_context=emission_type)
                        else:
                            cur_tax = model.get_param('tax', node, str(n - model.step),
                                                      context=ghg, sub_context=emission_type)
                        if n + model.step in model.years:  # when future years are out of range
                            next_tax = model.get_param('tax', node, str(n + model.step),
                                                       context=ghg, sub_context=emission_type)
                        else:
                            next_tax = cur_tax
                        tax_vals.extend(linspace(cur_tax, next_tax, model.step, endpoint=False))

                    # calculate discounted tax using formula
                    Expected_EC = sum(
                        [tax / (1 + r_k) ** (n - int(year) + 1)
                         for tax, n in zip(tax_vals, range(int(year), int(year) + N))]
                    )
                    Expected_EC *= r_k / (1 - (1 + r_k) ** (-N))

                elif method == 'Average':
                    N = int(model.get_param('lifetime', node, year, tech=tech))

                    # interpolate tax values
                    tax_vals = []
                    for n in range(int(year), int(year) + N, model.step):
                        if str(n) <= max(model.years):  # go back one step if current year isn't in range
                            cur_tax = model.get_param('tax', node, str(n),
                                                      context=ghg, sub_context=emission_type)
                        else:
                            cur_tax = model.get_param('tax', node, max(model.years),
                                                      context=ghg, sub_context=emission_type)
                        if str(n + model.step) in model.years:  # when future years are out of range
                            next_tax = model.get_param('tax', node, str(n + model.step),
                                                       context=ghg, sub_context=emission_type)
                        else:
                            next_tax = cur_tax
                        tax_vals.extend(linspace(cur_tax, next_tax, model.step, endpoint=False))
                    Expected_EC = sum(tax_vals) / N  # take average of all taxes

                else:
                    raise ValueError('Foresight method not identified, use Myopic, Discounted, or Average')
>>>>>>> 4186be34

                emissions_cost[node_name][ghg][emission_type]['year_value'] *= Expected_EC

    # Add everything in nested dictionary together
    for node_name in emissions_cost:
        for ghg in emissions_cost[node_name]:
            for emission_type in emissions_cost[node_name][ghg]:
                total += emissions_cost[node_name][ghg][emission_type]['year_value']

    # BIO EMISSIONS tech level
    bio_emissions = {}
    if 'emissions_biomass' in model.graph.nodes[node][year]['technologies'][tech]:
        bio_emissions[tech] = {}
        bio_emission_data = model.graph.nodes[node][year]['technologies'][tech]['emissions_biomass']

        for ghg in bio_emission_data:
            for emission_type in bio_emission_data[ghg]:
                if ghg not in bio_emissions[tech]:
                    bio_emissions[tech][ghg] = {}
                bio_emissions[tech][ghg][emission_type] = utils.create_value_dict(
                    bio_emission_data[ghg][emission_type]['year_value'])

    # Check all services requested for
    if 'service requested' in model.graph.nodes[node][year]['technologies'][tech]:
        data = model.graph.nodes[node][year]['technologies'][tech]['service requested']

        # BIO EMISSIONS child level
        for child_info in data.values():
            req_val = child_info['year_value']
            child_node = child_info['branch']
            if 'emissions_biomass' in model.graph.nodes[child_node][year] and child_node in fuels and req_val > 0:
                fuel_emissions = model.graph.nodes[child_node][year]['emissions_biomass']
                bio_emissions[child_node] = {}
                for ghg in fuel_emissions:
                    for emission_type in fuel_emissions[ghg]:
                        if ghg not in bio_emissions[child_node]:
                            bio_emissions[child_node][ghg] = {}
                        bio_emissions[child_node][ghg][emission_type] = \
                            utils.create_value_dict(
                                fuel_emissions[ghg][emission_type]['year_value'] * req_val)

    # Record emission rates
    model.graph.nodes[node][year]['technologies'][tech]['net_emission_rates'] = \
        EmissionRates(emission_rates=net_emissions)
    model.graph.nodes[node][year]['technologies'][tech]['captured_emission_rates'] = \
        EmissionRates(emission_rates=captured_emissions)
    model.graph.nodes[node][year]['technologies'][tech]['bio_emission_rates'] = \
        EmissionRates(emission_rates=bio_emissions)

    # Record emission costs
    val_dict = utils.create_value_dict(year_val=total, param_source='calculation')
    model.set_param_internal(val_dict, 'emissions cost', node, year, tech)

    model.set_param_internal(utils.create_value_dict(year_val=emissions_cost),
                             'emissions_cost_dict', node, year, tech)
    return total


def calc_complete_upfront_cost(model: 'pyCIMS.Model', node: str, year: str, tech: str) -> float:
    """
    Calculates complete upfront cost, which includes intangible costs.

    Parameters
    ----------
    model : The model containing component parts of complete upfront cost.
    node : The node to calculate complete upfront cost for.
    year : The year to calculate complete upfront cost for.
    tech : The technology to calculate complete upfront cost for.

    Returns
    -------
    float : The complete upfront cost, defined as
            cUC = (CC - AllocC, + UIC_fixed + UIC_declining) / output * CRF

    See Also
    --------
    calc_financial_upfront_cost
    """
    crf = model.get_param('crf', node, year, tech=tech, do_calc=True)
    capital_cost = model.get_param('capital cost', node, year, tech=tech, do_calc=True)
    subsidy = model.get_param('subsidy', node, year, tech=tech, do_calc=True)
    fixed_uic = model.get_param('uic_fixed', node, year, tech=tech, do_calc=True)
    declining_uic = model.get_param('uic_declining', node, year, tech=tech, do_calc=True)
    output = model.get_param('output', node, year, tech=tech)

    complete_uc = (capital_cost + subsidy + fixed_uic + declining_uic) / output * crf

    return complete_uc


def calc_financial_upfront_cost(model: 'pyCIMS.Model', node: str, year: str, tech: str) -> float:
    """
    Calculates financial upfront cost, which does not include intangible costs.

    Parameters
    ----------
    model : The model containing component parts of financial upfront cost.
    node : The node to calculate financial upfront cost for.
    year : The year to calculate financial upfront cost for.
    tech : The technology to calculate financial upfront cost for.

    Returns
    -------
    float : The financial upfront cost, defined as fUC = (CC - AllocC) / output * CRF

    See Also
    --------
    calc_complete_upfront_cost
    """
    crf = model.get_param('crf', node, year, tech=tech, do_calc=True)
    capital_cost = model.get_param('capital cost', node, year, tech=tech, do_calc=True)
    subsidy = model.get_param('subsidy', node, year, tech=tech)
    output = model.get_param('output', node, year, tech=tech)

    financial_uc = (capital_cost + subsidy) / output * crf

    return financial_uc


def calc_complete_annual_cost(model: 'pyCIMS.Model', node: str, year: str, tech: str) -> float:
    """
    Calculates complete annual cost, which includes intangible costs.

    Parameters
    ----------
    model : The model containing component parts of complete annual cost.
    node : The node to calculate complete annual cost for.
    year : The year to calculate complete annual cost for.
    tech : The technology to calculate complete annual cost for.

    Returns
    -------
    float : The complete annual cost, defined as cAC = (OM + AIC_fixed + AIC_declining) / output

    See Also
    --------
    calc_financial_annual_cost
    """
    operating_maintenance = model.get_param('operating and maintenance', node, year, tech=tech)
    fixed_aic = model.get_param('aic_fixed', node, year, tech=tech)
    declining_aic = model.get_param('aic_declining', node, year, tech=tech, do_calc=True)
    output = model.get_param('output', node, year, tech=tech)

    complete_ac = (operating_maintenance +
                   fixed_aic +
                   declining_aic) / output

    return complete_ac


def calc_financial_annual_cost(model: 'pyCIMS.Model', node: str, year: str, tech: str) -> float:
    """
    Calculates financial annual cost, which includes intangible costs.

    Parameters
    ----------
    model : The model containing component parts of financial annual cost.
    node : The node to calculate financial annual cost for.
    year : The year to calculate financial annual cost for.
    tech : The technology to calculate financial annual cost for.

    Returns
    -------
    float : The financial annual cost, defined as fAC = OM / output

    See Also
    --------
    calc_complete_annual_cost
    """
    operating_maintenance = model.get_param('operating and maintenance', node, year, tech=tech)
    output = model.get_param('output', node, year, tech=tech)

    financial_ac = operating_maintenance / output

    return financial_ac


def calc_capital_cost(model: 'pyCIMS.Model', node: str, year: str, tech: str) -> float:
    """
    Calculates capital cost.

    Parameters
    ----------
    model : The model containing component parts of capital cost.
    node : The node to calculate capital cost for.
    year : The year to calculate capital cost for.
    tech : The technology to calculate capital cost for.

    Returns
    -------
    float : Capital cost, defined as CC = max{CC_declining, CC_overnight * CC_declining_limit}.
    """
    dcc_class = model.get_param('dcc_class', node, year, tech=tech, context='context')

    if dcc_class is None or int(year) == int(model.base_year):
        capital_cost = model.get_param('capital cost_overnight', node, year, tech=tech)
    else:
        capital_cost = model.get_param('capital cost_declining', node, year, tech=tech, do_calc=True)

    return capital_cost


def calc_declining_cc(model: 'pyCIMS.Model', node: str, year: str, tech: str) -> float:
    """
    Calculates declining capital cost.

    Parameters
    ----------
    model : The model containing component parts of declining capital cost.
    node : The node to calculate declining capital cost for.
    year : The year to calculate declining capital cost for.
    tech : The technology to calculate declining capital cost for.

    Returns
    -------
    float : The declining capital cost.
    """
    dcc_class = model.get_param('dcc_class', node, year, tech=tech, context='context')
    dcc_class_techs = model.dcc_classes[dcc_class]
<<<<<<< HEAD

    cc_overnight = model.get_param('capital cost_overnight', node, year, tech=tech)
    cc_declining_limit = model.get_param('dcc_limit', node, year, tech=tech)

    proven_stock = model.get_param('dcc_proven stock', node, year, tech=tech)
    # For transportation, 'dcc_proven stock' already given in vkt, so no need to convert

    bs_sum = 0
    ns_sum = 0

    for node_k, tech_k in dcc_class_techs:
        # Need to convert stocks for transportation techs to common vkt unit
        unit_convert = model.get_param('load factor', node_k, str(model.base_year), tech=tech_k)
        if unit_convert is None:
            unit_convert = 1

=======

    cc_overnight = model.get_param('capital cost_overnight', node, year, tech=tech)
    cc_declining_limit = model.get_param('dcc_limit', node, year, tech=tech)

    proven_stock = model.get_param('dcc_proven stock', node, year, tech=tech)
    # For transportation, 'dcc_proven stock' already given in vkt, so no need to convert

    bs_sum = 0
    ns_sum = 0

    for node_k, tech_k in dcc_class_techs:
        # Need to convert stocks for transportation techs to common vkt unit
        unit_convert = model.get_param('load factor', node_k, str(model.base_year), tech=tech_k)
        if unit_convert is None:
            unit_convert = 1

>>>>>>> 4186be34
        # Base Stock summed over all techs in DCC class (base year only)
        bs_k = model.get_param('base_stock', node_k, str(model.base_year), tech=tech_k)
        if bs_k is not None:
            bs_sum += bs_k / unit_convert

        # New Stock summed over all techs in DCC class and over all previous years (excluding base year)
        year_list = [str(x) for x in range(int(model.base_year) + int(model.step), int(year), int(model.step))]
        for j in year_list:
            ns_jk = model.get_param('new_stock', node_k, j, tech=tech_k)
            ns_sum += ns_jk / unit_convert

    # Capital cost adjusted for global R&D
    gcc_t = model.get_param('GCC_t', node, year, tech=tech, do_calc=True)

    # Calculate Declining Capital Cost
    if (bs_sum + ns_sum) < proven_stock:
        cc_declining = max(gcc_t, cc_overnight * cc_declining_limit)
    else:
        inner_sums = (bs_sum + ns_sum) / proven_stock
        progress_ratio = model.get_param('dcc_progress ratio', node, year, tech=tech)
        log_decline = gcc_t * (inner_sums ** math.log(progress_ratio, 2))
        
        cc_declining = max(log_decline, cc_overnight * cc_declining_limit)

    return cc_declining


def calc_gcc(model: 'pyCIMS.Model', node: str, year: str, tech: str) -> float:
    """
    Calculate GCC, which is the capital cost adjusted for global R&D.

    Parameters
    ----------
    model : The model containing component parts of GCC.
    node : The node to calculate GCC for.
    year : The year to calculate GCC for.
    tech : The technology to calculate GCC for.

    Returns
    -------
    float : The GCC. If year is the base year, GCC = CC_overnight. Otherwise,
            GCC_t = GCC_(t-5) * (1 - AEEI)^5.
    """
    if int(year) == int(model.base_year):
        gcc = model.get_param('capital cost_overnight', node, year, tech=tech)
    else:
        previous_year = str(int(year) - model.step)
        aeei = model.get_param('dcc_aeei', node, year, tech=tech)
        gcc = ((1 - aeei) ** model.step) * calc_gcc(model, node, previous_year, tech=tech)

    return gcc


def calc_declining_uic(model: 'pyCIMS.Model', node: str, year: str, tech: str) -> float:
    """
    Calculate Upfront Declining Intangible Cost (UIC_declining).

    Parameters
    ----------
    model : The model containing component parts of declining UIC.
    node : The node to calculate declining UIC for.
    year : The year to calculate declining UIC for.
    tech : The technology to calculate declining UIC for.

    Returns
    -------
    float : The declining UIC.
    """
    # Retrieve Exogenous Terms from Model Description
    initial_uic = model.get_param('uic_declining_initial', node, year, tech=tech)
    rate_constant = model.get_param('uic_declining_rate', node, year, tech=tech)
    shape_constant = model.get_param('uic_declining_shape', node, year, tech=tech)

    # Calculate Declining UIC
    if int(year) == int(model.base_year):
        return_uic = initial_uic
    else:
        prev_year = str(int(year) - model.step)
        prev_nms = model.get_param('new_market_share', node, prev_year, tech=tech)

        try:
            denominator = 1 + shape_constant * math.exp(rate_constant * prev_nms)
        except OverflowError as overflow:
            print(node, year, shape_constant, rate_constant, prev_nms)
            raise overflow

        prev_uic_declining = calc_declining_uic(model, node, prev_year, tech)
        uic_declining = min(prev_uic_declining, initial_uic / denominator)

        return_uic = uic_declining

    return return_uic


def calc_declining_aic(model: 'pyCIMS.Model', node: str, year: str, tech: str) -> float:
    """
    Calculate Annual Declining Intangible Cost (declining AIC).

    Parameters
    ----------
    model : The model containing component parts of declining AIC.
    node : The node to calculate declining AIC for.
    year : The year to calculate declining AIC for.
    tech : The technology to calculate declining AIC for.

    Returns
    -------
    float : The declining AIC.
    """
    # Retrieve Exogenous Terms from Model Description
    initial_aic = model.get_param('aic_declining_initial', node, year, tech=tech)
    rate_constant = model.get_param('aic_declining_rate', node, year, tech=tech)
    shape_constant = model.get_param('aic_declining_shape', node, year, tech=tech)

    # Calculate Declining AIC
    if int(year) == int(model.base_year):
        return_val = initial_aic
    else:
        prev_year = str(int(year) - model.step)
        prev_nms = model.get_param('new_market_share', node, prev_year, tech=tech)

        try:
            denominator = 1 + shape_constant * math.exp(rate_constant * prev_nms)
        except OverflowError as overflow:
            print(node, year, shape_constant, rate_constant, prev_nms)
            raise overflow

        prev_aic_declining = calc_declining_aic(model, node, prev_year, tech)
        aic_declining = min(prev_aic_declining, initial_aic / denominator)

        return_val = aic_declining

    return return_val


def calc_crf(model: 'pyCIMS.Model', node: str, year: str, tech: str) -> float:
    """
    Calculate the Capital Recovery Factor (CRF).

    Parameters
    ----------
    model : The model containing component parts of CRF.
    node : The node to calculate CRF for.
    year : The year to calculate CRF for.
    tech : The technology to calculate CRF for.

    Returns
    -------
    float : The CRF, defined as CRF = discount_rate / (1-(1+discount_rate)^-lifespan)
    """

    finance_discount = model.get_param('discount rate_financial', node, year, tech=tech)
    payback_period = model.get_param('capital recovery', node, year, tech=tech)

    if finance_discount == 0:
        warnings.warn('Discount rate_financial has value of 0 at {} -- {}'.format(node, tech))
        finance_discount = model.get_tech_parameter_default('discount rate_financial')

    crf = finance_discount / (1 - (1 + finance_discount) ** (-1.0 * payback_period))

    return crf


def calc_annual_service_cost(model: 'pyCIMS.Model', node: str, year: str,
                             tech: str = None) -> float:
    """
    Find the service cost associated with a given technology.

    For each service being requested:
        i) If the service is a fuel, find the fuel price (Life Cycle Cost) and add it to the
           service cost.
       ii) Otherwise, use the service's financial Life Cycle Cost (already calculated).

    Parameters
    ----------
    model : The model containing component parts of service cost.
    node : The node to calculate service cost for.
    year : The year to calculate service cost for.
    tech : The technology to calculate service cost for.

    Returns
    -------
    float : The service cost, defined as SC = SUM_over_services(fLCC * request_amount)
    """

    def do_sc_calculation(service_requested):
        service_requested_value = service_requested['year_value']
        service_cost = 0
        if service_requested['branch'] in model.fuels:
            fuel_branch = service_requested['branch']

            if 'life cycle cost' in model.graph.nodes[fuel_branch][year]:
                fuel_name = list(model.graph.nodes[fuel_branch][year]['life cycle cost'].keys())[0]
                service_requested_lcc = \
                    model.graph.nodes[fuel_branch][year]['life cycle cost'][fuel_name]['year_value']
            else:
                service_requested_lcc = model.get_node_parameter_default('life cycle cost',
                                                                         'sector')
            try:
                fuel_name = fuel_branch.split('.')[-1]
                price_multiplier = model.graph.nodes[node][year]['price multiplier'][fuel_name][
                    'year_value']
            except KeyError:
                price_multiplier = 1
            service_requested_lcc *= price_multiplier
        else:
            service_requested_branch = service_requested['branch']
            if 'life cycle cost' in model.graph.nodes[service_requested_branch][year]:
                service_name = service_requested_branch.split('.')[-1]
                service_requested_lcc = \
                    model.graph.nodes[service_requested_branch][year]['life cycle cost'][
                        service_name]['year_value']
            else:
                # Encountering a non-visited node
                service_requested_lcc = 1

        service_cost += service_requested_lcc * service_requested_value

        return service_cost

    total_service_cost = 0
    graph = model.graph

    if tech is not None:
        data = graph.nodes[node][year]['technologies'][tech]
    else:
        data = graph.nodes[node][year]

    if 'service requested' in data:
        service_req = data['service requested']
        for req in service_req.values():
            total_service_cost += do_sc_calculation(req)

    return total_service_cost<|MERGE_RESOLUTION|>--- conflicted
+++ resolved
@@ -142,11 +142,7 @@
 
         service_name = node.split('.')[-1]
         sub_graph.nodes[node][year]['life cycle cost'] = {
-<<<<<<< HEAD
-            service_name: utils.create_value_dict(weighted_lccs, param_source='calculation')}
-=======
             service_name: utils.create_value_dict(lcc, param_source='calculation')}
->>>>>>> 4186be34
 
     elif 'cost curve' in model.get_param('competition type', node):
         lcc = calc_cost_curve_lcc(model, node, year)
@@ -167,11 +163,7 @@
 
         service_name = node.split('.')[-1]
         sub_graph.nodes[node][year]['life cycle cost'] = {
-<<<<<<< HEAD
-            service_name: utils.create_value_dict(service_cost, param_source=sc_source)}
-=======
             service_name: utils.create_value_dict(lcc, param_source=sc_source)}
->>>>>>> 4186be34
 
 
 def calc_cost_curve_lcc(model: "pyCIMS.Model", node: str, year: str):
@@ -447,62 +439,6 @@
                 method = None
                 if method_dict and ghg in method_dict:
                     method = method_dict[ghg]['year_value']
-<<<<<<< HEAD
-                    if (method == 'Myopic') or (method is None) or \
-                            (emission_type not in tax_check) or (not allow_foresight):
-                        Expected_EC = tax_rates[ghg][emission_type]['year_value']  # same as regular tax
-
-                    elif method == 'Discounted':
-                        N = int(model.get_param('lifetime', node, year, tech=tech))
-                        r_k = model.get_param('discount rate_financial', node, year)
-
-                        # interpolate all tax values
-                        tax_vals = []
-                        for n in range(int(year), int(year) + N, model.step):
-                            if n in model.years:  # go back one step if current year isn't in range
-                                cur_tax = model.get_param('tax', node, str(n),
-                                                          context=ghg, sub_context=emission_type)
-                            else:
-                                cur_tax = model.get_param('tax', node, str(n - model.step),
-                                                          context=ghg, sub_context=emission_type)
-                            if n + model.step in model.years:  # when future years are out of range
-                                next_tax = model.get_param('tax', node, str(n + model.step),
-                                                           context=ghg, sub_context=emission_type)
-                            else:
-                                next_tax = cur_tax
-                            tax_vals.extend(linspace(cur_tax, next_tax, model.step, endpoint=False))
-
-                        # calculate discounted tax using formula
-                        Expected_EC = sum(
-                            [tax / (1 + r_k) ** (n - int(year) + 1)
-                             for tax, n in zip(tax_vals, range(int(year), int(year) + N))]
-                        )
-                        Expected_EC *= r_k / (1 - (1 + r_k) ** (-N))
-
-                    elif method == 'Average':
-                        N = int(model.get_param('lifetime', node, year, tech=tech))
-
-                        if N + int(year) > 2050:
-                            jillian = 1
-                        # interpolate tax values
-                        tax_vals = []
-                        for n in range(int(year), int(year) + N, model.step):
-                            if str(n) <= max(model.years):  # go back one step if current year isn't in range
-                                cur_tax = model.get_param('tax', node, str(n),
-                                                          context=ghg, sub_context=emission_type)
-                            else:
-                                cur_tax = model.get_param('tax', node, max(model.years),
-                                                          context=ghg, sub_context=emission_type)
-                            if str(n + model.step) in model.years:  # when future years are out of range
-                                next_tax = model.get_param('tax', node, str(n + model.step),
-                                                           context=ghg, sub_context=emission_type)
-                            else:
-                                next_tax = cur_tax
-                            tax_vals.extend(linspace(cur_tax, next_tax, model.step, endpoint=False))
-                        Expected_EC = sum(tax_vals) / N  # take average of all taxes
-                    else:
-                        raise ValueError('Foresight method not identified, use Myopic, Discounted, or Average')
-=======
 
                 if (method == 'Myopic') or (method is None) or \
                         (emission_type not in tax_check) or (not allow_foresight):
@@ -557,7 +493,6 @@
 
                 else:
                     raise ValueError('Foresight method not identified, use Myopic, Discounted, or Average')
->>>>>>> 4186be34
 
                 emissions_cost[node_name][ghg][emission_type]['year_value'] *= Expected_EC
 
@@ -777,7 +712,6 @@
     """
     dcc_class = model.get_param('dcc_class', node, year, tech=tech, context='context')
     dcc_class_techs = model.dcc_classes[dcc_class]
-<<<<<<< HEAD
 
     cc_overnight = model.get_param('capital cost_overnight', node, year, tech=tech)
     cc_declining_limit = model.get_param('dcc_limit', node, year, tech=tech)
@@ -794,24 +728,6 @@
         if unit_convert is None:
             unit_convert = 1
 
-=======
-
-    cc_overnight = model.get_param('capital cost_overnight', node, year, tech=tech)
-    cc_declining_limit = model.get_param('dcc_limit', node, year, tech=tech)
-
-    proven_stock = model.get_param('dcc_proven stock', node, year, tech=tech)
-    # For transportation, 'dcc_proven stock' already given in vkt, so no need to convert
-
-    bs_sum = 0
-    ns_sum = 0
-
-    for node_k, tech_k in dcc_class_techs:
-        # Need to convert stocks for transportation techs to common vkt unit
-        unit_convert = model.get_param('load factor', node_k, str(model.base_year), tech=tech_k)
-        if unit_convert is None:
-            unit_convert = 1
-
->>>>>>> 4186be34
         # Base Stock summed over all techs in DCC class (base year only)
         bs_k = model.get_param('base_stock', node_k, str(model.base_year), tech=tech_k)
         if bs_k is not None:
