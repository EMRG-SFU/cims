--- conflicted
+++ resolved
@@ -876,10 +876,15 @@
                 'additional cost', node, year)
             price = fLCC
 
-        # Set parameters
-<<<<<<< HEAD
-        model.set_param_internal(utils.create_value_dict(price, param_source='calculation'),
-                                 'price', node, year)
+    # Set parameters
+    price_subsidy = model.get_param('price_subsidy', node, year, do_calc=True)
+    model.set_param_internal(utils.create_value_dict(price_subsidy, param_source='calculation'),
+                             'price_subsidy', node, year)
+
+    price = price - price_subsidy
+    model.set_param_internal(utils.create_value_dict(price, param_source='calculation'),
+                             'price', node, year)
+
     return price
 
 
@@ -940,16 +945,4 @@
     else:
         fixed_cost_rate = 0
 
-    return fixed_cost_rate
-=======
-
-    price_subsidy = model.get_param('price_subsidy', node, year, do_calc=True)
-    model.set_param_internal(utils.create_value_dict(price_subsidy, param_source='calculation'),
-                             'price_subsidy', node, year)
-
-    price = price - price_subsidy
-    model.set_param_internal(utils.create_value_dict(price, param_source='calculation'),
-                             'price', node, year)
-
-    return price
->>>>>>> 36b70daf
+    return fixed_cost_rate