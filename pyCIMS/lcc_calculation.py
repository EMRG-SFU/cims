--- conflicted
+++ resolved
@@ -6,10 +6,7 @@
 from .emissions import EmissionRates
 from . import utils
 from copy import deepcopy
-<<<<<<< HEAD
 from numpy import linspace
-=======
->>>>>>> d9ca47fd
 
 
 def lcc_calculation(sub_graph, node, year, model):
@@ -47,24 +44,15 @@
     """
     # Check if the node has an exogenously defined Life Cycle Cost
     if 'Life Cycle Cost' in sub_graph.nodes[node][year]:
-<<<<<<< HEAD
-        lcc, lcc_source = model.get_param_test('Life Cycle Cost', node, year=year, context=node.split('.')[-1],
-                                               return_source=True)  # context is the fuel name
-=======
-        lcc, lcc_source = model.get_param('Life Cycle Cost', node, year=year, context=node.split('.')[-1],
+        lcc, lcc_source = model.get_param('Life Cycle Cost', node, year, context=node.split('.')[-1],
                                           return_source=True)  # context is the fuel name
->>>>>>> d9ca47fd
         if lcc_source == 'model':
             return
 
     # Check if the node is a tech compete node:
-    if model.get_param_test('competition type', node) in ['tech compete', 'node tech compete', 'market']:
+    if model.get_param('competition type', node) in ['tech compete', 'node tech compete', 'market']:
         total_lcc_v = 0.0
-<<<<<<< HEAD
-        v = model.get_param_test('Heterogeneity', node, year=year)
-=======
-        v = model.get_param('Heterogeneity', node, year=year)
->>>>>>> d9ca47fd
+        v = model.get_param('Heterogeneity', node, year)
 
         # Get all of the technologies in the node
         node_techs = sub_graph.nodes[node][year]["technologies"].keys()
@@ -73,17 +61,8 @@
         for tech in node_techs:
             # Service Cost
             # ************
-<<<<<<< HEAD
-            annual_service_cost, sc_source = model.get_param_test('Service cost',
-                                                                  node, year=year, tech=tech,
-                                                                  return_source=True,
-                                                                  do_calc=True)
-=======
-            annual_service_cost, sc_source = model.get_param('Service cost',
-                                                             node, year=year, tech=tech,
-                                                             return_source=True,
-                                                             do_calc=True)
->>>>>>> d9ca47fd
+            annual_service_cost, sc_source = model.get_param('Service cost', node, year, tech=tech,
+                                                             return_source=True, do_calc=True)
             val_dict = {'year_value': annual_service_cost,
                         "branch": str(node),
                         'param_source': sc_source}
@@ -91,60 +70,30 @@
 
             # CRF
             # ************
-<<<<<<< HEAD
-            crf, crf_source = model.get_param_test("CRF",
-                                                   node, year=year, tech=tech,
-                                                   return_source=True,
-                                                   do_calc=True)
-=======
-            crf, crf_source = model.get_param("CRF",
-                                              node, year=year, tech=tech,
-                                              return_source=True,
-                                              do_calc=True)
->>>>>>> d9ca47fd
+            crf, crf_source = model.get_param("CRF", node, year, tech=tech,
+                                              return_source=True, do_calc=True)
             val_dict = {'year_value': crf, 'param_source': crf_source}
             model.set_param_internal(val_dict, 'CRF', node, year, tech)
 
             # LCC (financial)
             # ************
-<<<<<<< HEAD
-            lcc, lcc_source = model.get_param_test('Life Cycle Cost',
-                                                   node, year=year, tech=tech,
-                                                   return_source=True,
-                                                   do_calc=True)
-=======
-            lcc, lcc_source = model.get_param('Life Cycle Cost',
-                                              node, year=year, tech=tech,
-                                              return_source=True,
-                                              do_calc=True)
->>>>>>> d9ca47fd
+            lcc, lcc_source = model.get_param('Life Cycle Cost', node, year, tech=tech,
+                                              return_source=True, do_calc=True)
             val_dict = {'year_value': lcc, 'param_source': lcc_source}
             model.set_param_internal(val_dict, 'Life Cycle Cost', node, year, tech)
 
             # Complete LCC
             # ************
-<<<<<<< HEAD
-            complete_lcc, complete_lcc_source = model.get_param_test('Complete Life Cycle Cost',
-                                                                     node, year=year, tech=tech,
-                                                                     return_source=True,
-                                                                     do_calc=True)
-=======
             complete_lcc, complete_lcc_source = model.get_param('Complete Life Cycle Cost',
-                                                                node, year=year, tech=tech,
+                                                                node, year, tech=tech,
                                                                 return_source=True,
                                                                 do_calc=True)
->>>>>>> d9ca47fd
             val_dict = {'year_value': complete_lcc, 'param_source': complete_lcc_source}
             model.set_param_internal(val_dict, 'Complete Life Cycle Cost', node, year, tech)
 
             # If the technology is available in this year, add to the total LCC^-v value.
-<<<<<<< HEAD
-            first_year_avail = model.get_param_test('Available', node, year=str(model.base_year), tech=tech)
-            first_year_unavail = model.get_param_test('Unavailable', node, year=str(model.base_year), tech=tech)
-=======
-            first_year_avail = model.get_param('Available', node, year=str(model.base_year), tech=tech)
-            first_year_unavail = model.get_param('Unavailable', node, year=str(model.base_year), tech=tech)
->>>>>>> d9ca47fd
+            first_year_avail = model.get_param('Available', node, str(model.base_year), tech=tech)
+            first_year_unavail = model.get_param('Unavailable', node, str(model.base_year), tech=tech)
             if first_year_avail <= int(year) < first_year_unavail:
                 # Life Cycle Cost ^ -v
                 if lcc < 0.01:
@@ -169,11 +118,7 @@
         # Cycle Cost
         for tech in node_techs:
             # Determine whether Market share is exogenous or not
-<<<<<<< HEAD
-            ms, ms_source = model.get_param_test('Market share', node, year=year, tech=tech, return_source=True)
-=======
-            ms, ms_source = model.get_param('Market share', node, year=year, tech=tech, return_source=True)
->>>>>>> d9ca47fd
+            ms, ms_source = model.get_param('Market share', node, year, tech=tech, return_source=True)
             ms_exogenous = ms_source == 'model'
 
             # Determine what market share to use for weighing Life Cycle Costs
@@ -183,26 +128,18 @@
                 model.set_param_internal(val_dict, 'new_market_share', node, year, tech)
                 model.set_param_internal(val_dict, 'total_market_share', node, year, tech)
 
-<<<<<<< HEAD
-            market_share = model.get_param_test('total_market_share', node, year=year, tech=tech)
+            market_share = model.get_param('total_market_share', node, year, tech=tech)
 
             # Weight Life Cycle Cost and Add to Node Total
             # ********************************************
-            curr_lcc = model.get_param_test('Life Cycle Cost', node, year=year, tech=tech)
-=======
-            market_share = model.get_param('total_market_share', node, year=year, tech=tech)
-
-            # Weight Life Cycle Cost and Add to Node Total
-            # ********************************************
-            curr_lcc = model.get_param('Life Cycle Cost', node, year=year, tech=tech)
->>>>>>> d9ca47fd
+            curr_lcc = model.get_param('Life Cycle Cost', node, year, tech=tech)
             weighted_lccs += market_share * curr_lcc
 
         service_name = node.split('.')[-1]
         sub_graph.nodes[node][year]["Life Cycle Cost"] = {
             service_name: utils.create_value_dict(weighted_lccs, param_source='calculation')}
 
-    elif 'cost curve' in model.get_param_test('competition type', node):
+    elif 'cost curve' in model.get_param('competition type', node):
         lcc = calc_cost_curve_lcc(model, node, year)
         service_name = node.split('.')[-1]
         sub_graph.nodes[node][year]["Life Cycle Cost"] = {
@@ -214,13 +151,8 @@
         # line value. Sometimes, the Service Requested line values act as percent shares that add up
         # to 1 for a given fixed ratio decision node. Other times, they do not and the Service
         # Requested Line values sum to numbers greater or less than 1.
-<<<<<<< HEAD
-        service_cost, sc_source = model.get_param_test('Service cost', node, year=year,
-                                                       return_source=True, do_calc=True)
-=======
-        service_cost, sc_source = model.get_param('Service cost', node, year=year,
+        service_cost, sc_source = model.get_param('Service cost', node, year,
                                                   return_source=True, do_calc=True)
->>>>>>> d9ca47fd
         service_name = node.split('.')[-1]
         sub_graph.nodes[node][year]["Life Cycle Cost"] = {
             service_name: utils.create_value_dict(service_cost, param_source=sc_source)}
@@ -245,7 +177,7 @@
     -------
     float : LCC (financial) calculated from the node's cost curve function.
     """
-    comp_type = model.get_param_test('competition type', node)
+    comp_type = model.get_param('competition type', node)
     if comp_type == 'fuel - cost curve annual':
         min_year = year
         max_year = year
@@ -256,7 +188,7 @@
         raise ValueError("Unrecognized cost curve calculation competition type")
 
     quantity = calc_cost_curve_quantity(model, node, min_year, max_year)
-    cc_func = model.get_param_test('cost_curve_function', node)
+    cc_func = model.get_param('cost_curve_function', node)
     lcc = float(cc_func(quantity))
 
     return lcc
@@ -281,11 +213,7 @@
     total_quantity = 0
     for year in range(int(min_year), int(max_year) + 1, model.step):
         if 'provided_quantities' in model.graph.nodes[node][str(year)]:
-<<<<<<< HEAD
-            year_provided_quant = model.get_param_test('provided_quantities', node, year=str(year))
-=======
-            year_provided_quant = model.get_param('provided_quantities', node, year=str(year))
->>>>>>> d9ca47fd
+            year_provided_quant = model.get_param('provided_quantities', node, str(year))
             total_quantity += year_provided_quant.get_total_quantity()
     return total_quantity
 
@@ -310,17 +238,10 @@
     --------
     calc_complete_lcc: Calculates complete LCC, which includes intangible costs.
     """
-<<<<<<< HEAD
-    upfront_cost = model.get_param_test('Financial Upfront cost', node, year=year, tech=tech, do_calc=True)
-    annual_cost = model.get_param_test('Financial Annual cost', node, year=year, tech=tech, do_calc=True)
-    annual_service_cost = model.get_param_test('Service cost', node, year=year, tech=tech, do_calc=True)
-    emissions_cost = model.get_param_test('Emissions cost', node, year=year, tech=tech, do_calc=True)
-=======
-    upfront_cost = model.get_param('Financial Upfront cost', node, year=year, tech=tech, do_calc=True)
-    annual_cost = model.get_param('Financial Annual cost', node, year=year, tech=tech, do_calc=True)
-    annual_service_cost = model.get_param('Service cost', node, year=year, tech=tech, do_calc=True)
-    emissions_cost = model.get_param('Emissions cost', node, year=year, tech=tech, do_calc=True)
->>>>>>> d9ca47fd
+    upfront_cost = model.get_param('Financial Upfront cost', node, year, tech=tech, do_calc=True)
+    annual_cost = model.get_param('Financial Annual cost', node, year, tech=tech, do_calc=True)
+    annual_service_cost = model.get_param('Service cost', node, year, tech=tech, do_calc=True)
+    emissions_cost = model.get_param('Emissions cost', node, year, tech=tech, do_calc=True)
     lcc = upfront_cost + annual_cost + annual_service_cost + emissions_cost
     return lcc
 
@@ -344,20 +265,13 @@
     --------
     calc_financial_lcc: Calculates financial LCC, which does not include intangible costs.
     """
-<<<<<<< HEAD
-    complete_upfront_cost = model.get_param_test('Complete Upfront cost', node, year=year, tech=tech, do_calc=True)
-    complete_annual_cost = model.get_param_test('Complete Annual cost', node, year=year, tech=tech, do_calc=True)
-    annual_service_cost = model.get_param_test('Service cost', node, year=year, tech=tech, do_calc=True)
-    emissions_cost = model.get_param_test('Emissions cost', node, year=year, tech=tech, do_calc=True)
-=======
-    complete_upfront_cost = model.get_param('Complete Upfront cost', node, year=year, tech=tech, do_calc=True)
-    complete_annual_cost = model.get_param('Complete Annual cost', node, year=year, tech=tech, do_calc=True)
-    annual_service_cost = model.get_param('Service cost', node, year=year, tech=tech, do_calc=True)
-    emissions_cost = model.get_param('Emissions cost', node, year=year, tech=tech, do_calc=True)
+    complete_upfront_cost = model.get_param('Complete Upfront cost', node, year, tech=tech, do_calc=True)
+    complete_annual_cost = model.get_param('Complete Annual cost', node, year, tech=tech, do_calc=True)
+    annual_service_cost = model.get_param('Service cost', node, year, tech=tech, do_calc=True)
+    emissions_cost = model.get_param('Emissions cost', node, year, tech=tech, do_calc=True)
 
     complete_lcc = complete_upfront_cost + complete_annual_cost + annual_service_cost + \
                    emissions_cost
->>>>>>> d9ca47fd
 
     complete_lcc = complete_upfront_cost + complete_annual_cost + annual_service_cost + emissions_cost
     return complete_lcc
@@ -400,11 +314,7 @@
     removal_rates = deepcopy(tax_rates)
 
     # Grab correct tax values
-<<<<<<< HEAD
-    all_taxes = model.get_param_test('Tax', node, year=year, dict_expected=True)
-=======
-    all_taxes = model.get_param('Tax', node, year=year, dict_expected=True)
->>>>>>> d9ca47fd
+    all_taxes = model.get_param('Tax', node, year, dict_expected=True)
     for ghg in all_taxes:
         for emission_type in all_taxes[ghg]:
             if ghg not in tax_rates:
@@ -510,11 +420,11 @@
         for ghg in emissions_cost[node_name]:
             for emission_type in emissions_cost[node_name][ghg]:
                 #  Dict to check if emission_type exists in taxes
-                tax_check = model.get_param_test('Tax', node, year=year, context=ghg, dict_expected=True)
+                tax_check = model.get_param('Tax', node, year, context=ghg, dict_expected=True)
 
                 # Use foresight method to calculate tax
                 Expected_EC = 0
-                method_dict = model.get_param_test('Foresight method', node, year=year, dict_expected=True)
+                method_dict = model.get_param('Foresight method', node, year, dict_expected=True)
 
                 # Replace current tax with foresight method
                 if method_dict and ghg in method_dict:
@@ -523,21 +433,21 @@
                         Expected_EC = tax_rates[ghg][emission_type]['year_value']  # same as regular tax
 
                     elif method == 'Discounted':
-                        N = int(model.get_param_test('Lifetime', node))
-                        r_k = model.get_param_test('Discount rate_Financial', node, year=year)
+                        N = int(model.get_param('Lifetime', node, year, tech=tech))
+                        r_k = model.get_param('Discount rate_Financial', node, year)
 
                         # interpolate all tax values
                         tax_vals = []
                         for n in range(int(year), int(year) + N, model.step):
                             if n in model.years:  # go back one step if current year isn't in range
-                                cur_tax = model.get_param_test('Tax', node, year=str(n),
-                                                               context=ghg, sub_context=emission_type)
+                                cur_tax = model.get_param('Tax', node, str(n),
+                                                          context=ghg, sub_context=emission_type)
                             else:
-                                cur_tax = model.get_param_test('Tax', node, year=str(n - model.step),
-                                                               context=ghg, sub_context=emission_type)
+                                cur_tax = model.get_param('Tax', node, str(n - model.step),
+                                                          context=ghg, sub_context=emission_type)
                             if n + model.step in model.years:  # when future years are out of range
-                                next_tax = model.get_param_test('Tax', node, year=str(n + model.step),
-                                                                context=ghg, sub_context=emission_type)
+                                next_tax = model.get_param('Tax', node, str(n + model.step),
+                                                           context=ghg, sub_context=emission_type)
                             else:
                                 next_tax = cur_tax
                             tax_vals.extend(linspace(cur_tax, next_tax, model.step, endpoint=False))
@@ -550,20 +460,22 @@
                         Expected_EC *= r_k / (1 - (1 + r_k) ** (-N))
 
                     elif method == 'Average':
-                        N = int(model.get_param_test('Lifetime', node))
-
+                        N = int(model.get_param('Lifetime', node, year, tech=tech))
+
+                        if N + int(year) > 2050:
+                            jillian = 1
                         # interpolate tax values
                         tax_vals = []
                         for n in range(int(year), int(year) + N, model.step):
-                            if n in model.years:  # go back one step if current year isn't in range
-                                cur_tax = model.get_param_test('Tax', node, year=str(n),
-                                                               context=ghg, sub_context=emission_type)
+                            if str(n) <= max(model.years):  # go back one step if current year isn't in range
+                                cur_tax = model.get_param('Tax', node, str(n),
+                                                          context=ghg, sub_context=emission_type)
                             else:
-                                cur_tax = model.get_param_test('Tax', node, year=str(n - model.step),
-                                                               context=ghg, sub_context=emission_type)
-                            if n + model.step in model.years:  # when future years are out of range
-                                next_tax = model.get_param_test('Tax', node, year=str(n + model.step),
-                                                                context=ghg, sub_context=emission_type)
+                                cur_tax = model.get_param('Tax', node, max(model.years),
+                                                          context=ghg, sub_context=emission_type)
+                            if str(n + model.step) in model.years:  # when future years are out of range
+                                next_tax = model.get_param('Tax', node, str(n + model.step),
+                                                           context=ghg, sub_context=emission_type)
                             else:
                                 next_tax = cur_tax
                             tax_vals.extend(linspace(cur_tax, next_tax, model.step, endpoint=False))
@@ -646,21 +558,12 @@
     --------
     calc_financial_upfront_cost
     """
-<<<<<<< HEAD
-    crf = model.get_param_test("CRF", node, year=year, tech=tech, do_calc=True)
-    capital_cost = model.get_param_test('Capital cost', node, year=year, tech=tech, do_calc=True)
-    allocated_cost = model.get_param_test('Allocated cost', node, year=year, tech=tech, do_calc=True)
-    fixed_uic = model.get_param_test('Upfront intangible cost_fixed', node, year=year, tech=tech, do_calc=True)
+    crf = model.get_param("CRF", node, year, tech=tech, do_calc=True)
+    capital_cost = model.get_param('Capital cost', node, year, tech=tech, do_calc=True)
+    allocated_cost = model.get_param('Allocated cost', node, year, tech=tech, do_calc=True)
+    fixed_uic = model.get_param('Upfront intangible cost_fixed', node, year, tech=tech, do_calc=True)
     declining_uic = calc_declining_uic(model, node, year, tech)
-    output = model.get_param_test('Output', node, year=year, tech=tech)
-=======
-    crf = model.get_param("CRF", node, year=year, tech=tech, do_calc=True)
-    capital_cost = model.get_param('Capital cost', node, year=year, tech=tech, do_calc=True)
-    allocated_cost = model.get_param('Allocated cost', node, year=year, tech=tech, do_calc=True)
-    fixed_uic = model.get_param('Upfront intangible cost_fixed', node, year=year, tech=tech, do_calc=True)
-    declining_uic = calc_declining_uic(model, node, year, tech)
-    output = model.get_param('Output', node, year=year, tech=tech)
->>>>>>> d9ca47fd
+    output = model.get_param('Output', node, year, tech=tech)
 
     complete_uc = (capital_cost - allocated_cost + fixed_uic + declining_uic) / output * crf
 
@@ -686,18 +589,10 @@
     --------
     calc_complete_upfront_cost
     """
-
-<<<<<<< HEAD
-    crf = model.get_param_test("CRF", node, year=year, tech=tech, do_calc=True)
-    capital_cost = model.get_param_test('Capital cost', node, year=year, tech=tech, do_calc=True)
-    allocated_cost = model.get_param_test('Allocated cost', node, year=year, tech=tech)
-    output = model.get_param_test('Output', node, year=year, tech=tech)
-=======
-    crf = model.get_param("CRF", node, year=year, tech=tech, do_calc=True)
-    capital_cost = model.get_param('Capital cost', node, year=year, tech=tech, do_calc=True)
-    allocated_cost = model.get_param('Allocated cost', node, year=year, tech=tech)
-    output = model.get_param('Output', node, year=year, tech=tech)
->>>>>>> d9ca47fd
+    crf = model.get_param("CRF", node, year, tech=tech, do_calc=True)
+    capital_cost = model.get_param('Capital cost', node, year, tech=tech, do_calc=True)
+    allocated_cost = model.get_param('Allocated cost', node, year, tech=tech)
+    output = model.get_param('Output', node, year, tech=tech)
 
     financial_uc = (capital_cost - allocated_cost) / output * crf
 
@@ -723,17 +618,10 @@
     --------
     calc_financial_annual_cost
     """
-<<<<<<< HEAD
-    output = model.get_param_test('Output', node, year=year, tech=tech)
-    operating_maintenance_cost = model.get_param_test('Operating and maintenance cost', node, year=year, tech=tech)
-    fixed_aic = model.get_param_test('Annual intangible cost_fixed', node, year=year, tech=tech)
-    declining_aic = model.get_param_test('Annual intangible cost_declining', node, year=year, tech=tech, do_calc=True)
-=======
-    output = model.get_param('Output', node, year=year, tech=tech)
-    operating_maintenance_cost = model.get_param('Operating and maintenance cost', node, year=year, tech=tech)
-    fixed_aic = model.get_param('Annual intangible cost_fixed', node, year=year, tech=tech)
-    declining_aic = model.get_param('Annual intangible cost_declining', node, year=year, tech=tech, do_calc=True)
->>>>>>> d9ca47fd
+    output = model.get_param('Output', node, year, tech=tech)
+    operating_maintenance_cost = model.get_param('Operating and maintenance cost', node, year, tech=tech)
+    fixed_aic = model.get_param('Annual intangible cost_fixed', node, year, tech=tech)
+    declining_aic = model.get_param('Annual intangible cost_declining', node, year, tech=tech, do_calc=True)
 
     complete_ac = (operating_maintenance_cost +
                    fixed_aic +
@@ -761,14 +649,8 @@
     --------
     calc_complete_annual_cost
     """
-
-<<<<<<< HEAD
-    output = model.get_param_test('Output', node, year=year, tech=tech)
-    operating_maintenance_cost = model.get_param_test('Operating and maintenance cost', node, year=year, tech=tech)
-=======
-    output = model.get_param('Output', node, year=year, tech=tech)
-    operating_maintenance_cost = model.get_param('Operating and maintenance cost', node, year=year, tech=tech)
->>>>>>> d9ca47fd
+    output = model.get_param('Output', node, year, tech=tech)
+    operating_maintenance_cost = model.get_param('Operating and maintenance cost', node, year, tech=tech)
     financial_ac = operating_maintenance_cost / output
     return financial_ac
 
@@ -788,16 +670,9 @@
     -------
     float : Capital cost, defined as CC = max{CC_declining, CC_overnight * CC_declining_limit}.
     """
-
-<<<<<<< HEAD
-    cc_overnight = model.get_param_test('Capital cost_overnight', node, year=year, tech=tech)
-    declining_cc_limit = model.get_param_test('Capital cost_declining_limit', node, year=year, tech=tech)
-    declining_cc = model.get_param_test("Capital cost_declining", node, year=year, tech=tech, do_calc=True)
-=======
-    cc_overnight = model.get_param('Capital cost_overnight', node, year=year, tech=tech)
-    declining_cc_limit = model.get_param('Capital cost_declining_limit', node, year=year, tech=tech)
-    declining_cc = model.get_param("Capital cost_declining", node, year=year, tech=tech, do_calc=True)
->>>>>>> d9ca47fd
+    cc_overnight = model.get_param('Capital cost_overnight', node, year, tech=tech)
+    declining_cc_limit = model.get_param('Capital cost_declining_limit', node, year, tech=tech)
+    declining_cc = model.get_param("Capital cost_declining", node, year, tech=tech, do_calc=True)
 
     if declining_cc is None:
         capital_cost = cc_overnight
@@ -822,56 +697,33 @@
     -------
     float : The declining capital cost.
     """
-
-<<<<<<< HEAD
-    dcc_class = model.get_param_test('Capital cost_declining_Class', node, year=year, tech=tech,
-                                     context='context')
-=======
-    dcc_class = model.get_param('Capital cost_declining_Class', node, year=year, tech=tech,
+    dcc_class = model.get_param('Capital cost_declining_Class', node, year, tech=tech,
                                 context='context')
->>>>>>> d9ca47fd
 
     if dcc_class is None:
         cc_declining = None
 
     else:
         # Progress Ratio
-<<<<<<< HEAD
-        progress_ratio = model.get_param_test('Capital cost_declining_Progress Ratio', node, year=year, tech=tech)
-        gcc_t = model.get_param_test('GCC_t', node, year=year, tech=tech, do_calc=True)
-=======
-        progress_ratio = model.get_param('Capital cost_declining_Progress Ratio', node, year=year, tech=tech)
-        gcc_t = model.get_param('GCC_t', node, year=year, tech=tech, do_calc=True)
->>>>>>> d9ca47fd
+        progress_ratio = model.get_param('Capital cost_declining_Progress Ratio', node, year, tech=tech)
+        gcc_t = model.get_param('GCC_t', node, year, tech=tech, do_calc=True)
 
         dcc_class_techs = model.dcc_classes[dcc_class]
 
         # Cumulative New Stock in DCC Class
         # 'Capital cost_declining_cumulative new stock' already given in vkt, so no need to convert
-<<<<<<< HEAD
-        cns = model.get_param_test('Capital cost_declining_cumulative new stock', node, year=year, tech=tech)
-=======
-        cns = model.get_param('Capital cost_declining_cumulative new stock', node, year=year, tech=tech)
->>>>>>> d9ca47fd
+        cns = model.get_param('Capital cost_declining_cumulative new stock', node, year, tech=tech)
 
         bs_sum = 0
         ns_sum = 0
         for node_k, tech_k in dcc_class_techs:
             # Need to convert stocks for transportation techs to common vkt unit
-<<<<<<< HEAD
-            unit_convert = model.get_param_test('Load Factor', node_k, year=str(model.base_year), tech=tech_k)
-=======
-            unit_convert = model.get_param('Load Factor', node_k, year=str(model.base_year), tech=tech_k)
->>>>>>> d9ca47fd
+            unit_convert = model.get_param('Load Factor', node_k, str(model.base_year), tech=tech_k)
             if unit_convert is None:
                 unit_convert = 1
 
             # Base Stock summed over all techs in DCC class (base year only)
-<<<<<<< HEAD
-            bs_k = model.get_param_test('base_stock', node_k, year=str(model.base_year), tech=tech_k)
-=======
-            bs_k = model.get_param('base_stock', node_k, year=str(model.base_year), tech=tech_k)
->>>>>>> d9ca47fd
+            bs_k = model.get_param('base_stock', node_k, str(model.base_year), tech=tech_k)
             if bs_k is not None:
                 bs_sum += bs_k / unit_convert
 
@@ -880,11 +732,7 @@
             year_list = [str(x) for x in
                          range(int(model.base_year) + int(model.step), int(year), int(model.step))]
             for j in year_list:
-<<<<<<< HEAD
-                ns_jk = model.get_param_test('new_stock', node_k, year=j, tech=tech_k)
-=======
-                ns_jk = model.get_param('new_stock', node_k, year=j, tech=tech_k)
->>>>>>> d9ca47fd
+                ns_jk = model.get_param('new_stock', node_k, j, tech=tech_k)
                 ns_sum += ns_jk / unit_convert
 
         # Calculate Declining Capital Cost
@@ -912,19 +760,11 @@
     """
     previous_year = str(int(year) - model.step)
     if previous_year in model.years:
-<<<<<<< HEAD
-        aeei = model.get_param_test('Capital cost_declining_AEEI', node, year=year, tech=tech)
+        aeei = model.get_param('Capital cost_declining_AEEI', node, year, tech=tech)
         gcc = ((1 - aeei) ** model.step) * \
               calc_gcc(model, node, previous_year, tech)
     else:
-        cc_overnight = model.get_param_test('Capital cost_overnight', node, year=year, tech=tech)
-=======
-        aeei = model.get_param('Capital cost_declining_AEEI', node, year=year, tech=tech)
-        gcc = ((1 - aeei) ** model.step) * \
-              calc_gcc(model, node, previous_year, tech)
-    else:
-        cc_overnight = model.get_param('Capital cost_overnight', node, year=year, tech=tech)
->>>>>>> d9ca47fd
+        cc_overnight = model.get_param('Capital cost_overnight', node, year, tech=tech)
         gcc = cc_overnight
 
     return gcc
@@ -946,26 +786,16 @@
     float : The declining UIC.
     """
     # Retrieve Exogenous Terms from Model Description
-<<<<<<< HEAD
-    initial_uic = model.get_param_test('Upfront intangible cost_declining_initial', node, year=year, tech=tech)
-    rate_constant = model.get_param_test('Upfront intangible cost_declining_rate', node, year=year, tech=tech)
-    shape_constant = model.get_param_test('Upfront intangible cost_declining_shape', node, year=year, tech=tech)
-=======
-    initial_uic = model.get_param('Upfront intangible cost_declining_initial', node, year=year, tech=tech)
-    rate_constant = model.get_param('Upfront intangible cost_declining_rate', node, year=year, tech=tech)
-    shape_constant = model.get_param('Upfront intangible cost_declining_shape', node, year=year, tech=tech)
->>>>>>> d9ca47fd
+    initial_uic = model.get_param('Upfront intangible cost_declining_initial', node, year, tech=tech)
+    rate_constant = model.get_param('Upfront intangible cost_declining_rate', node, year, tech=tech)
+    shape_constant = model.get_param('Upfront intangible cost_declining_shape', node, year, tech=tech)
 
     # Calculate Declining UIC
     if int(year) == int(model.base_year):
         return_uic = initial_uic
     else:
         prev_year = str(int(year) - model.step)
-<<<<<<< HEAD
-        prev_nms = model.get_param_test('new_market_share', node, year=prev_year, tech=tech)
-=======
-        prev_nms = model.get_param('new_market_share', node, year=prev_year, tech=tech)
->>>>>>> d9ca47fd
+        prev_nms = model.get_param('new_market_share', node, prev_year, tech=tech)
 
         try:
             denominator = 1 + shape_constant * math.exp(rate_constant * prev_nms)
@@ -997,26 +827,16 @@
     float : The declining AIC.
     """
     # Retrieve Exogenous Terms from Model Description
-<<<<<<< HEAD
-    initial_aic = model.get_param_test('Annual intangible cost_declining_initial', node, year=year, tech=tech)
-    rate_constant = model.get_param_test('Annual intangible cost_declining_rate', node, year=year, tech=tech)
-    shape_constant = model.get_param_test('Annual intangible cost_declining_shape', node, year=year, tech=tech)
-=======
-    initial_aic = model.get_param('Annual intangible cost_declining_initial', node, year=year, tech=tech)
-    rate_constant = model.get_param('Annual intangible cost_declining_rate', node, year=year, tech=tech)
-    shape_constant = model.get_param('Annual intangible cost_declining_shape', node, year=year, tech=tech)
->>>>>>> d9ca47fd
+    initial_aic = model.get_param('Annual intangible cost_declining_initial', node, year, tech=tech)
+    rate_constant = model.get_param('Annual intangible cost_declining_rate', node, year, tech=tech)
+    shape_constant = model.get_param('Annual intangible cost_declining_shape', node, year, tech=tech)
 
     # Calculate Declining AIC
     if int(year) == int(model.base_year):
         return_val = initial_aic
     else:
         prev_year = str(int(year) - model.step)
-<<<<<<< HEAD
-        prev_nms = model.get_param_test('new_market_share', node, year=prev_year, tech=tech)
-=======
-        prev_nms = model.get_param('new_market_share', node, year=prev_year, tech=tech)
->>>>>>> d9ca47fd
+        prev_nms = model.get_param('new_market_share', node, prev_year, tech=tech)
 
         try:
             denominator = 1 + shape_constant * math.exp(rate_constant * prev_nms)
@@ -1048,12 +868,8 @@
     float : The CRF, defined as CRF = discount_rate / (1-(1+discount_rate)^-lifespan)
     """
 
-<<<<<<< HEAD
-    finance_discount = model.get_param_test('Discount rate_Financial', node, year=year, tech=tech)
-=======
-    finance_discount = model.get_param('Discount rate_Financial', node, year=year, tech=tech)
->>>>>>> d9ca47fd
-    payback_period = model.get_param('Capital recovery', node, year=year, tech=tech)
+    finance_discount = model.get_param('Discount rate_Financial', node, year, tech=tech)
+    payback_period = model.get_param('Capital recovery', node, year, tech=tech)
 
     if finance_discount == 0:
         warnings.warn('Discount rate_Financial has value of 0 at {} -- {}'.format(node, tech))
