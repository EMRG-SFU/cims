--- conflicted
+++ resolved
@@ -65,11 +65,8 @@
     -------
         None. Produces side effects of updating the node in sub_graph to have parameter values.
     """
-<<<<<<< HEAD
-=======
     total_lcc_v = 0.0
     v = econ.get_heterogeneity(sub_graph, node, year)
->>>>>>> ca977734
 
     # Check if the node has an exogenously defined Life Cycle Cost
     if 'Life Cycle Cost' in sub_graph.nodes[node][year]:
@@ -114,11 +111,6 @@
 
                 # Find overnight capital cost
                 cc_overnight = tech_data['Capital cost_overnight']['year_value']
-<<<<<<< HEAD
-=======
-
-                # TODO: Implement defaults
->>>>>>> ca977734
                 if cc_overnight is None:
                     cc_overnight = model.get_tech_parameter_default('Capital cost_overnight')
 
