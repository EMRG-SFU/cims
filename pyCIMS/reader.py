import numpy as np
import pandas as pd
import re
import os


# ********************************
# Helper Functions
# ********************************
# DataFrame helpers
def non_empty_rows(df, exclude_column="Node"):
    """Return bool array to flag rows as False that have only None or False values, ignoring exclude_column"""
    return df.loc[:, df.columns != exclude_column].T.apply(any)


# column extraction helpers
def is_year(cn):
    re_year = re.compile(r'^[0-9]{4}$')
    """Check if input int or str is 4 digits [0-9] between begin ^ and end $ of string"""
    # unit test: assert is_year, 1900
    return bool(re_year.match(str(cn)))


def find_first(items, pred=bool, default=None):
    """Find first item for that pred is True"""
    return next(filter(pred, items), default)


def find_first_index(items, pred=bool):
    """Find index of first item for that pred is True"""
    return find_first(enumerate(items), lambda kcn: pred(kcn[1]))[0]


def get_node_cols(mdf, first_data_col_name="Node"):
    """Returns list of column names after 'Node' and a list of years that follow """
    node_col_idx = find_first_index(mdf.columns,
                                    lambda cn: first_data_col_name.lower() in cn.lower())

    relevant_columns = mdf.columns[node_col_idx:]

    year_or_not = list(map(is_year, relevant_columns))
    first_year_idx = find_first_index(year_or_not)
    last_year_idx = find_first_index(year_or_not[first_year_idx:],
                                     lambda b: not b) + first_year_idx
    # list(...)[a:][:b] extracts b elements starting at a
    year_cols = mdf.columns[node_col_idx:][first_year_idx:last_year_idx]
    node_cols = mdf.columns[node_col_idx:][:first_year_idx]
    return node_cols, year_cols


class ModelReader:
    def __init__(self, infile, sheet_map, node_col):
        self.infile = infile
        excel_engine_map = {'.xlsb': 'pyxlsb',
                            '.xlsm': 'xlrd'}
        self.excel_engine = excel_engine_map[os.path.splitext(self.infile)[1]]

        self.sheet_map = sheet_map
        self.node_col = node_col

        self.model_df = self._get_model_df()

        self.node_dfs = {}
        self.tech_dfs = {}

    def _get_model_df(self):

        # Read model_description from excel
        mxl = pd.read_excel(self.infile,
                            sheet_name=None,
                            header=1,
                            engine=self.excel_engine)

        model_df = mxl[self.sheet_map['model']].replace({np.nan: None})  # Read the model sheet into a dataframe
        model_df.index += 3  # Adjust index to correspond to Excel line numbers
        # (+1: 0 vs 1 origin, +1: header skip, +1: column headers)
        model_df.columns = [str(c) for c in
                            model_df.columns]  # Convert all column names to strings (years were ints)
        n_cols, y_cols = get_node_cols(model_df, self.node_col)  # Find columns, separated year cols from non-year cols
        all_cols = np.concatenate((n_cols, y_cols))
        mdf = model_df.loc[1:, all_cols]  # Create df, drop irrelevant columns & skip first, empty row

        return mdf

    def get_model_description(self, inplace=False):
        # ------------------------
        # Extract Node DFs
        # ------------------------
        # determine, row ranges for each node def, based on non-empty Node field
        node_rows = self.model_df.Node[~self.model_df.Node.isnull()]  # does not work if node names have been filled in
        node_rows.index.name = "Row Number"
        last_row = self.model_df.index[-1]
        node_start_ends = zip(node_rows.index,
                              node_rows.index[1:].tolist() + [last_row + 1]) # Adding 1 to make sure last row is included

        # extract Node DataFrames, at this point still including Technologies
        node_dfs = {}
        non_node_cols = self.model_df.columns != self.node_col
        for s, e in node_start_ends:
            node_df = self.model_df.loc[s + 1:e - 1]
            node_df = node_df.loc[non_empty_rows(node_df), non_node_cols]
            try:
                node_name = list(node_df[node_df['Parameter'] == 'Service provided']['Branch'])[0]
            except IndexError:
                continue
            node_dfs[node_name] = node_df

        # ------------------------
        # Extract Tech DFs
        # ------------------------
        # Extract tech dfs from node df's and rewrite node df without techs
        tech_dfs = {}
        for nn, ndf in node_dfs.items():
            if any(ndf.Parameter.isin(["Technology", "Service"])):  # Technologies can also be called Services
                tdfs = {}
                first_row, last_row = ndf.index[0], ndf.index[-1]
                tech_rows = ndf.loc[ndf.Parameter.isin(["Technology", "Service"])].index
                for trs, tre in zip(tech_rows, tech_rows[1:].tolist() + [last_row]):
                    tech_df = ndf.loc[trs:tre]
                    tech_name = tech_df.iloc[0].Value
                    tdfs[tech_name] = tech_df
                tech_dfs[nn] = tdfs
                node_dfs[nn] = ndf.loc[:tech_rows[0] - 1]

        if inplace:
            self.node_dfs = node_dfs
            self.tech_dfs = tech_dfs

        return node_dfs, tech_dfs

    def get_years(self):
        cols = [y for y in self.model_df.columns if is_year(y)]
        return cols

    def get_incompatible_techs(self):
        # ------------------------
        # Read in the data
        # ------------------------
        # Read model_description from excel
        mxl = pd.read_excel(self.infile,
                            sheet_name=None,
                            engine=self.excel_engine)
        inc_df = mxl[self.sheet_map['incompatible']].replace({np.nan: None})  # Read the model sheet into a DataFrame
        inc_df = inc_df.dropna(axis=1)
        return inc_df

    def get_default_tech_params(self):
        # Read model_description from excel
        mxl = pd.read_excel(self.infile,
                            sheet_name=None,
                            header=1,
                            engine=self.excel_engine)
        df = mxl[self.sheet_map['default_tech']].replace({np.nan: None})

<<<<<<< HEAD
        # Remove empty rows
        df = df.dropna(axis=0, how="all")

        # Forward fill the parameter type
        df['Unnamed: 0'] = df['Unnamed: 0'].ffill()

        # Technology Default Parameters
        technology_df = df[df['Unnamed: 0'] == 'Technology format']
        node_df_has_defaults = technology_df[~technology_df['Default value'].isna()]
        technology_defaults = {}
        for param, val in zip(node_df_has_defaults['Parameter'],
                              node_df_has_defaults['Default value']):
            technology_defaults[param] = val

        # Other Default Parameters
        node_df = df[df['Unnamed: 0'] != 'Technology format']
        node_df['node_type'] = node_df['Unnamed: 0'].str.split(' node format').str[0]
        node_df_has_defaults = node_df[~node_df['Default value'].isna()]
        node_defaults = {}
        for comp_type, param, val in zip(node_df_has_defaults['node_type'],
                                         node_df_has_defaults['Parameter'],
                                         node_df_has_defaults['Default value']):
            if comp_type.lower() not in node_defaults:
                node_defaults[comp_type.lower()] = {}
            node_defaults[comp_type.lower()][param] = val

        # Lower
        # Return
        return technology_defaults, node_defaults
=======
        header_rows = df[(~df['Parameter'].isna()) & (df.drop('Parameter', axis=1).isna().all(axis=1))]
        last_row = df.index[-1]
        header_start_ends = list(zip(header_rows.index,
                                     header_rows.index[1:].tolist() + [last_row]))

        header_dfs = {}
        for s, e in header_start_ends:
            header_df = df.loc[s+1:e-1]
            header_df = header_df.dropna(axis=1, how='all')
            df_name = df.iloc[s]['Parameter']
            header_dfs[df_name] = header_df

        defaults = header_dfs['Default technology format']
        defaults = defaults[defaults['Required / Optional'] == 'Optional']

        default_dict = {}
        for p, v, u in zip(defaults['Parameter'], defaults['Default value'], defaults['Unit']):
            default_dict[p] = {'default value': v,
                               'unit': u}

        return default_dict
>>>>>>> ca977734
<|MERGE_RESOLUTION|>--- conflicted
+++ resolved
@@ -148,11 +148,10 @@
         # Read model_description from excel
         mxl = pd.read_excel(self.infile,
                             sheet_name=None,
-                            header=1,
+                            header=0,
                             engine=self.excel_engine)
         df = mxl[self.sheet_map['default_tech']].replace({np.nan: None})
 
-<<<<<<< HEAD
         # Remove empty rows
         df = df.dropna(axis=0, how="all")
 
@@ -169,7 +168,11 @@
 
         # Other Default Parameters
         node_df = df[df['Unnamed: 0'] != 'Technology format']
+
+        pd.options.mode.chained_assignment = None  # Temporarily turn off SettingWithCopyWarning
         node_df['node_type'] = node_df['Unnamed: 0'].str.split(' node format').str[0]
+        pd.options.mode.chained_assignment = 'warn'  # Turn SettingWithCopyWarning back on
+
         node_df_has_defaults = node_df[~node_df['Default value'].isna()]
         node_defaults = {}
         for comp_type, param, val in zip(node_df_has_defaults['node_type'],
@@ -179,29 +182,5 @@
                 node_defaults[comp_type.lower()] = {}
             node_defaults[comp_type.lower()][param] = val
 
-        # Lower
         # Return
-        return technology_defaults, node_defaults
-=======
-        header_rows = df[(~df['Parameter'].isna()) & (df.drop('Parameter', axis=1).isna().all(axis=1))]
-        last_row = df.index[-1]
-        header_start_ends = list(zip(header_rows.index,
-                                     header_rows.index[1:].tolist() + [last_row]))
-
-        header_dfs = {}
-        for s, e in header_start_ends:
-            header_df = df.loc[s+1:e-1]
-            header_df = header_df.dropna(axis=1, how='all')
-            df_name = df.iloc[s]['Parameter']
-            header_dfs[df_name] = header_df
-
-        defaults = header_dfs['Default technology format']
-        defaults = defaults[defaults['Required / Optional'] == 'Optional']
-
-        default_dict = {}
-        for p, v, u in zip(defaults['Parameter'], defaults['Default value'], defaults['Unit']):
-            default_dict[p] = {'default value': v,
-                               'unit': u}
-
-        return default_dict
->>>>>>> ca977734
+        return technology_defaults, node_defaults