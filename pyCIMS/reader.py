import numpy as np
import pandas as pd
import re
import os


# ********************************
# Helper Functions
# ********************************
# DataFrame helpers
def non_empty_rows(df, exclude_column="Node"):
    """Return bool array to flag rows as False that have only None or False values, ignoring exclude_column"""
    return df.loc[:, df.columns != exclude_column].T.apply(any)


# column extraction helpers
def is_year(cn):
    re_year = re.compile(r'^[0-9]{4}$')
    """Check if input int or str is 4 digits [0-9] between begin ^ and end $ of string"""
    # unit test: assert is_year, 1900
    return bool(re_year.match(str(cn)))


def find_first(items, pred=bool, default=None):
    """Find first item for that pred is True"""
    return next(filter(pred, items), default)


def find_first_index(items, pred=bool):
    """Find index of first item for that pred is True"""
    return find_first(enumerate(items), lambda kcn: pred(kcn[1]))[0]


def get_node_cols(mdf, first_data_col_name="Node"):
    """Returns list of column names after 'Node' and a list of years that follow """
    node_col_idx = find_first_index(mdf.columns,
                                    lambda cn: first_data_col_name.lower() in cn.lower())

    relevant_columns = mdf.columns[node_col_idx:]

    year_or_not = list(map(is_year, relevant_columns))
    first_year_idx = find_first_index(year_or_not)
    last_year_idx = find_first_index(year_or_not[first_year_idx:],
                                     lambda b: not b) + first_year_idx
    # list(...)[a:][:b] extracts b elements starting at a
    year_cols = mdf.columns[node_col_idx:][first_year_idx:last_year_idx]
    node_cols = mdf.columns[node_col_idx:][:first_year_idx]
    return node_cols, year_cols


class ModelReader:
    def __init__(self, infile, sheet_map, node_col):
        self.infile = infile
        excel_engine_map = {'.xlsb': 'pyxlsb',
                            '.xlsm': 'xlrd'}
        self.excel_engine = excel_engine_map[os.path.splitext(self.infile)[1]]

        self.sheet_map = sheet_map
        self.node_col = node_col

        self.model_df = self._get_model_df()

        self.node_dfs = {}
        self.tech_dfs = {}

    def _get_model_df(self):

        # Read model_description from excel
        mxl = pd.read_excel(self.infile,
                            sheet_name=None,
                            header=1,
                            engine=self.excel_engine)

        model_df = mxl[self.sheet_map['model']].replace({np.nan: None})  # Read the model sheet into a dataframe
        model_df.index += 3  # Adjust index to correspond to Excel line numbers
        # (+1: 0 vs 1 origin, +1: header skip, +1: column headers)
        model_df.columns = [str(c) for c in
                            model_df.columns]  # Convert all column names to strings (years were ints)
        n_cols, y_cols = get_node_cols(model_df, self.node_col)  # Find columns, separated year cols from non-year cols
        all_cols = np.concatenate((n_cols, y_cols))
        mdf = model_df.loc[1:, all_cols]  # Create df, drop irrelevant columns & skip first, empty row

        return mdf

    def get_model_description(self, inplace=False):
        # ------------------------
        # Extract Node DFs
        # ------------------------
        # determine, row ranges for each node def, based on non-empty Node field
        node_rows = self.model_df.Node[~self.model_df.Node.isnull()]  # does not work if node names have been filled in
        node_rows.index.name = "Row Number"
        last_row = self.model_df.index[-1]
        node_start_ends = zip(node_rows.index,
                              node_rows.index[1:].tolist() + [last_row + 1]) # Adding 1 to make sure last row is included

        # extract Node DataFrames, at this point still including Technologies
        node_dfs = {}
        non_node_cols = self.model_df.columns != self.node_col
        for s, e in node_start_ends:
            node_df = self.model_df.loc[s + 1:e - 1]
            node_df = node_df.loc[non_empty_rows(node_df), non_node_cols]
            try:
                node_name = list(node_df[node_df['Parameter'] == 'Service provided']['Branch'])[0]
            except IndexError:
                continue
            node_dfs[node_name] = node_df

        # ------------------------
        # Extract Tech DFs
        # ------------------------
        # Extract tech dfs from node df's and rewrite node df without techs
        tech_dfs = {}
        for nn, ndf in node_dfs.items():
            if any(ndf.Parameter.isin(["Technology", "Service"])):  # Technologies can also be called Services
                tdfs = {}
                first_row, last_row = ndf.index[0], ndf.index[-1]
                tech_rows = ndf.loc[ndf.Parameter.isin(["Technology", "Service"])].index
                for trs, tre in zip(tech_rows, tech_rows[1:].tolist() + [last_row]):
                    tech_df = ndf.loc[trs:tre]
                    tech_name = tech_df.iloc[0].Value
                    tdfs[tech_name] = tech_df
                tech_dfs[nn] = tdfs
                node_dfs[nn] = ndf.loc[:tech_rows[0] - 1]

        if inplace:
            self.node_dfs = node_dfs
            self.tech_dfs = tech_dfs

        return node_dfs, tech_dfs

    def get_years(self):
        cols = [y for y in self.model_df.columns if is_year(y)]
        return cols

    def get_incompatible_techs(self):
        # ------------------------
        # Read in the data
        # ------------------------
        # Read model_description from excel
        mxl = pd.read_excel(self.infile,
                            sheet_name=None,
                            engine=self.excel_engine)
        inc_df = mxl[self.sheet_map['incompatible']].replace({np.nan: None})  # Read the model sheet into a DataFrame
        inc_df = inc_df.dropna(axis=1)
        return inc_df

    def get_default_tech_params(self):
        # Read model_description from excel
        mxl = pd.read_excel(self.infile,
                            sheet_name=None,
                            header=1,
                            engine=self.excel_engine)
        df = mxl[self.sheet_map['default_tech']].replace({np.nan: None})

<<<<<<< HEAD
        # Remove empty rows
        df = df.dropna(axis=0, how="all")

        # Forward fill the parameter type
        df['Unnamed: 0'] = df['Unnamed: 0'].ffill()

        # Technology Default Parameters
        technology_df = df[df['Unnamed: 0'] == 'Technology format']
        node_df_has_defaults = technology_df[~technology_df['Default value'].isna()]
        technology_defaults = {}
        for param, val in zip(node_df_has_defaults['Parameter'],
                              node_df_has_defaults['Default value']):
            technology_defaults[param] = val

        # Other Default Parameters
        node_df = df[df['Unnamed: 0'] != 'Technology format']
        node_df['node_type'] = node_df['Unnamed: 0'].str.split(' node format').str[0]
        node_df_has_defaults = node_df[~node_df['Default value'].isna()]
        node_defaults = {}
        for comp_type, param, val in zip(node_df_has_defaults['node_type'],
                                         node_df_has_defaults['Parameter'],
                                         node_df_has_defaults['Default value']):
            if comp_type.lower() not in node_defaults:
                node_defaults[comp_type.lower()] = {}
            node_defaults[comp_type.lower()][param] = val

        # Lower
        # Return
        return technology_defaults, node_defaults
=======
        header_rows = df[(~df['Parameter'].isna()) & (df.drop('Parameter', axis=1).isna().all(axis=1))]
        last_row = df.index[-1]
        header_start_ends = list(zip(header_rows.index,
                                     header_rows.index[1:].tolist() + [last_row]))

        header_dfs = {}
        for s, e in header_start_ends:
            header_df = df.loc[s+1:e-1]
            header_df = header_df.dropna(axis=1, how='all')
            df_name = df.iloc[s]['Parameter']
            header_dfs[df_name] = header_df

        defaults = header_dfs['Default technology format']
        defaults = defaults[defaults['Required / Optional'] == 'Optional']

        default_dict = {}
        for p, v, u in zip(defaults['Parameter'], defaults['Default value'], defaults['Unit']):
            default_dict[p] = {'default value': v,
                               'unit': u}

        return default_dict
>>>>>>> ca977734
<|MERGE_RESOLUTION|>--- conflicted
+++ resolved
@@ -152,7 +152,6 @@
                             engine=self.excel_engine)
         df = mxl[self.sheet_map['default_tech']].replace({np.nan: None})
 
-<<<<<<< HEAD
         # Remove empty rows
         df = df.dropna(axis=0, how="all")
 
@@ -181,27 +180,4 @@
 
         # Lower
         # Return
-        return technology_defaults, node_defaults
-=======
-        header_rows = df[(~df['Parameter'].isna()) & (df.drop('Parameter', axis=1).isna().all(axis=1))]
-        last_row = df.index[-1]
-        header_start_ends = list(zip(header_rows.index,
-                                     header_rows.index[1:].tolist() + [last_row]))
-
-        header_dfs = {}
-        for s, e in header_start_ends:
-            header_df = df.loc[s+1:e-1]
-            header_df = header_df.dropna(axis=1, how='all')
-            df_name = df.iloc[s]['Parameter']
-            header_dfs[df_name] = header_df
-
-        defaults = header_dfs['Default technology format']
-        defaults = defaults[defaults['Required / Optional'] == 'Optional']
-
-        default_dict = {}
-        for p, v, u in zip(defaults['Parameter'], defaults['Default value'], defaults['Unit']):
-            default_dict[p] = {'default value': v,
-                               'unit': u}
-
-        return default_dict
->>>>>>> ca977734
+        return technology_defaults, node_defaults