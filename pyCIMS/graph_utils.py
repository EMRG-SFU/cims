--- conflicted
+++ resolved
@@ -334,11 +334,7 @@
     for year in years:
         current_year_data = non_year_data + [current_node_df[year]]
         year_dict = {}
-<<<<<<< HEAD
-        for param, val, branch, src, unit, _, year_value in zip(*current_year_data):
-=======
         for param, sub_param, val, branch, src, unit, _, year_value in zip(*[year_df[c] for c in year_df.columns]):
->>>>>>> 4a584af2
             dct = {'source': src,
                    'branch': branch,
                    'sub_param': sub_param,
@@ -348,9 +344,6 @@
 
             if param not in year_dict.keys():
                 year_dict[param] = {}
-<<<<<<< HEAD
-            year_dict[param][val] = dct
-=======
 
             if sub_param:
                 if val not in year_dict[param]:
@@ -361,7 +354,6 @@
                 year_dict[param][val] = dct
 
         # Add data to node
->>>>>>> 4a584af2
         graph.nodes[current_node][year] = year_dict
 
     # 7 Return the new graph
@@ -400,14 +392,9 @@
     for year in years:
         current_year_data = non_year_data + [t_df[year]]
         year_dict = {}
-<<<<<<< HEAD
-        for param, val, branch, source, unit, _, year_value in zip(*current_year_data):
-            dct = {'value': val,
-=======
 
         for parameter, sub_param, value, branch, source, unit, _, year_value in zip(*[year_df[c] for c in year_df.columns]):
             dct = {'value': value,
->>>>>>> 4a584af2
                    'source': source,
                    'branch': branch,
                    'sub_param': sub_param,
