import pandas as pd
import numpy as np
from .Reader import get_node_cols
import warnings


class ModelValidator:
    def __init__(self, xl_file, node_col='Node'):
        self.xl_file = xl_file
        self.node_col = node_col

        self.warnings = {}

        # Turn Excel file into Dataframe
        mxl = pd.read_excel(xl_file, sheet_name=None, header=1)    # Read model_description from excel
        model_df = mxl['Model'].replace({pd.np.nan: None})      # Read the model sheet into a dataframe
        model_df.index += 3                                     # Adjust index to correspond to Excel line numbers
                                                                # +1: 0 vs 1 origin, +1: header skip, +1: column headers
        model_df.columns = [str(c) for c in
                            model_df.columns]                   # Convert all column names to strings (years were ints)
        n_cols, y_cols = get_node_cols(model_df, 'Node')        # Find columns, separated year cols from non-year cols
        all_cols = np.concatenate((n_cols, y_cols))
        mdf = model_df.loc[1:, all_cols]  # Create df, drop irrelevant columns & skip first, empty row

        self.model_df = mdf
        self.index2node_map = self.model_df[self.node_col].ffill() 

    def find_roots(self):
        root_idx = self.model_df[(self.model_df['Parameter'] == 'Competition type') & 
                                 (self.model_df['Value'] == 'Root')].index
        root_nodes = set([self.index2node_map[ri] for ri in root_idx])

        return root_nodes 

    def validate(self, verbose=True, raise_warnings=False):
        def invalid_competition_type():
            valid_comp_type = ['Root',
                               'Region',
                               'Sector',
                               'Sector No Tech',
                               'Tech Compete',
                               'Fixed Ratio']
<<<<<<< HEAD
=======
            
>>>>>>> 601b8f4b
            invalid_nodes = []
            comp_types = self.model_df[self.model_df['Parameter'] == 'Competition type']
            for index, value in zip(comp_types.index, comp_types['Value']):
                if value not in valid_comp_type:
                    invalid_nodes.append((index, self.index2node_map[index]))
<<<<<<< HEAD
        
            if len(invalid_nodes) > 0:
                self.warnings['invalid_competition_type'] = invalid_nodes
            
            # Print Problems
            if verbose:
                more_info = "See ModelValidator.warnings['invalid_competition_type'] for more info"
                print("{} nodes has invalid competition types. {}".format(len(invalid_nodes),
                                                                               more_info if len(invalid_nodes) else ""))
            # Raise Warnings
            if raise_warnings:
                more_info = "See ModelValidator.warnings['invalid_competition_type'] for more info"
                w = "{} rnodes has invalid competition types. {}".format(len(invalid_nodes),
                                                                               more_info if len(invalid_nodes) else "")
                warnings.warn(w)
                    
=======
                
            if len(invalid_nodes) > 0:
                self.warnings['invalid_competition_type'] = invalid_nodes

            # Print Problems
            if verbose:
                more_info = "See ModelValidator.warnings['invalid_competition_type'] for more info"
                print("{} nodes had invalid competition types. {}".format(len(invalid_nodes),
                                                                                  more_info if len(invalid_nodes) else ""))
            # Raise Warnings
            if raise_warnings:
                more_info = "See ModelValidator.warnings['invalid_competition_type'] for more info"
                w = "{} nodes had invalid competition types. {}".format(len(invalid_nodes),
                                                                                  more_info if len(invalid_nodes) else "")
                warnings.warn(w)
        
>>>>>>> 601b8f4b
        def unspecified_nodes(p, r):
            referenced_unspecified = [(i, v) for i, v in r.iteritems() if v not in p.values]

            # referenced_unspecified = set(r).difference(set(p))
            if len(referenced_unspecified) > 0:
                self.warnings['unspecified_nodes'] = referenced_unspecified

            # Print Problems
            if verbose:
                more_info = "See ModelValidator.warnings['unspecified_nodes'] for more info"
                print("{} references to unspecified nodes. {}".format(len(referenced_unspecified),
                                                                                           more_info if len(referenced_unspecified) else ""))
            # Raise Warnings
            if raise_warnings:
                more_info = "See ModelValidator.warnings['mismatched_node_names'] for more info"
                w = "{} references to unspecified nodes. {}".format(len(referenced_unspecified),
                                                                                         more_info if len(referenced_unspecified) else "")
                warnings.warn(w)

        def unreferenced_nodes(p, r, roots):
            specified_unreferenced = [(i, v) for i, v in p.iteritems() if (v not in r.values) and (v not in roots)]

            if len(specified_unreferenced) > 0:
                self.warnings['unreferenced_nodes'] = specified_unreferenced

            # Print Problems
            if verbose:
                more_info = "See ModelValidator.warnings['unreferenced_nodes'] for more info"
                print("{} non-root nodes are never referenced. {}".format(len(specified_unreferenced),
                                                                          more_info if len(specified_unreferenced) else ""))
            # Raise Warnings
            if raise_warnings:
                more_info = "See ModelValidator.warnings['unreferenced_nodes'] for more info"
                w = "{} non-root nodes are never referenced. {}".format(len(specified_unreferenced),
                                                                        more_info if len(specified_unreferenced) else "")
                warnings.warn(w)

        def mismatched_node_names(p):
            node_name_indexes = self.model_df['Node'].dropna()
            mismatched = []
            # Given an index where a service provided line lives find the name of the Node housing it.
            for i, x in p.iteritems():
                cand = node_name_indexes.loc[:i]
                node_name_index = cand.index.max()
                node_name = list(cand)[-1]
                branch_node_name = x.split('.')[-1]

                if node_name != branch_node_name:
                    mismatched.append((node_name_index, node_name, branch_node_name))

            if len(mismatched) > 0:
                self.warnings['mismatched_node_names'] = mismatched

            # Print Problems
            if verbose:
                more_info = "See ModelValidator.warnings['mismatched_node_names'] for more info"
                print("{} node name/branch mismatches. {}".format(len(mismatched),
                                                                  more_info if len(mismatched) else ""))
            # Raise Warnings
            if raise_warnings:
                more_info = "See ModelValidator.warnings['mismatched_node_names'] for more info"
                w = "{} node name/branch mismatches. {}".format(len(mismatched), more_info if len(mismatched) else "")
                warnings.warn(w)

        def nodes_no_provided_service(p):
            nodes = self.model_df[self.node_col].dropna()
            nodes_that_provide = [self.index2node_map[i] for i, v in p.iteritems()]
            nodes_no_service = [(i,n) for i, n in nodes.iteritems() if (n not in nodes_that_provide) or (p[i+1] is None)]

            if len(nodes_no_service) > 0:
                self.warnings['nodes_no_provided_service'] = nodes_no_service

            # Print Problems
            if verbose:
                more_info = "See ModelValidator.warnings['nodes_no_service'] for more info"
                print("{} nodes were specified but don't provide a service. {}".format(len(nodes_no_service),
                                                                                       more_info if len(nodes_no_service) else ""))
            # Raise Warnings
            if raise_warnings:
                more_info = "See ModelValidator.warnings['nodes_no_service'] for more info"
                w = "{} nodes were specified but don't provide a service. {}".format(len(nodes_no_service),
                                                                                     more_info if len(nodes_no_service) else "")
                warnings.warn(w)

        providers = self.model_df[self.model_df['Parameter'] == 'Service provided']['Branch']
        requested = self.model_df[self.model_df['Parameter'] == 'Service requested']['Branch']
        roots = self.find_roots()

        mismatched_node_names(providers)
        unspecified_nodes(providers, requested)
        unreferenced_nodes(providers, requested, roots)
        nodes_no_provided_service(providers)
        invalid_competition_type()<|MERGE_RESOLUTION|>--- conflicted
+++ resolved
@@ -40,33 +40,12 @@
                                'Sector No Tech',
                                'Tech Compete',
                                'Fixed Ratio']
-<<<<<<< HEAD
-=======
             
->>>>>>> 601b8f4b
             invalid_nodes = []
             comp_types = self.model_df[self.model_df['Parameter'] == 'Competition type']
             for index, value in zip(comp_types.index, comp_types['Value']):
                 if value not in valid_comp_type:
                     invalid_nodes.append((index, self.index2node_map[index]))
-<<<<<<< HEAD
-        
-            if len(invalid_nodes) > 0:
-                self.warnings['invalid_competition_type'] = invalid_nodes
-            
-            # Print Problems
-            if verbose:
-                more_info = "See ModelValidator.warnings['invalid_competition_type'] for more info"
-                print("{} nodes has invalid competition types. {}".format(len(invalid_nodes),
-                                                                               more_info if len(invalid_nodes) else ""))
-            # Raise Warnings
-            if raise_warnings:
-                more_info = "See ModelValidator.warnings['invalid_competition_type'] for more info"
-                w = "{} rnodes has invalid competition types. {}".format(len(invalid_nodes),
-                                                                               more_info if len(invalid_nodes) else "")
-                warnings.warn(w)
-                    
-=======
                 
             if len(invalid_nodes) > 0:
                 self.warnings['invalid_competition_type'] = invalid_nodes
@@ -83,7 +62,6 @@
                                                                                   more_info if len(invalid_nodes) else "")
                 warnings.warn(w)
         
->>>>>>> 601b8f4b
         def unspecified_nodes(p, r):
             referenced_unspecified = [(i, v) for i, v in r.iteritems() if v not in p.values]
 
