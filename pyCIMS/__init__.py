--- conflicted
+++ resolved
@@ -1,10 +1,6 @@
 # from ModelValidator import ModelValidator
-<<<<<<< HEAD
-from .model import Model, NodeQuantity
+from .model import Model, ProvidedQuantity, RequestedQuantity
 from .model import load_model
-=======
-from .model import Model, ProvidedQuantity, RequestedQuantity
->>>>>>> f4535432
 from .reader import ModelReader
 from .ModelValidator import ModelValidator
 from .logging import log_model
