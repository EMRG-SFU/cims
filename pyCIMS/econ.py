import warnings


<<<<<<< HEAD
def get_heterogeneity(model, node, year):
    graph = model.graph
    node_type = graph.nodes[node]['competition type']
    try:
        v = graph.nodes[node][year]["Heterogeneity"]["v"]["year_value"]
    except KeyError:
        v = model.get_node_parameter_default('Heterogeneity', node_type)
    if v is None:
        v = model.get_node_parameter_default('Heterogeneity', node_type)
=======
def get_heterogeneity(g, node, year):
    # TODO: Implement fetch logic (check at the node, if its not there check at the parent, if its
    #       not there, see if there is a function, otherwise use a default value (need to verify
    #       this order))
    try:
        v_dict = g.nodes[node][year]["Heterogeneity"]
        v = v_dict[None]['year_value']
    except KeyError as e:
        v = 10    # TODO: Implement Defaults

    return v


def get_provided(g, node, year, parent_provide):
    node_name = node
    provided = copy.copy(g.nodes[node][year]["Service provided"])
    service_name = list(provided.keys())[0]
    service = provided[service_name]['branch']
    if service == node_name:
        parent = graph_utils.get_parent(g, node, year)
        parent_request = parent["Service requested"][service_name]
        request_units = utils.split_unit(parent_request['unit'])
        service_unit = provided[service_name]['unit']

        parent_req_val = parent_request['year_value']
        parent_provide_unit = parent_provide[year][graph_utils.parent_name(node)][request_units[-1]]
        # provide_val = parent_request['year_value'] * \
        # parent_provide[year][graph_utils.parent_name(node)][request_units[-1]]
        provide_val = parent_req_val / parent_provide_unit
>>>>>>> ca977734

    return v


def get_technology_service_cost(sub_graph, node, year, tech, model):
    """
    Find the service cost associated with a given technology.

    1. For each service being requested:
            i) If the service is a fuel, find the fuel price (Life Cycle Cost) and add it to the
               service cost. If the fuel doesn't have a fuel price,
           ii) Otherwise, use the service's Life Cycle Cost which was calculated already.
    2. Return the service cost (currently assumes that there can only be one
    """
    def do_sc_calculation(service_requested):
        service_requested_value = service_requested['year_value']
        service_cost = 0
        if service_requested['branch'] in model.fuels:
            fuel_branch = service_requested['branch']

            if 'Life Cycle Cost' in model.graph.nodes[fuel_branch][year]:
                fuel_name = list(model.graph.nodes[fuel_branch][year]['Life Cycle Cost'].keys())[0]
                service_requested_lcc = model.graph.nodes[fuel_branch][year]['Life Cycle Cost'][fuel_name]['year_value']
            else:
                service_requested_lcc = model.get_node_parameter_default('Life Cycle Cost', 'sector')

        else:
            service_requested_branch = service_requested['branch']
<<<<<<< HEAD
            if 'Life Cycle Cost' in model.graph.nodes[service_requested_branch][year]:
=======
            # TODO: Add Some Reasonable Default/Behaviour for when we have broken a loop & need to
            #  grab the lcc (currently, the Life Cycle Cost isn't known)
            if 'Life Cycle Cost' in full_graph.nodes[service_requested_branch][year]:
>>>>>>> ca977734
                service_name = service_requested_branch.split('.')[-1]
                service_requested_lcc = model.graph.nodes[service_requested_branch][year]['Life Cycle Cost'][service_name]['year_value']
            else:
                # Encountering a non-visited node
                service_requested_lcc = 1

        service_cost += service_requested_lcc * service_requested_value

        return service_cost

    total_tech_service_cost = 0

    if 'Service requested' in sub_graph.nodes[node][year]['technologies'][tech]:
        service_req = sub_graph.nodes[node][year]['technologies'][tech]['Service requested']
        if isinstance(service_req, dict):
            total_tech_service_cost += do_sc_calculation(service_req)
        elif isinstance(service_req, list):
            for req in service_req:
                total_tech_service_cost += do_sc_calculation(req)
        else:
            print(f"type for service requested? {type(service_req)}")

    return total_tech_service_cost


def get_node_service_cost(sub_graph, full_graph, node, year, fuels):
    """
    Find the service cost associated with a given node that doesn't include technologies.

    1. For each service being requested:
            i) If the service is a fuel, find the fuel price and add it to the service cost.
           ii) Otherwise, use the service's total lcc which was calculated already.
           # ii) Otherwise, use the service's children/techs to find the lcc at the node. Add this
           to the service cost.
    4. Return the service cost (currently assumes that there can only be one
    """
    def do_sc_calculation(service_requested):
        service_requested_value = service_requested['year_value']
        service_cost = 0
        if service_requested['branch'] in fuels:
            fuel_branch = service_requested['branch']
            fuel_name = list(full_graph.nodes[node][year]['Life Cycle Cost'].keys())[0]
            fuel_price = full_graph.nodes[fuel_branch][year]['Life Cycle Cost'][fuel_name]['year_value']
            service_cost = fuel_price * service_requested_value
        else:
            service_requested_value = service_requested['year_value']
            service_requested_branch = service_requested['branch']
            service_name = service_requested_branch.split('.')[-1]
            service_requested_lcc = full_graph.nodes[service_requested_branch][year]['Life Cycle Cost'][service_name]['year_value']
            service_cost += service_requested_lcc * service_requested_value

        return service_cost

    total_node_service_cost = 0

    if 'Service requested' in sub_graph.nodes[node][year]:
        service_req = sub_graph.nodes[node][year]['Service requested']
        if 'year_value' in service_req:
            total_node_service_cost += do_sc_calculation(service_req)
        else:
            for req in service_req.values():
                total_node_service_cost += do_sc_calculation(req)

    return total_node_service_cost


def get_crf(g, node, year, tech, model):
    finance_discount = g.nodes[node][year]["technologies"][tech]["Discount rate_Financial"]["year_value"]
    lifespan = g.nodes[node][year]["technologies"][tech]["Lifetime"]["year_value"]
    if finance_discount is None:
        finance_discount = model.get_tech_parameter_default('Discount rate_Financial')
    if finance_discount == 0:
        warnings.warn('Discount rate_Financial has value of 0 at {} -- {}'.format(node, tech))
        finance_discount = model.get_tech_parameter_default('Discount rate_Financial')

    if lifespan is None:
        lifespan = model.get_tech_parameter_default('Lifetime')

    crf = finance_discount / (1 - (1 + finance_discount) ** (-1.0 * lifespan))

    return crf<|MERGE_RESOLUTION|>--- conflicted
+++ resolved
@@ -1,17 +1,6 @@
 import warnings
 
 
-<<<<<<< HEAD
-def get_heterogeneity(model, node, year):
-    graph = model.graph
-    node_type = graph.nodes[node]['competition type']
-    try:
-        v = graph.nodes[node][year]["Heterogeneity"]["v"]["year_value"]
-    except KeyError:
-        v = model.get_node_parameter_default('Heterogeneity', node_type)
-    if v is None:
-        v = model.get_node_parameter_default('Heterogeneity', node_type)
-=======
 def get_heterogeneity(g, node, year):
     # TODO: Implement fetch logic (check at the node, if its not there check at the parent, if its
     #       not there, see if there is a function, otherwise use a default value (need to verify
@@ -41,7 +30,6 @@
         # provide_val = parent_request['year_value'] * \
         # parent_provide[year][graph_utils.parent_name(node)][request_units[-1]]
         provide_val = parent_req_val / parent_provide_unit
->>>>>>> ca977734
 
     return v
 
@@ -70,13 +58,9 @@
 
         else:
             service_requested_branch = service_requested['branch']
-<<<<<<< HEAD
-            if 'Life Cycle Cost' in model.graph.nodes[service_requested_branch][year]:
-=======
             # TODO: Add Some Reasonable Default/Behaviour for when we have broken a loop & need to
             #  grab the lcc (currently, the Life Cycle Cost isn't known)
             if 'Life Cycle Cost' in full_graph.nodes[service_requested_branch][year]:
->>>>>>> ca977734
                 service_name = service_requested_branch.split('.')[-1]
                 service_requested_lcc = model.graph.nodes[service_requested_branch][year]['Life Cycle Cost'][service_name]['year_value']
             else:
