import numpy as np
import pandas as pd
import re
import os
from pathlib import Path


# ********************************
# Helper Functions
# ********************************
# DataFrame helpers
<<<<<<< HEAD
def non_empty_rows(df, exclude_column="Branch"):
    """Return bool array to flag rows as False that have only None or False values, ignoring exclude_column"""
    return df.loc[:, df.columns != exclude_column].T.apply(any)
=======
# def non_empty_rows(df, exclude_column="Branch"):
#     """Return bool array to flag rows as False that have only None or False values, ignoring exclude_column"""
#     return df.loc[:, df.columns != exclude_column].T.apply(any)
>>>>>>> c1fd1565


# column extraction helpers
def is_year(cn):
    re_year = re.compile(r'^[0-9]{4}$')
    """Check if input int or str is 4 digits [0-9] between begin ^ and end $ of string"""
    # unit test: assert is_year, 1900
    return bool(re_year.match(str(cn)))


def find_first(items, pred=bool, default=None):
    """Find first item for that pred is True"""
    return next(filter(pred, items), default)


def find_first_index(items, pred=bool):
    """Find index of first item for that pred is True"""
    return find_first(enumerate(items), lambda kcn: pred(kcn[1]))[0]


def get_node_cols(mdf, first_data_col_name="Branch"):
    """Returns list of column names after 'Branch' and a list of years that follow """
    node_col_idx = find_first_index(mdf.columns,
                                    lambda cn: first_data_col_name.lower() in cn.lower())

    relevant_columns = mdf.columns[node_col_idx:]

    year_or_not = list(map(is_year, relevant_columns))
    first_year_idx = find_first_index(year_or_not)
    last_year_idx = find_first_index(year_or_not[first_year_idx:],
                                     lambda b: not b) + first_year_idx
    # list(...)[a:][:b] extracts b elements starting at a
    year_cols = mdf.columns[node_col_idx:][first_year_idx:last_year_idx]
    node_cols = mdf.columns[node_col_idx:][:first_year_idx]
    return node_cols, year_cols


class ModelReader:
<<<<<<< HEAD
    def __init__(self, infile, sheet_map, node_col, col_list, year_list, sector_list):
=======
    def __init__(self, infile, sheet_map, node_col, col_list, year_list, sector_list, root_node="CIMS"):
>>>>>>> c1fd1565
        self.infile = infile
        excel_engine_map = {'.xlsb': 'pyxlsb',
                            '.xlsm': 'xlrd'}
        self.excel_engine = excel_engine_map[Path(self.infile).suffix]

        self.sheet_map = sheet_map
        self.node_col = node_col
        self.col_list = col_list
        self.year_list = year_list
        self.sector_list = sector_list

        self.model_df = self._get_model_df()
        self.root = root_node

        self.node_dfs = {}
        self.tech_dfs = {}

    def _get_model_df(self):
        appended_data = []
        for sheet in self.sheet_map['model']:
            try:
                sheet_df = pd.read_excel(self.infile,
                                         sheet_name=sheet,
                                         header=1,
                                         engine=self.excel_engine).replace({np.nan: None})
                appended_data.append(sheet_df)
            except ValueError:
                print(f"Warning: {sheet} not included in {self.infile}. Sheet was not imported into model.")

        model_df = pd.concat(appended_data, ignore_index=True)  # Add province sheets together and re-index
        model_df.index += 3  # Adjust index to correspond to Excel line numbers
        # (+1: 0 vs 1 origin, +1: header skip, +1: column headers)
        model_df.columns = [str(c) for c in
                            model_df.columns]  # Convert all column names to strings (years were ints)
        n_cols, y_cols = get_node_cols(model_df, self.node_col)  # Find columns, separated year cols from non-year cols
<<<<<<< HEAD
        n_cols = [n_col for n_col in n_cols if n_col in [c for c in self.col_list]]
        y_cols = [y_col for y_col in y_cols if y_col in [str(yr) for yr in self.year_list]]
        all_cols = np.concatenate((n_cols, y_cols))
=======
        n_cols = [n_col for n_col in n_cols if n_col in self.col_list]
        y_cols = [y_col for y_col in y_cols if y_col in self.year_list]
        all_cols = n_cols + y_cols

>>>>>>> c1fd1565
        mdf = model_df.loc[1:, all_cols]  # Create df, drop irrelevant columns & skip first, empty row

        return mdf

    def get_model_description(self, inplace=False):
        # ------------------------
        # Filter sectors for calibration (if applicable)
<<<<<<< HEAD
        # ------------------------
        if self.sector_list:
            self.model_df = self.model_df.apply(lambda row: row[self.model_df['Sector'].isin(self.sector_list)])
        self.model_df = self.model_df.drop(columns=['Sector'])

        # ------------------------
        # Extract Node DFs
        # ------------------------
        node_dfs = {}
        node_names = self.model_df['Branch'].dropna().unique()
        for name in node_names:
            node_df = self.model_df[self.model_df['Branch'] == name]
            node_df = node_df.drop(columns=['Branch'])

            node_df['Parameter'] = node_df['Parameter'].str.lower()

            node_dfs[name] = node_df
=======
        # ------------------------
        if self.sector_list:
            self.model_df = self.model_df.apply(lambda row: row[self.model_df['Sector'].isin(self.sector_list)])
        self.model_df = self.model_df.drop(columns=['Sector'])

        # ------------------------
        # Extract Node DFs
        # ------------------------
        self.model_df['Parameter'] = self.model_df['Parameter'].str.lower()
        node_dfs = {n: gb for n, gb in self.model_df.groupby(by='Branch')}
>>>>>>> c1fd1565

        # ------------------------
        # Extract Tech DFs
        # ------------------------
        # Extract tech dfs from node dfs and rewrite node df without techs
        tech_dfs = {}
<<<<<<< HEAD
        for nn, ndf in node_dfs.items():
            if any(~ndf['Technology'].isnull()):
                tdfs = {}
                tech_names = ndf['Technology'].dropna().unique()
                for tn in tech_names:
                    tech_df = ndf[ndf['Technology'] == tn]
                    tech_df = tech_df.drop(columns=['Technology'])
                    tdfs[tn] = tech_df
                tech_dfs[nn] = tdfs

                ndf = ndf.apply(lambda row: row[~ndf['Technology'].isin(tech_names)])
            ndf = ndf.drop(columns=['Technology'])
            node_dfs[nn] = ndf
=======
        for node_name, node_df in node_dfs.items():
            if not all(node_df['Technology'].isnull()):
                tech_dfs[node_name] = {t: gb for t, gb in node_df.groupby(by='Technology')}
                node_dfs[node_name] = node_df[node_df['Technology'].isnull()]#.drop(columns='Technology')
>>>>>>> c1fd1565

        if inplace:
            self.node_dfs = node_dfs
            self.tech_dfs = tech_dfs

        return node_dfs, tech_dfs

    def get_years(self):
        cols = [y for y in self.model_df.columns if is_year(y)]
        return cols

    def get_default_params(self):
        # Read model_description from excel
        df = pd.read_excel(self.infile,
                           sheet_name=self.sheet_map['default_param'],
                           header=0,
                           engine=self.excel_engine).replace({np.nan: None})

        # Remove empty rows
        df = df.dropna(axis=0, how="all")

        # Convert parameter strings to lower case
        df['Parameter'] = df['Parameter'].str.lower()

        # Default Parameters
        df_has_defaults = df[~df['Default value'].isna()]
        node_tech_defaults = {}
        for param, val in zip(df_has_defaults['Parameter'],
                              df_has_defaults['Default value']):
            node_tech_defaults[param] = val

        # Return
        return node_tech_defaults<|MERGE_RESOLUTION|>--- conflicted
+++ resolved
@@ -9,15 +9,9 @@
 # Helper Functions
 # ********************************
 # DataFrame helpers
-<<<<<<< HEAD
-def non_empty_rows(df, exclude_column="Branch"):
-    """Return bool array to flag rows as False that have only None or False values, ignoring exclude_column"""
-    return df.loc[:, df.columns != exclude_column].T.apply(any)
-=======
 # def non_empty_rows(df, exclude_column="Branch"):
 #     """Return bool array to flag rows as False that have only None or False values, ignoring exclude_column"""
 #     return df.loc[:, df.columns != exclude_column].T.apply(any)
->>>>>>> c1fd1565
 
 
 # column extraction helpers
@@ -56,11 +50,7 @@
 
 
 class ModelReader:
-<<<<<<< HEAD
-    def __init__(self, infile, sheet_map, node_col, col_list, year_list, sector_list):
-=======
     def __init__(self, infile, sheet_map, node_col, col_list, year_list, sector_list, root_node="CIMS"):
->>>>>>> c1fd1565
         self.infile = infile
         excel_engine_map = {'.xlsb': 'pyxlsb',
                             '.xlsm': 'xlrd'}
@@ -96,16 +86,10 @@
         model_df.columns = [str(c) for c in
                             model_df.columns]  # Convert all column names to strings (years were ints)
         n_cols, y_cols = get_node_cols(model_df, self.node_col)  # Find columns, separated year cols from non-year cols
-<<<<<<< HEAD
-        n_cols = [n_col for n_col in n_cols if n_col in [c for c in self.col_list]]
-        y_cols = [y_col for y_col in y_cols if y_col in [str(yr) for yr in self.year_list]]
-        all_cols = np.concatenate((n_cols, y_cols))
-=======
         n_cols = [n_col for n_col in n_cols if n_col in self.col_list]
         y_cols = [y_col for y_col in y_cols if y_col in self.year_list]
         all_cols = n_cols + y_cols
 
->>>>>>> c1fd1565
         mdf = model_df.loc[1:, all_cols]  # Create df, drop irrelevant columns & skip first, empty row
 
         return mdf
@@ -113,25 +97,6 @@
     def get_model_description(self, inplace=False):
         # ------------------------
         # Filter sectors for calibration (if applicable)
-<<<<<<< HEAD
-        # ------------------------
-        if self.sector_list:
-            self.model_df = self.model_df.apply(lambda row: row[self.model_df['Sector'].isin(self.sector_list)])
-        self.model_df = self.model_df.drop(columns=['Sector'])
-
-        # ------------------------
-        # Extract Node DFs
-        # ------------------------
-        node_dfs = {}
-        node_names = self.model_df['Branch'].dropna().unique()
-        for name in node_names:
-            node_df = self.model_df[self.model_df['Branch'] == name]
-            node_df = node_df.drop(columns=['Branch'])
-
-            node_df['Parameter'] = node_df['Parameter'].str.lower()
-
-            node_dfs[name] = node_df
-=======
         # ------------------------
         if self.sector_list:
             self.model_df = self.model_df.apply(lambda row: row[self.model_df['Sector'].isin(self.sector_list)])
@@ -142,33 +107,16 @@
         # ------------------------
         self.model_df['Parameter'] = self.model_df['Parameter'].str.lower()
         node_dfs = {n: gb for n, gb in self.model_df.groupby(by='Branch')}
->>>>>>> c1fd1565
 
         # ------------------------
         # Extract Tech DFs
         # ------------------------
         # Extract tech dfs from node dfs and rewrite node df without techs
         tech_dfs = {}
-<<<<<<< HEAD
-        for nn, ndf in node_dfs.items():
-            if any(~ndf['Technology'].isnull()):
-                tdfs = {}
-                tech_names = ndf['Technology'].dropna().unique()
-                for tn in tech_names:
-                    tech_df = ndf[ndf['Technology'] == tn]
-                    tech_df = tech_df.drop(columns=['Technology'])
-                    tdfs[tn] = tech_df
-                tech_dfs[nn] = tdfs
-
-                ndf = ndf.apply(lambda row: row[~ndf['Technology'].isin(tech_names)])
-            ndf = ndf.drop(columns=['Technology'])
-            node_dfs[nn] = ndf
-=======
         for node_name, node_df in node_dfs.items():
             if not all(node_df['Technology'].isnull()):
                 tech_dfs[node_name] = {t: gb for t, gb in node_df.groupby(by='Technology')}
                 node_dfs[node_name] = node_df[node_df['Technology'].isnull()]#.drop(columns='Technology')
->>>>>>> c1fd1565
 
         if inplace:
             self.node_dfs = node_dfs
