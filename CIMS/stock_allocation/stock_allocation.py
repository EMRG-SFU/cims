"""
Stock retirement and allocation module. Contains all the core logic for retiring stock (vintage &
surplus) and allocating new stock through a market share competition between technologies.
"""
import math
from ..quantities import ProvidedQuantity
from CIMS import utils
from CIMS.vintage_weighting import calculate_vintage_weighted_parameter
from .retrofits import calc_retrofits
from .macro_economics import calc_total_stock_demanded
from .allocation_utils import _find_competing_techs, _find_competing_weights
from .market_share_limits import apply_min_max_limits, apply_min_max_class_limits
import copy

from ..node_utils import find_node_tech_compete_tech_child_node

IS_SUPPLY_PARAM = 'is supply'
TREE_IDX_PARAM = 'tree index'
COMP_TYPE_PARAM = 'competition type'
EMISSIONS_GWP_PARAM = 'emissions gwp'
SERVICE_REQUEST_PARAM = 'service requested'

#############################
# Stock Allocation
#############################
def all_tech_compete_allocation(model, node, year):
    """
    Performs stock retirement and allocation for "tech compete" and "node tech compete" nodes,
    updating the model data to reflect the results.

    Stock retirement and allocation performs (1) Vintage-based requirements, (2) Surplus stock
    retirement, (3) New stock competition between technologies, (4) Market share limit adjustments,
    and (5) Total market share calculations.

    Parameters
    ----------
    model : CIMS.Model
        The model to use for retrieving and storing data relevant to stock retirement and
        allocation.

    node: str
        The name of the node (branch notation) where stock retirement and allocation is performed.

    year: str
        The year to perform stock retirement and allocation.

    Returns
    -------
        Nothing is returned. `model` will be updated to reflect the results of stock retirement and
        new stock competitions.
    """
    comp_type = model.get_param(COMP_TYPE_PARAM, node).lower()

    # Demand Assessment -- find amount demanded of the node by requesting nodes/techs
    assessed_demand = calc_total_stock_demanded(model, node, year)

    # Existing Tech Specific Stocks -- find existing stock remaining after vintage-based retirement
    existing_stock = _get_existing_stock(model, node, year, comp_type)

    # Retrofits
    existing_stock, added_retrofit_stock, retrofit_stock = calc_retrofits(model, node, year, existing_stock)

    # Capital Stock Availability -- Find how much new stock must be adopted to meet demand
    new_stock_demanded = _calc_new_stock_demanded(assessed_demand, existing_stock, added_retrofit_stock)

    # Surplus Retirement
    if new_stock_demanded < 0:
        new_stock_demanded, existing_stock, added_retrofit_stock, retrofit_stock = \
            _retire_surplus_stock(model, node, year,
                                  new_stock_demanded, existing_stock,
                                  added_retrofit_stock, retrofit_stock)

    # New Tech Competition
    new_market_shares = _calculate_new_market_shares(model, node, year, comp_type)

    # Min/Max Market Share Class Limits
    adjusted_new_ms = apply_min_max_class_limits(model, node, year, new_market_shares)

    # Min/Max Market Share Limits
    adjusted_new_ms = apply_min_max_limits(model, node, year, adjusted_new_ms)

    # Calculate Total Market Shares
    total_market_shares_per_tech = _calculate_total_market_shares(node,
                                                                  assessed_demand,
                                                                  new_stock_demanded,
                                                                  existing_stock,
                                                                  added_retrofit_stock,
                                                                  adjusted_new_ms)


    # Record Values in Model
    _record_allocation_results(model, node, year, adjusted_new_ms, total_market_shares_per_tech,
                               assessed_demand, new_stock_demanded,
                               added_retrofit_stock, retrofit_stock)


def general_allocation(model, node, year):
    """
    Performs stock retirement and allocation for non tech competition nodes. This includes
    'fixed ratio', 'region', 'sector', 'supply - fixed price', and 'root' competition types.

    No competition is required for any of these types. Instead, any demand is automatically filled
    according to exogenously defined paramters.

    Parameters
    ----------
    model : CIMS.Model
        The model to use for retrieving and storing data relevant to stock retirement and
        allocation.

    node: str
        The name of the node (branch notation) where stock retirement and allocation is performed.

    year: str
        The year to perform stock retirement and allocation.

    Returns
    -------
        Nothing is returned. `model` will be updated to reflect the amounts provided by the node.
    """
    node_year_data = model.graph.nodes[node][year]

    # Demand Assessment -- find amount demanded of the node by requesting nodes/techs
    if model.get_param(COMP_TYPE_PARAM, node) == 'root' or model.get_param(COMP_TYPE_PARAM,
                                                                            node) == 'fixed amount':
        assessed_demand = 1
    else:
        assessed_demand = calc_total_stock_demanded(model, node, year)

    # Based on assessed demand, determine the amount this node requests from other services
    if 'technologies' in node_year_data:
        for tech, tech_data in node_year_data['technologies'].items():
            if SERVICE_REQUEST_PARAM in tech_data.keys():
                services_being_requested = tech_data[SERVICE_REQUEST_PARAM]
                t_ms = tech_data['market share']['year_value']
                _record_provided_quantities(model, node, year, services_being_requested,
                                            assessed_demand, tech=tech, market_share=t_ms)

    elif SERVICE_REQUEST_PARAM in node_year_data:
        # Calculate the provided_quantities being requested for each of the services
        services_being_requested = node_year_data[SERVICE_REQUEST_PARAM]
        _record_provided_quantities(model, node, year, services_being_requested, assessed_demand)


#############################
# Stock Calculation
#############################
def _get_existing_stock(model, node, year, comp_type):
    """
    Find the amount of stock remaining after vintage specific retirements for each technology
    competing for market share at the node.

    For tech compete nodes, this will be for each technology present at the node. For "node tech
    compete" nodes, this will include all the technologies of services directly requested by the
    node.

    Parameters
    ----------
    model : CIMS.Model
        The model to use for retrieving and storing data relevant to vintage specific retirement
    node : str
        Name of the node (branch notation) to query for existing stock
    year : str
        The year to calculate stock for.
    comp_type : str
        The type of competition occurring at the node. One of {'node tech compete', 'tech compete'}

    Returns
    -------
        A dictionary mapping competing technologies to the amount of their stock remaining at node
        in the given year.

        The dictionary will follow the structure of `{("parent_node", "tech"): float}`, where each
        (parent_node, tech) tuple corresponds to a competing technology. For a 'tech compete',
        parent_node will be the same for each tech while for 'node tech compete', parent_node will
        correspond to the parent service of the competing technology.
    """
    node_year_data = model.graph.nodes[node][year]
    existing_stock = {}

    if comp_type == 'tech compete':
        for tech in node_year_data['technologies']:
            t_existing = _do_natural_retirement(model, node, year, tech, comp_type)
            existing_stock[(node, tech)] = t_existing

    elif comp_type == 'node tech compete':
        for child in node_year_data['technologies']:
            node_year_data['technologies'][child].pop("base_stock_remaining", None)
            node_year_data['technologies'][child].pop("new_stock_remaining", None)
            node_year_data['technologies'][child].pop("new_stock_remaining_pre_surplus", None)

            child_node = find_node_tech_compete_tech_child_node(model, node, year, tech=child)
             
            child_year_data = model.graph.nodes[child_node][year]
            for tech in child_year_data['technologies']:
                t_existing = _do_natural_retirement(model, child_node, year, tech, comp_type)
                existing_stock[(child_node, tech)] = t_existing

    return existing_stock


def _calc_new_stock_demanded(demand, existing_stock, added_retrofit_stock):
    """
    Calculate amount of new stock that will be demanded by subtracting all existing stock from the
    total amount of stock being demanded.

    Parameters
    ----------
    demand : int
    existing_stock : dict
        The existing_stock dictionary returned from _get_existing_stock()

    Returns
    -------
        The amount of new stock demanded.
    """
    for e_stocks in existing_stock.values():
        demand -= e_stocks

    for r_stocks in added_retrofit_stock.values():
        demand -= r_stocks

    return demand


#############################
# Retirement
#############################
def _base_stock_retirement(model, node, tech, initial_year, current_year):
    """
    Calculate the amount of base stock (adopted in initial_year) remaining in current_year, after
    natural retirements.

    Parameters
    ----------
    model : CIMS.Model
        The model used for retrieving data relevant to base stock retirement.
    node : str
        The name of the node (branch notation) for which base stock retirement will be calculated.
    tech : str
        The name of the technology to calculate base stock retirement.
    initial_year : str
        The vintage of base stock being retired.
    current_year : str
        The year in which we want to determine how much base stock is remaining.

    Returns
    -------
    float :
        The amount of base stock adopted in initial_year which remains in current_year, after
        natural retirements are performed.
    """
    lifetime = model.get_param('lifetime', node, initial_year, tech=tech)
    base_stock = model.get_param('base_stock', node, initial_year, tech=tech)

    # Calculate amount of remaining base stock after natural retirements
    remaining_rate = 1 - (int(current_year) - int(initial_year)) / lifetime
    naturally_unretired_base_stock = base_stock * remaining_rate

    # Retrieve amount of base stock in the previous year, after surplus retirement
    prev_year = str(int(current_year) - model.step)
    if int(prev_year) == int(initial_year):
        prev_year_unretired_base_stock = model.get_param('base_stock', node,
                                                         year=prev_year, tech=tech)
    else:
        prev_year_unretired_base_stock = model.get_param('base_stock_remaining', node,
                                                         year=prev_year, tech=tech)

    base_stock_remaining = max(min(naturally_unretired_base_stock,
                                   prev_year_unretired_base_stock), 0)

    return base_stock_remaining


def _purchased_stock_retirement(model, node, tech, purchased_year, current_year, intercept):
    """
    Calculate the amount of new stock (adopted in purchased_year) remaining in current_year, after
    natural retirements.

    New stock retirement follows the function

    Parameters
    ----------
    model : CIMS.Model
        The model used for retrieving data relevant to new stock retirement.
    node : str
        The name of the node (branch notation) for which new stock retirement will be calculated.
    tech : str
        The name of the technology to calculate new stock retirement for.
    purchased_year : str
        The vintage of new stock being retired.
    current_year : str
        The year in which we want to determine how much new stock is remaining.
    intercept

    Returns
    -------
    float :
        The amount of new stock adopted in purchased_year which remains in current_year, after
        natural retirements are performed.
    """
    lifetime = model.get_param('lifetime', node, purchased_year, tech=tech)
    purchased_stock = model.get_param('new_stock', node,purchased_year, tech=tech)
    purchased_stock += model.get_param('added_retrofit_stock', node, purchased_year, tech=tech)
    prev_year = str(int(current_year) - model.step)

    # Calculate the remaining purchased stock with only natural retirements
    prev_y_exponent = intercept * (1 - (int(prev_year) - int(purchased_year)) / lifetime)
    prev_y_fictional_purchased_stock_remain = purchased_stock / (1 + math.exp(prev_y_exponent))

    # Calculate Adjustment Multiplier
    adj_multiplier = 1

    if int(prev_year) > int(purchased_year):
        prev_y_unretired_new_stock = model.get_param('new_stock_remaining', node,
                                                     year=prev_year, tech=tech, dict_expected=True)[purchased_year]

        if prev_y_fictional_purchased_stock_remain > 0:
            adj_multiplier = prev_y_unretired_new_stock / \
                             prev_y_fictional_purchased_stock_remain

    # Update the tech data
    tech_data = model.graph.nodes[node][current_year]['technologies'][tech]
    if 'adjustment_multiplier' not in tech_data:
        tech_data['adjustment_multiplier'] = {}
    tech_data['adjustment_multiplier'][purchased_year] = adj_multiplier

    # Calculate the remaining purchased stock
    exponent = intercept * (1 - (int(current_year) - int(purchased_year)) / lifetime)
    purchased_stock_remaining = purchased_stock / (1 + math.exp(exponent)) * adj_multiplier

    return purchased_stock_remaining


def _do_natural_retirement(model, node, year, tech, competition_type):
    """
    Performs natural retirement of tech stock (base & new) at node prior to year.

    Parameters
    ----------
    model : CIMS.Model
        The model used for retrieving and storing data relevant to natural retirement.
    node : str
        The name of the node (branch notation) containing the technology to be retired.
    year : str
        The year to calculate natural retirements up to.
    tech : str
        The name of technology whose stock is being retired.
    competition_type : str
        One of {"tech compete", "node tech compete"}. If "node tech compete", retirement results are
        saved at the parent node.

    Returns
    -------
    float :
        Amount of existing tech stock remaining at a node after natural retirements are performed
        over all years prior.
    """
    earlier_years = [y for y in model.years if int(y) < int(year)]
    existing_stock = 0

    if len(earlier_years) != 0:
        # When we are not on the initial year, calculate remaining base and remaining new stock
        remaining_base_stock = 0
        remaining_new_stock_pre_surplus = {}
        for earlier_year in earlier_years:
            # Base Stock
            remain_base_stock_vintage_y = _base_stock_retirement(model, node, tech,
                                                                 earlier_year, year)
            remaining_base_stock += remain_base_stock_vintage_y
            existing_stock += remain_base_stock_vintage_y

            # New Stock (Including Previous Years' Retrofitted Stock)
            retirement_intercept = model.get_param('retirement intercept', node, year)
            remain_new_stock = _purchased_stock_retirement(model, node, tech, earlier_year, year,
                                                           intercept=retirement_intercept)
            remaining_new_stock_pre_surplus[earlier_year] = remain_new_stock
            existing_stock += remain_new_stock

        # Save to Graph
        model.graph.nodes[node][year]['technologies'][tech]['base_stock_remaining'] = \
            utils.create_value_dict(remaining_base_stock, param_source='calculation')
        model.graph.nodes[node][year]['technologies'][tech]['new_stock_remaining_pre_surplus'] = \
            utils.create_value_dict(remaining_new_stock_pre_surplus, param_source='calculation')
        # Note: retired stock will be removed later from ['new_stock_remaining']
        model.graph.nodes[node][year]['technologies'][tech]['new_stock_remaining'] = \
            utils.create_value_dict(copy.deepcopy(remaining_new_stock_pre_surplus), param_source='calculation')

        if competition_type == 'node tech compete':
            # Add stock data @ parent for "node tech compete" nodes
            parent = '.'.join(node.split('.')[:-1])
            tech_child = node.split('.')[-1]

            tech_child_keys = model.graph.nodes[parent][year]['technologies'][tech_child].keys()
            if 'base_stock_remaining' in tech_child_keys:
                model.graph.nodes[parent][year]['technologies'][tech_child]['base_stock_remaining'][
                    'year_value'] += remaining_base_stock
            else:
                model.graph.nodes[parent][year]['technologies'][tech_child][
                    'base_stock_remaining'] = utils.create_value_dict(remaining_base_stock,
                                                                      param_source='calculation')

            if 'new_stock_remaining_pre_surplus' in tech_child_keys:
                for vintage_year in remaining_new_stock_pre_surplus:
                    model.graph.nodes[parent][year]['technologies'][tech_child][
                        'new_stock_remaining_pre_surplus']['year_value'][vintage_year] += \
                        remaining_new_stock_pre_surplus[vintage_year]
            else:
                model.graph.nodes[parent][year]['technologies'][tech_child][
                    'new_stock_remaining_pre_surplus'] = utils.create_value_dict(
                    copy.deepcopy(remaining_new_stock_pre_surplus), param_source='calculation')

            if 'new_stock_remaining' in tech_child_keys:
                for vintage_year in remaining_new_stock_pre_surplus:
                    model.graph.nodes[parent][year]['technologies'][tech_child]['new_stock_remaining'][
                        'year_value'][vintage_year] += remaining_new_stock_pre_surplus[vintage_year]
            else:
                model.graph.nodes[parent][year]['technologies'][tech_child]['new_stock_remaining'] = \
                    utils.create_value_dict(copy.deepcopy(remaining_new_stock_pre_surplus),
                                            param_source='calculation')

    return existing_stock


def _calc_surplus_retirement_proportion(surplus, existing_stock):
    """
    Calculate the proportion of existing_stock to be retired, given the amount of surplus stock.

    Parameters
    ----------
    surplus : float
        The amount of surplus stock

    existing_stock : float
        The amount of existing (aka remaining) stock

    Returns
    -------
    float
        The proportion of stock to be retired to reduce the amount of surplus stock
    """
    if existing_stock <= 0:
        retirement_proportion = 0
    else:
        retirement_proportion = max(0, min(surplus / existing_stock, 1))
    return retirement_proportion


def _retire_surplus_base_stock(model, node, year, existing_stock, surplus):
    """
    Called by `_retire_surplus_stock()` to conduct base-stock specific surplus retirements.

    Parameters
    ----------
    model : CIMS.Model
        The model to use for retrieving and storing data relevant to surplus retirements
    node : str
        Name of the node (branch notation) where surplus stock will be retired from.
    year : str
        The year in which to retire surplus stock.
    existing_stock : dict
        A dictionary returned from _get_existing_stock() containing the amount of existing stock
        for each technology competing for marketshare at `node`.
    surplus : float
        The amount of surplus stock that currently exists at `node` in the given `year`.

    Returns
    -------
    float
        The amount of surplus base stock left to retire after the provided existing stock (or some
        portion of it) was retired.
    dict
        An updated version of existing_stock where any retired stocks have been deducted.
    """
    total_base_stock = 0
    amount_surplus_to_retire = 0
    for node_branch, tech in existing_stock:
        tech_base_stock = model.get_param('base_stock_remaining', node_branch, year, tech=tech)
        total_base_stock += tech_base_stock
    if total_base_stock != 0:
        retirement_proportion = _calc_surplus_retirement_proportion(surplus, total_base_stock)
        for node_branch, tech in existing_stock:
            tech_base_stock = model.get_param('base_stock_remaining', node_branch, year, tech=tech)
            amount_tech_to_retire = tech_base_stock * retirement_proportion

            # Remove from existing stock
            existing_stock[(node_branch, tech)] -= amount_tech_to_retire

            # Add to stock to retire
            amount_surplus_to_retire += amount_tech_to_retire

            # Note early retirement in the model
            model.graph.nodes[node_branch][year]['technologies'][tech]['base_stock_remaining'][
                'year_value'] -= amount_tech_to_retire

        # Note early retirement for node-tech compete
        comp_type = model.get_param(COMP_TYPE_PARAM, node)
        if comp_type == 'node tech compete':
            ntc_tech_children = {e[0].split('.')[-1] for e in existing_stock}
            for tech_child in ntc_tech_children:
                child_base_stock = model.get_param('base_stock_remaining', node, year, tech=tech_child)
                amount_child_to_retire = retirement_proportion * child_base_stock
                model.graph.nodes[node][year]['technologies'][tech_child]['base_stock_remaining'][
                    'year_value'] -= amount_child_to_retire

    return amount_surplus_to_retire, existing_stock


def _retire_surplus_new_stock(model, node, year, existing_stock, surplus):
    """
    Called by `_retire_surplus_stock()` to conduct new-stock surplus retirements.

    Parameters
    ----------
    model : CIMS.Model
        The model to use for retrieving and storing data relevant to surplus retirements
    node : str
        Name of the node (branch notation) where surplus stock will be retired from.
    year : str
        The year in which to retire surplus stock.
    existing_stock : dict
        A dictionary returned from _get_existing_stock() containing the amount of existing stock
        for each technology competing for marketshare at `node`.
    surplus : float
        The amount of surplus stock that currently exists at `node` in the given `year`.

    Returns
    -------
    float
        The amount of surplus new stock left to retire after the provided existing stock (or some
        portion of it) was retired.
    dict
        An updated version of existing_stock where any retired stocks have been deducted.
    """
    possible_purchase_years = [y for y in model.years if (int(y) > model.base_year) &
                                                         (int(y) < int(year))]
    amount_surplus_to_retire = 0
    for purchase_year in possible_purchase_years:
        total_new_stock_pre_surplus = 0
        if surplus > 0:
            for node_branch, tech in existing_stock:
                tech_rem_new_stock_pre_surplus = \
                    model.get_param('new_stock_remaining_pre_surplus',
                                    node_branch,
                                    year=year,
                                    tech=tech,
                                    dict_expected=True)[purchase_year]
                total_new_stock_pre_surplus += tech_rem_new_stock_pre_surplus

        retirement_proportion = _calc_surplus_retirement_proportion(surplus,
                                                                    total_new_stock_pre_surplus)

        for node_branch, tech in existing_stock:
            t_rem_new_stock_pre_surplus = model.get_param('new_stock_remaining_pre_surplus',
                                                          node_branch,
                                                          year=year,
                                                          tech=tech,
                                                          dict_expected=True)[purchase_year]
            amount_tech_to_retire = t_rem_new_stock_pre_surplus * retirement_proportion

            # Remove from existing stock
            existing_stock[(node_branch, tech)] -= amount_tech_to_retire

            # Remove from surplus & new stock demanded
            surplus -= amount_tech_to_retire
            amount_surplus_to_retire += amount_tech_to_retire

            # Note new stock remaining (post surplus) in the model
            model.graph.nodes[node_branch][year]['technologies'][tech]['new_stock_remaining'][
                'year_value'][purchase_year] -= amount_tech_to_retire

        # Note new stock remaining for node-tech compete
        comp_type = model.get_param(COMP_TYPE_PARAM, node)
        if comp_type == 'node tech compete':
            ntc_tech_children = {e[0].split('.')[-1] for e in existing_stock}
            for tech_child in ntc_tech_children:
                child_new_stock_remaining = model.get_param('new_stock_remaining_pre_surplus', node, year, tech=tech_child, dict_expected=True)[purchase_year]
                amount_child_to_retire = retirement_proportion * child_new_stock_remaining
                model.graph.nodes[node][year]['technologies'][tech_child]['new_stock_remaining'][
                    'year_value'][purchase_year] -= amount_child_to_retire

    return amount_surplus_to_retire, existing_stock


def _retire_surplus_added_retrofit_stock(model, node, year, added_retrofit_stock,
                                         retrofit_stock, surplus):
    total_added_retrofit_stock = sum(added_retrofit_stock.values())
    amount_surplus_to_retire = 0
    if total_added_retrofit_stock != 0:
        retirement_proportion = _calc_surplus_retirement_proportion(surplus, total_added_retrofit_stock)
        for node_branch, tech in added_retrofit_stock:
            tech_added_retrofit_stock = added_retrofit_stock[(node_branch, tech)]
            amount_tech_to_retire = tech_added_retrofit_stock * retirement_proportion

            # Remove from retrofit stock
            added_retrofit_stock[(node_branch, tech)] -= amount_tech_to_retire
            retrofit_stock[(node_branch, tech)] -= amount_tech_to_retire

            # Add to stock to retire
            amount_surplus_to_retire += amount_tech_to_retire

    return amount_surplus_to_retire, added_retrofit_stock, retrofit_stock


def _retire_surplus_stock(model, node, year, new_stock_demanded, existing_stock,
                          added_retrofit_stock, retrofit_stock):
    """
    Retires surplus stock, starting with the oldest existing stock first. There is surplus stock if
    fewer than 0 units of new stock have been demanded.

    Parameters
    ----------
    model : CIMS.Model
        The model to use for retrieving and storing data relevant to surplus retirements
    node : str
        Name of the node (branch notation) where surplus stock will be retired from.
    year : str
        The year in which to retire surplus stock.
    new_stock_demanded : float
        The amount of new stock demanded of `node` in the given `year`.
    existing_stock : dict
        A dictionary returned from _get_existing_stock() containing the amount of existing stock
        for each technology competing for marketshare at `node`.

    Returns
    -------
    float
        The amount of surplus new stock left to retire after the provided existing stock (or some
        portion of it) was retired.
    dict
        An updated version of existing_stock where any retired stocks have been deducted.
    """
    surplus = -1 * new_stock_demanded

    # Base Stock Retirement
    base_stock_to_retire, existing_stock = \
        _retire_surplus_base_stock(model, node, year, existing_stock, surplus)
    surplus -= base_stock_to_retire
    new_stock_demanded += base_stock_to_retire

    # New Stock Retirement
    new_stock_to_retire, existing_stock = \
        _retire_surplus_new_stock(model, node, year, existing_stock, surplus)
    surplus -= new_stock_to_retire
    new_stock_demanded += new_stock_to_retire

    # Retrofit Stock Retirement
    added_retrofit_stock_to_retire, added_retrofit_stock, retrofit_stock = \
        _retire_surplus_added_retrofit_stock(model, node, year, added_retrofit_stock,
                                             retrofit_stock, surplus)
    surplus -= added_retrofit_stock_to_retire
    new_stock_demanded += added_retrofit_stock_to_retire

    assert(round(new_stock_demanded) >= 0)

    return new_stock_demanded, existing_stock, added_retrofit_stock, retrofit_stock


#############################
# Market Share Calculations
#############################


def _find_exogenous_market_shares(model, node, year):
    """
    A helper function used by _calculate_new_market_shares() to find exogenously defined market
    shares at a given node in a given year.

    Parameters
    ----------
    model : CIMS.Model
        The model to use for retrieving exogenous market shares.
    node :
        The name of the node (branch notation) to query for exogenous market shares.
    year : str
        The year in which to query.

    Returns
    -------
    dict :
        A dictionary mapping technologies (str) to exogenouos market shares (float). Only
        technologies with exogenously defined market shares are included in the dictionary.
    """
    node_year_data = model.graph.nodes[node][year]
    exo_market_shares = {}
    for tech in node_year_data['technologies']:
        market_share, ms_source = model.get_param('market share', node, year, tech=tech,
                                                  return_source=True)
        if ms_source == 'model':  # model --> exogenous
            exo_market_shares[tech] = market_share
    return exo_market_shares


def _calculate_new_market_shares(model, node, year, comp_type):
    """
    A helper function called by `all_tech_compete_allocation()` to calculate the new market shares
    for the technologies or services at the specified node. This is where the market share
    competition occurs.

    Parameters
    ----------
    model : CIMS.Model
        The model to use for retrieving values relevant to weight calculation.
    node
        The name of the node (branch notation) whose technologies' will compete for market share.
    year : str
        The year to calculate new market share for.
    comp_type : str
        The type of competition occurring at the node. One of {'node tech compete', 'tech compete'}.

    Returns
    -------
    dict :
        A dictionary mapping the technologies or services within node to their new market shares.
        Note that while market share competition occurs across all competing technologies (includes
        techs @ services for Node Tech Compete), new market shares are agregated to the tech/service
        specified at `node` before being returned as a dictionary.
    """
    heterogeneity = model.get_param('heterogeneity', node, year)

    # Find each of the technologies which will be competed for
    competing_techs = _find_competing_techs(model, node, comp_type)

    # Find the weights that we will be using to calculate market share
    total_weight, tech_weights = _find_competing_weights(model, year, competing_techs,
                                                         heterogeneity)

    # Find the new market shares for each tech
    new_market_shares = _find_exogenous_market_shares(model, node, year)
    for tech_child in model.graph.nodes[node][year]['technologies']:
        if tech_child not in new_market_shares:
            new_market_shares[tech_child] = 0

            if comp_type == 'tech compete':
                if (node, tech_child) in tech_weights:
                    new_market_shares[tech_child] = tech_weights[(node, tech_child)] / total_weight

            elif comp_type == 'node tech compete':
                child_node = find_node_tech_compete_tech_child_node(model, node, year, tech=tech_child)
                child_new_market_shares = _find_exogenous_market_shares(model, child_node, year)
                child_weights = {t: w for (n, t), w in tech_weights.items() if n == child_node}

                for tech in child_weights:
                    if tech not in child_new_market_shares:
                        new_market_share = child_weights[tech] / total_weight
                    else:
                        new_market_share = child_new_market_shares[tech]
                    new_market_shares[tech_child] += new_market_share
        # Initialize stocks in the Model
        model.graph.nodes[node][year]['technologies'][tech_child]['base_stock'] = \
            utils.create_value_dict(0, param_source='initialization')
        model.graph.nodes[node][year]['technologies'][tech_child]['new_stock'] = \
            utils.create_value_dict(0, param_source='initialization')
        model.graph.nodes[node][year]['technologies'][tech_child]['added_retrofit_stock'] = \
            utils.create_value_dict(0, param_source='initialization')

    return new_market_shares


def _calculate_total_market_shares(node, assessed_demand, new_stock_demanded,
                                   existing_stock, added_retrofit_stock, adjusted_new_ms):
    """
    A helper function called by `all_tech_compete_allocation()` to calculate total market shares
    for all technologies competing at the specified node. This is where the market share competition
    happens.

    Parameters
    ----------
    node : str
        The name of the node (branch notation) whose technologies/services we want to calculate
        total market share for.
    assessed_demand : float
        The total quantity demanded of `node` (includes existing stock).
    new_stock_demanded : float
        The amount of new stock demanded of `node`.
    existing_stock : dict
        A dictionary mapping each competing technology to the amount of previously adopted stock
        that remains at the node.
    adjusted_new_ms : dict
        Min/Max market share compatible new market shares for each technology or service defined at
        `node`.

    Returns
    -------
    dict :
        A dictionary mapping the technologies or services within `node` to their total market
        shares.
    """
    # Initialize Total Stock
    total_stocks = {t: 0 for t in adjusted_new_ms}

    # Add existing stocks
    for node_branch, tech in existing_stock:
        if node_branch == node:
            total_stocks[tech] += existing_stock[(node_branch, tech)]
        else: # Node Tech Compete
            tech_child = node_branch.split('.')[-1]
            total_stocks[tech_child] += existing_stock[(node_branch, tech)]

    # Add retrofit stocks
    for node_branch, tech in added_retrofit_stock:
        if node_branch == node:
            total_stocks[tech] += added_retrofit_stock[(node_branch, tech)]
        else: # Node Tech Compete
            tech_child = node_branch.split('.')[-1]
            total_stocks[tech_child] += added_retrofit_stock[(node_branch, tech)]

    # Add new stocks
    for tech_child in adjusted_new_ms:
        total_stocks[tech_child] += adjusted_new_ms[tech_child] * new_stock_demanded

    # Market Share
    total_market_shares = {}
    for tech in total_stocks:
        if assessed_demand == 0:
            total_market_shares[tech] = 0
        else:
            total_market_shares[tech] = total_stocks[tech] / assessed_demand

    return total_market_shares


#############################
# Record Values
#############################
def _record_provided_quantities(model, node, year, requested_services, assessed_demand, tech=None,
                                market_share=1):
    """
    A helper function used by `all_tech_compete_allocation()` and `general_allocation()` to record
    the quantities provided by down-tree services (nodes requested by node) to `node` in `year`.

    Parameters
    ----------
    model : CIMS.Model
        The model where provided quantities will be recorded.
    node : str
        The node which requests the quantities.
    year : str
        The year in which the quantities are being requested.
    requested_services : list or dict
        The services being requested by the given node/tech.
    assessed_demand : float
        The total quantity demanded by node (across all technologies).
    tech : str, optional
        The technology which requests the quantities. Defaults to None.
    market_share : float, optional
        The ratio [0, 1] of assessed demand attributed to the requesting node/technology. Defaults
        to 1.

    Returns
    -------
    None :
        Nothing is returned. Instead, the model is updated with the provided quantities.
    """

    for target in requested_services:
        vintage_weighted_service_request_ratio = calculate_vintage_weighted_parameter(
<<<<<<< HEAD
            SERVICE_REQUEST_PARAM, model, node, year, tech=tech, context=service)
=======
            'service requested', model, node, year, tech=tech, context=target)
>>>>>>> 423d6027
        quant_requested = market_share * vintage_weighted_service_request_ratio * assessed_demand
        year_node = model.graph.nodes[target][year]
        if 'provided_quantities' not in year_node.keys():
            year_node['provided_quantities'] = \
                utils.create_value_dict(ProvidedQuantity(), param_source='calculation')
        year_node['provided_quantities']['year_value'].provide_quantity(amount=quant_requested,
                                                                        requesting_node=node,
                                                                        requesting_technology=tech)
        year_node['provided_quantities']['param_source'] = 'calculation'


def _record_allocation_results(model, node, year, adjusted_new_ms, total_market_shares,
                               assessed_demand, new_stock_demanded,
                               added_retrofit_stocks, retrofit_stocks):
    """

    Parameters
    ----------
    model : CIMS.Model
        The model where the results of stock allocation (new stock, market shares, etc).
    node : str
        The name of the node (branch form) whose results are being recorded.
    year : str
        The year in which to record results.
    adjusted_new_ms : dict
        The dictionary containing min/max limit compliant new market shares for each of the node's
        technologies/services.
    total_market_shares : dict
        The dictionary containing total market shares for each of the node's technologies/services.
    assessed_demand : float
        The total amount of stock demanded of `node` in the given `year`, including existing stock.
    new_stock_demanded :
        The amount of new stock demanded of `node` in the given `year`.

    Returns
    -------
    None :
        Nothing is returned. Instead, the model is updated with the results of stock allocation.
    """
    for tech in adjusted_new_ms:
        # New Market Shares
        new_ms_dict = utils.create_value_dict(adjusted_new_ms[tech], param_source='calculation')
        model.set_param_internal(new_ms_dict, 'new_market_share', node, year, tech)

        # Base Stock
        if int(year) == model.base_year:
            base_stock_dict = utils.create_value_dict(new_stock_demanded * adjusted_new_ms[tech],
                                                      param_source='calculation')
            model.set_param_internal(base_stock_dict, 'base_stock', node, year, tech)

        # New Stock
        else:
            new_stock_dict = utils.create_value_dict(new_stock_demanded * adjusted_new_ms[tech],
                                                     param_source='calculation')
            model.set_param_internal(new_stock_dict, 'new_stock', node, year, tech)

    for tech in total_market_shares:
        # Record Total Market Shares
        total_ms_dict = utils.create_value_dict(total_market_shares[tech],
                                                param_source='calculation')
        model.set_param_internal(total_ms_dict, 'total_market_share', node, year, tech)

        # Total Stock
        total_stock_dict = utils.create_value_dict(assessed_demand * total_market_shares[tech],
                                                  param_source='calculation')
        model.set_param_internal(total_stock_dict, 'total_stock', node, year, tech)

    # Retrofit Stock
    comp_type = model.get_param(COMP_TYPE_PARAM, node)

    for n, t in added_retrofit_stocks:
        # Added retrofit stock
        added_retrofit_stock_dict = utils.create_value_dict(added_retrofit_stocks[(n, t)],
                                                      param_source='calculation')
        model.set_param_internal(added_retrofit_stock_dict, 'added_retrofit_stock', n, year, t)

    for n, t in retrofit_stocks:
        # Net retrofit stock
        retrofit_stock_dict = utils.create_value_dict(retrofit_stocks[(n, t)],
                                                            param_source='calculation')
        model.set_param_internal(retrofit_stock_dict, 'retrofit_stock', n, year, t)

    if comp_type == 'node tech compete':
        # We need to also store summary retrofit information at the Node Tech Compete parent node
        # Create Summary Added Retrofit dictionary
        summary_added_retrofit_stocks = {}
        for child_node, child_tech in added_retrofit_stocks:
            if child_node not in summary_added_retrofit_stocks:
                summary_added_retrofit_stocks[child_node] = 0
            summary_added_retrofit_stocks[child_node] += added_retrofit_stocks[(child_node, child_tech)]

        # Save the info to the model
        for child_node in summary_added_retrofit_stocks:
            added_retrofit_stock_dict = utils.create_value_dict(
                summary_added_retrofit_stocks[child_node],
                param_source='calculation')
            model.set_param_internal(added_retrofit_stock_dict, 'added_retrofit_stock', node, year, child_node)

        # Create Summary Retrofit dictionary
        summary_retrofit_stocks = {}
        for child_node, child_tech in retrofit_stocks:
            if child_node not in summary_retrofit_stocks:
                summary_retrofit_stocks[child_node] = 0
            summary_retrofit_stocks[child_node] += retrofit_stocks[(n, t)]

        # Save the info to the model
        for child_node in summary_retrofit_stocks:
            retrofit_stock_dict = utils.create_value_dict(summary_retrofit_stocks[child_node],
                                                          param_source='calculation')
            model.set_param_internal(retrofit_stock_dict, 'retrofit_stock', node, year, child_node)

    # Send Demand Below
    for tech, tech_data in model.graph.nodes[node][year]['technologies'].items():
        if SERVICE_REQUEST_PARAM in tech_data.keys():
            services_being_requested = tech_data[SERVICE_REQUEST_PARAM]
            # Calculate the provided_quantities being for each of the services
            t_ms = total_market_shares[tech]
            _record_provided_quantities(model, node, year, services_being_requested,
                                        assessed_demand, tech=tech, market_share=t_ms)<|MERGE_RESOLUTION|>--- conflicted
+++ resolved
@@ -855,11 +855,7 @@
 
     for target in requested_services:
         vintage_weighted_service_request_ratio = calculate_vintage_weighted_parameter(
-<<<<<<< HEAD
-            SERVICE_REQUEST_PARAM, model, node, year, tech=tech, context=service)
-=======
-            'service requested', model, node, year, tech=tech, context=target)
->>>>>>> 423d6027
+            SERVICE_REQUEST_PARAM, model, node, year, tech=tech, context=target)
         quant_requested = market_share * vintage_weighted_service_request_ratio * assessed_demand
         year_node = model.graph.nodes[target][year]
         if 'provided_quantities' not in year_node.keys():
