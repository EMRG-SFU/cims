import copy
import warnings
import networkx as nx
import pandas as pd
import re
import time
import pickle
import os.path

from . import graph_utils
from . import old_utils
from . import lcc_calculation
from . import stock_allocation
from . import loop_resolution
from . import tax_foresight
from . import cost_curves
from . import aggregation
from . import visualize
from . import node_utils

from .readers.scenario_reader import ScenarioReader
from .aggregation import quantity_aggregation as qa
from .quantities import ProvidedQuantity, DistributedSupply
from .emissions import EmissionsCost

from .old_utils import create_value_dict, inheritable_params, inherit_parameter

from .utils import parameters as PARAM
from .utils import model_columns as COL


class Model:
    """
    Relevant dataframes and associated information taken from the model description provided in
    `reader`. Also includes methods needed for building and running the Model.

    Parameters
    ----------
    reader : CIMS.reader
        The Reader set up to ingest the description (excel file) for our model.

    Attributes
    ----------
    graph : networkx.DiGraph
        Model Graph populated using the `build_graph` method. Model services are nodes in `graph`,
        with data contained within an associated dictionary. Structural and Request/Provide
        relationships are edges in the `graph`.

    node_dfs : dict {str: pandas.DataFrame}
        Node names (branch notation) are the keys in the dictionary. Associated DataFrames (specified in
        the excel model description) are the values. DataFrames do not include technology information for a node.

    tech_dfs : dict {str: dict {str: pandas.DataFrame}}
        Technology & service information from the excel model description. Node names (branch notation)
        are keys in `tech_dfs` to sub-dictionaries. These sub-dictionaries have technology/service
        names as keys and pandas DataFrames as values. These DataFrames contain information from the
        excel model description.

    supply_nodes : list [str]
        List of supply nodes requested by the demand side of the Model Graph. 
        Populated using the `build_graph` method.

    years : list [str or int]
        List of the years for which the model will be run.

    """

    def __init__(self, model_reader):
        self.graph = nx.DiGraph()
        self.root = model_reader.root
        self.node_dfs, self.tech_dfs = model_reader.get_model_description()
        self.scenario_node_dfs, self.scenario_tech_dfs = None, None
        self.node_tech_defaults = model_reader.get_default_params()
        self.step = 5  # TODO: Make this an input or calculate
        self.supply_nodes = []
        self.GHGs = []
        self.emission_types = []
        self.gwp = {}
        self.years = model_reader.get_years()
        self.base_year = int(self.years[0])

        self.prices = {}
        self.equilibrium_count = 0

        self.build_graph()
        self.dcc_classes = self._dcc_classes()
        self.dic_classes = self._dic_classes()

        self._inherit_parameter_values()
        self._initialize_tax()

        self.show_run_warnings = True

        self.model_description_file_prefix = os.path.commonprefix(model_reader.csv_files)
        self.scenario_model_description_file = None
        self.change_history = pd.DataFrame(
            columns=['base_model_description', 
                     COL.parameter.lower(), 
                     'node', 
                     'year', 
                     COL.technology.lower(),
                     COL.context.lower(),
                     COL.sub_context.lower(),
                     'old_value', 
                     'new_value'])

        self.status = 'instantiated'

    def update(self, scenario_model_reader):
        """
        Create an updated version of self based off another ModelReader.
        Intended for use with a reference + scenario model setup.

        Parameters
        ----------
        scenario_model_reader : CIMS.ModelReader
            An instantiated ModelReader to be used for updating self.

        Returns
        -------
        CIMS.Model :
            An updated version of self.
        """
        if self.status.lower() in ['run initiated', 'run completed']:
            raise ValueError("You've attempted to update a model which has \
                             already been run. To prevent inconsistencies, \
                             this update has not been done.")

        if not isinstance(scenario_model_reader, ScenarioReader):
            raise ValueError("You are attempting to update a model with \
                             something other than a ScenarioReader object.")

        # Make a copy, so we don't alter self
        model = copy.deepcopy(self)

        # Update the model's node_df & tech_dfs
        model.scenario_node_dfs, model.scenario_tech_dfs = \
            scenario_model_reader.get_model_description()

        # Update the nodes & edges in the graph
        self.graph.max_tree_index[0] = 0
        graph = node_utils.make_or_update_nodes(model.graph, model.scenario_node_dfs,
                                                 model.scenario_tech_dfs)
        graph = graph_utils.make_or_update_edges(graph, model.scenario_node_dfs,
                                                 model.scenario_tech_dfs)
        self.graph.cur_tree_index[0] += self.graph.max_tree_index[0]
        model.graph = graph

        # Update the Model's metadata
        model.supply_nodes = graph_utils.get_supply_nodes(graph)

        model.GHGs, model.emission_types, model.gwp = graph_utils.get_ghg_and_emissions(graph,
                                                                                        str(model.base_year))
        model.dcc_classes = model._dcc_classes()
        model.dic_classes = model._dic_classes()

        # Re-initialize the model
        model._inherit_parameter_values()
        model._initialize_tax()

        model.show_run_warnings = True
        model.scenario_model_description_file = scenario_model_reader.csv_files

        return model

    def build_graph(self):
        """

        Builds graph based on the model reader used in instantiation of the class. Stores this graph
        in `self.graph`. Additionally, initializes `self.supply_nodes`.

        Returns
        -------
        None

        """
        graph = nx.DiGraph()
        node_dfs = self.node_dfs
        tech_dfs = self.tech_dfs
        graph.cur_tree_index = [0]
        graph.max_tree_index = [0]
        graph = node_utils.make_or_update_nodes(graph, node_dfs, tech_dfs)
        graph = graph_utils.make_or_update_edges(graph, node_dfs, tech_dfs)
        graph.cur_tree_index[0] += graph.max_tree_index[0]

        self.supply_nodes = graph_utils.get_supply_nodes(graph)
        self.GHGs, self.emission_types, self.gwp = graph_utils.get_ghg_and_emissions(graph,
                                                                                     str(self.base_year))
        self.graph = graph

    def _initialize_tax(self):
        # Initialize Taxes
        for year in self.years:
            # Pass tax to all children for carbon cost
            graph_utils.top_down_traversal(self.graph,
                                           self._init_tax_emissions,
                                           year)
        # Initialize Tax Foresight
        tax_foresight.initialize_tax_foresight(self)

    def _dcc_classes(self):
        """
        Iterate through each node and technology in self to create a dictionary mapping Declining
        Capital Cost (DCC) Classes to a list of nodes that belong to that class.

        Returns
        -------
        dict {str: [str]}:
            Dictionary where keys are declining capital cost classes (str) and values are lists of
            nodes (str) belonging to that class.
        """
        dcc_classes = {}

        nodes = self.graph.nodes
        base_year = str(self.base_year)
        for node in nodes:
            if PARAM.technologies in nodes[node][base_year]:
                for tech in nodes[node][base_year][PARAM.technologies]:
                    dccc = self.get_param(PARAM.dcc_class, node, base_year, tech=tech)
                    if dccc is not None:
                        if dccc in dcc_classes:
                            dcc_classes[dccc].append((node, tech))
                        else:
                            dcc_classes[dccc] = [(node, tech)]

        return dcc_classes

    def _dic_classes(self):
        """
        Iterate through each node and technology in self to create a dictionary mapping Declining
        Capital Cost (DCC) Classes to a list of nodes that belong to that class.

        Returns
        -------
        dict {str: [str]}:
            Dictionary where keys are declining capital cost classes (str) and values are lists of
            nodes (str) belonging to that class.
        """
        dic_classes = {}

        nodes = self.graph.nodes
        base_year = str(self.base_year)
        for node in nodes:
            if PARAM.technologies in nodes[node][base_year]:
                for tech in nodes[node][base_year][PARAM.technologies]:
                    dicc = self.get_param(PARAM.dic_class, node, base_year, tech=tech)
                    if dicc is not None:
                        if dicc in dic_classes:
                            dic_classes[dicc].append((node, tech))
                        else:
                            dic_classes[dicc] = [(node, tech)]

        return dic_classes

    def run(self, equilibrium_threshold=0.05, num_equilibrium_iterations=2, min_iterations=2,
            max_iterations=10, show_warnings=True, print_eq=False):
        """
        Runs the entire model, progressing year-by-year until an equilibrium has been reached for
        each year.

        Parameters
        ----------
        equilibrium_threshold : float, optional
            The largest relative difference between prices allowed for an equilibrium to be reached.
            Must be between [0, 1]. Relative difference is calculated as the absolute difference
            between two prices, divided by the first price. Defaults to 0.05.

        min_iterations : int, optional
            The minimum number of times to iterate between supply and demand in an attempt to reach
            an equilibrium. TODO: Document why this has changed to 2.

        max_iterations : int, optional
            The maximum number of times to iterate between supply and demand in an attempt to reach
            an equilibrium. If max_iterations is reached, a warning will be raised, iteration for
            that year will stop, and iteration for the next year will begin.

        verbose : bool, optional
            Whether or not to have verbose printing during iterations. If true, supply node prices are
            printed at the end of each iteration.

        Returns
        -------
            Nothing is returned, but `self.graph` will be updated with the resulting prices,
            provided_quantities, etc calculated for each year.

        """
        self.show_run_warnings = show_warnings
        self.status = 'Run initiated'

        self.loops = graph_utils.find_loops(self.graph, warn=True)

        demand_nodes = graph_utils.get_demand_side_nodes(self.graph)
        supply_nodes = graph_utils.get_supply_side_nodes(self.graph)

        for year in self.years:
            print(f"***** ***** year: {year} ***** *****")

            # Initialize Basic Variables
            equilibrium = False
            self.equilibrium_count = 0
            iteration = 1

            # Initialize Graph Values
            self.initialize_graph(self.graph, year)
            while self.equilibrium_count < num_equilibrium_iterations or \
                    iteration <= min_iterations:
                # Early exit if we reach the maximum number of iterations
                if iteration > max_iterations:
                    warnings.warn(f"Max iterations reached for year {year}. Continuing to next year.")
                    break
                print(f'iter {iteration}')
                # Initialize Iteration Specific Values
                self.iteration_initialization(year)

                # DEMAND
                # ******************
                # Calculate Life Cycle Cost values on demand side
                graph_utils.bottom_up_traversal(nx.subgraph(self.graph, demand_nodes),
                                                lcc_calculation.lcc_calculation,
                                                year,
                                                self)

                # Calculate Quantities (Total Stock Needed)
                graph_utils.top_down_traversal(nx.subgraph(self.graph, demand_nodes),
                                               self.stock_allocation_and_retirement,
                                               year)

                # Calculate Service Costs on Demand Side
                graph_utils.bottom_up_traversal(nx.subgraph(self.graph, demand_nodes),
                                                lcc_calculation.lcc_calculation,
                                                year,
                                                self)

                # Supply
                # ******************
                # Calculate Service Costs on Supply Side
                graph_utils.bottom_up_traversal(nx.subgraph(self.graph, supply_nodes),
                                                lcc_calculation.lcc_calculation,
                                                year,
                                                self,
                                                cost_curve_min_max=True)
                # Calculate Supply Quantities
                graph_utils.top_down_traversal(nx.subgraph(self.graph, supply_nodes),
                                               self.stock_allocation_and_retirement,
                                               year,
                                               )

                # Calculate Service Costs on Supply Side
                graph_utils.bottom_up_traversal(nx.subgraph(self.graph, supply_nodes),
                                                lcc_calculation.lcc_calculation,
                                                year,
                                                self,
                                                )

                # Check for an Equilibrium -- Across all nodes, not just supply nodes
                # ************************
                # Find the previous prices
                prev_prices = self.prices
                # Go get all the new prices
                new_prices = {node: self.get_param(PARAM.price, node, year, do_calc=True) for node in
                              self.graph.nodes()}

                # Check for an equilibrium in prices
                equilibrium = int(year) == self.base_year or \
                              self.check_equilibrium(prev_prices, new_prices, iteration,
                                                     equilibrium_threshold, print_eq)

                if equilibrium:
                    self.equilibrium_count += 1
                else:
                    self.equilibrium_count = 0

                self.prices = new_prices

                # Next Iteration
                # **************
                iteration += 1

            # Once we've reached an equilibrium, calculate the quantities requested by each node.
            graph_utils.bottom_up_traversal(self.graph,
                                            self._aggregate_requested_quantities,
                                            year,
                                            loop_resolution_func=loop_resolution.aggregation_resolution,
                                            supply_nodes=self.supply_nodes)

            graph_utils.bottom_up_traversal(self.graph,
                                            self._aggregate_direct_emissions,
                                            year,
                                            loop_resolution_func=loop_resolution.aggregation_resolution,
                                            supply_nodes=self.supply_nodes)

            graph_utils.bottom_up_traversal(self.graph,
                                            self._aggregate_cumulative_emissions,
                                            year,
                                            loop_resolution_func=loop_resolution.aggregation_resolution,
                                            supply_nodes=self.supply_nodes)

            graph_utils.bottom_up_traversal(self.graph,
                                            self._aggregate_distributed_supplies,
                                            year)
        self.status = 'Run completed'

    def check_equilibrium(self, prev: dict, new: dict, iteration: int, threshold: float,
                          print_equilibrium_details: bool) -> bool:
        """
        Return False unless an equilibrium has been reached.
            1. Check if prev is empty or year not in previous (first year or first
               iteration)
            2. For every node, check if the relative difference in price exceeds the threshold
                (A) If it does, return False
                (B) Otherwise, keep checking
            3. If all nodes are checked and no relative difference exceeds the threshold, return
               True

        Parameters
        ----------
        prev : Prices from the previous iteration.

        new : Prices from the current iteration.

        threshold : The threshold to use for determining whether an equilibrium has been reached.

        print_equilibrium_details : Whether to print details regarding the nodes responsible for an
        equilibrium not being reached.

        Returns
        -------
        True if all nodes changed less than `threshold`. False otherwise.
        """
        # For every node, check if the relative difference in price exceeds the threshold
        equilibrium_reached = True
        for node in new:
            prev_price = prev[node]
            new_price = new[node]
            if (prev_price is None) or (new_price is None):
                print(f"\tNot at equilibrium: {node} does not have an LCC calculated")
                equilibrium_reached = False
            abs_diff = abs(new_price - prev_price)

            if prev_price == 0:
                if self.show_run_warnings:
                    warnings.warn(f"Previous price is 0 for {node}")
                rel_diff = 0
            else:
                rel_diff = abs_diff / prev_price

            # If any node's relative difference exceeds threshold, equilibrium has not been reached
            if rel_diff > threshold:
                equilibrium_reached = False
                if print_equilibrium_details and iteration > 1:
                    print(
                        f"\tNot at equilibrium: {node} has {rel_diff:.1%} difference between"
                        f" iterations")

        return equilibrium_reached

    def _init_tax_emissions(self, graph, node, year):
        """
        Function for initializing the tax values (to multiply against emissions) for a given node in a graph. This
        function assumes all of node's parents have already had their tax emissions initialized.

        Parameters
        ----------
        self :
            A graph object containing the node of interest.
        node : str
            Name of the node to be initialized.

        year: str
            The string representing the current simulation year (e.g. "2005").

        Returns
        -------
        Nothing is returned, but `graph.nodes[node]` will be updated with the initialized tax emission values.
        """

        # Retrieve tax from the parents (if they exist)
        parents = list(graph.predecessors(node))
        parent_dict = {}
        if len(parents) > 0:
            parent = parents[0]
            if PARAM.tax in graph.nodes[parent][year]:
                parent_dict = copy.deepcopy(graph.nodes[parent][year][PARAM.tax])

        # Update parameter source for values from parent
        for ghg in parent_dict:
            for emission_type in parent_dict[ghg]:
                parent_dict[ghg][emission_type][PARAM.param_source] = 'inheritance'

        # Store away tax at current node to overwrite parent tax later
        node_dict = {}
        if PARAM.tax in graph.nodes[node][year]:
            node_dict = copy.deepcopy(graph.nodes[node][year][PARAM.tax])
            # Remove any inherited values from the update
            for ghg in list(node_dict):
                for emission_type in list(node_dict[ghg]):
<<<<<<< HEAD
                    if node_dict[ghg][emission_type]['param_source'] == 'inheritance' or node_dict[ghg][emission_type]['year_value'] is None:
=======
                    if node_dict[ghg][emission_type][PARAM.param_source] == 'inheritance':
>>>>>>> b4d2eb2b
                        node_dict[ghg].pop(emission_type)
                        if len(node_dict[ghg]) == 0:
                            node_dict.pop(ghg)

        # Make final dict where we prioritize keeping node_dict and only unique parent taxes
        final_tax = copy.deepcopy(node_dict)
        for ghg in parent_dict:
            if ghg not in final_tax:
                final_tax[ghg] = {}
            for emission_type in parent_dict[ghg]:
                if emission_type not in final_tax[ghg]:
                    final_tax[ghg][emission_type] = parent_dict[ghg][emission_type]

        if final_tax:
            graph.nodes[node][year][PARAM.tax] = final_tax

    def initialize_graph(self, graph, year):
        """
        Initializes the graph at the start of a simulation year.
        Specifically, initializes (1) price multiplier values and (2) supply nodes' Life Cycle Cost
        value.

        Parameters
        ----------
        graph : NetworkX.DiGraph
            The graph object being initialized.

        year: str
            The string representing the current simulation year (e.g. "2005").

        Returns
        -------
        Nothing is returned, but `self.graph` will be updated with the initialized nodes.
        """

        def init_node_price_multipliers(graph, node, year):
            """
            Function for initializing the Price Multipler values for a given node in a graph. This
            function assumes all of node's parents have already had their price multipliers
            initialized.

            Parameters
            ----------
            graph : NetworkX.DiGraph
                A graph object containing the node of interest.
            node : str
                Name of the node to be initialized.
            year: str
                The string representing the current simulation year (e.g. "2005").

            Returns
            -------
            Nothing is returned, but `graph.nodes[node]` will be updated with the initialized price
            multiplier values.
            """
            # Retrieve price multipliers from the parents (if they exist)
            parents = list(graph.predecessors(node))
            parent_price_multipliers = {}
            if len(parents) > 0:
                parent = parents[0]
                if PARAM.price_multiplier in graph.nodes[parent][year]:
                    price_multipliers = copy.deepcopy(
                        self.graph.nodes[parent][year][PARAM.price_multiplier])
                    parent_price_multipliers.update(price_multipliers)

            # Grab the price multipliers from the current node (if they exist) and replace the parent price multipliers
            node_price_multipliers = copy.deepcopy(parent_price_multipliers)
            if PARAM.price_multiplier in graph.nodes[node][year]:
                price_multipliers = self.get_param(PARAM.price_multiplier, node, year, dict_expected=True)
                node_price_multipliers.update(price_multipliers)

            # Set Price Multiplier of node in the graph
            graph.nodes[node][year][PARAM.price_multiplier] = node_price_multipliers

        def init_supply_node_lcc(graph, node, year, step=5):
            """
            Function for initializing Life Cycle Cost for a node in a graph, if that node is a supply
            node. This function assumes all of node's children have already been processed by this
            function.

            Parameters
            ----------
            graph : NetworkX.DiGraph
                A graph object containing the node of interest.

            node : str
                Name of the node to be initialized.

            year: str
                The string representing the current simulation year (e.g. "2005").

            step: int, optional
                The number of years between simulation years. Default is 5.

            Returns
            -------
            Nothing is returned, but `graph.nodes[node]` will be updated with the initialized Life
            Cycle Cost if node is a supply node.
            """

            def calc_lcc_from_children():
                """
                Helper function to calculate a node's Life Cycle Cost from its children.

                Returns
                -------
                Nothing is returned, but the node will be updated with a new Life Cycle Cost value.
                """
                # Find the subtree rooted at the supply node
                descendants = nx.descendants(graph, node) | {node}

                descendant_tree = nx.subgraph(graph, descendants)

                # Calculate the Life Cycle Costs for the sub-tree
                graph_utils.bottom_up_traversal(descendant_tree,
                                                lcc_calculation.lcc_calculation,
                                                year,
                                                self,
                                                root=node)

            if node in self.supply_nodes:
                if PARAM.lcc_financial in graph.nodes[node][year]:
                    if self.get_param(PARAM.lcc_financial, node, year) is None:
                        calc_lcc_from_children()
                elif PARAM.cost_curve_function in graph.nodes[node]:
                    lcc = cost_curves.calc_cost_curve_lcc(self, node, year)
                    graph.nodes[node][year][PARAM.lcc_financial] = old_utils.create_value_dict(lcc, param_source='cost curve function')
                else:
                    # Life Cycle Cost needs to be calculated from children
                    calc_lcc_from_children()

        def init_convert_to_CO2e(graph, node, year, gwp):
            """
            Function for initializing all Emissions as tCO2e (instead of tCH4, tN2O, etc).
            This function assumes all of node's children have already been processed by this function.

            Parameters
            ----------
            graph : NetworkX.DiGraph
                A graph object containing the node of interest.

            node : str
                Name of the node to be initialized.

            year: str
                The string representing the current simulation year (e.g. "2005").

            gwp: dict
                The dictionary containing the GHGs (keys) and GWPs (values).

            Returns
            -------
            Nothing is returned, but `graph.nodes[node]` will be updated with the initialized Emissions.
            """

            # Emissions from a node with technologies
            if PARAM.technologies in graph.nodes[node][year]:
                techs = graph.nodes[node][year][PARAM.technologies]
                for tech in techs:
                    tech_data = techs[tech]
                    if PARAM.emissions in tech_data:
                        emission_data = tech_data[PARAM.emissions]
                        for ghg in emission_data:
                            for emission_type in emission_data[ghg]:
                                try:
                                    emission_data[ghg][emission_type][PARAM.year_value] *= gwp[ghg]
                                except KeyError:
                                    continue

            # Emissions from a node
            elif PARAM.emissions in graph.nodes[node][year]:
                emission_data = graph.nodes[node][year][PARAM.emissions]
                for ghg in emission_data:
                    for emission_type in emission_data[ghg]:
                        try:
                            emission_data[ghg][emission_type][PARAM.year_value] *= gwp[ghg]
                        except KeyError:
                            continue

        def init_load_factor(graph, node, year):
            """
            Initialize the load factor for nodes & technologies using inheritence from either the
            node's parent or the technology's node.

            Parameters
            ----------
            graph : NetworkX.DiGraph
                A graph object containing the node of interest.

            node : str
                Name of the node to be initialized.

            year: str
                The string representing the current simulation year (e.g. "2005").

            Returns
            -------
            Nothing. Will update graph.nodes[node][year] with the initialized value of `Load Factor`
            (if there is one).
            """
            if PARAM.load_factor not in graph.nodes[node][year]:
                # Check if a load factor was defined at the node's structural parent (its first
                # parent). If so, use this load factor for the node.
                parents = list(graph.predecessors(node))
                if len(parents) > 0:
                    parent = parents[0]
                    if PARAM.load_factor in graph.nodes[parent][year]:
                        val = graph.nodes[parent][year][PARAM.load_factor][PARAM.year_value]
                        units = graph.nodes[parent][year][PARAM.load_factor][PARAM.unit]
                        graph.nodes[node][year][PARAM.load_factor] = old_utils.create_value_dict(val,
                                                                                         unit=units,
                                                                                         param_source='inheritance')

            if PARAM.load_factor in graph.nodes[node][year]:
                # Ensure this load factor is recorded at each of the technologies within the node.
                if PARAM.technologies in graph.nodes[node][year]:
                    tech_data = graph.nodes[node][year][PARAM.technologies]
                    for tech in tech_data:
                        if PARAM.load_factor not in tech_data[tech]:
                            val = graph.nodes[node][year][PARAM.load_factor][PARAM.year_value]
                            units = graph.nodes[node][year][PARAM.load_factor][PARAM.unit]
                            tech_data[tech][PARAM.load_factor] = old_utils.create_value_dict(val,
                                                                                     unit=units,
                                                                                     param_source='inheritance')

        def init_tax_emissions(graph, node, year):
            """
            Function for initializing the tax values (to multiply against emissions) for a given node in a graph. This
            function assumes all of node's parents have already had their tax emissions initialized.

            Parameters
            ----------
            graph : NetworkX.DiGraph
                A graph object containing the node of interest.
            node : str
                Name of the node to be initialized.

            year: str
                The string representing the current simulation year (e.g. "2005").

            Returns
            -------
            Nothing is returned, but `graph.nodes[node]` will be updated with the initialized tax emission values.
            """

            # Retrieve tax from the parents (if they exist)
            parents = list(graph.predecessors(node))
            parent_dict = {}
            if len(parents) > 0:
                parent = parents[0]
                if PARAM.tax in graph.nodes[parent][year]:
                    parent_dict = graph.nodes[parent][year][PARAM.tax]

            # Store away tax at current node to overwrite parent tax later
            node_dict = {}
            if PARAM.tax in graph.nodes[node][year]:
                node_dict = graph.nodes[node][year][PARAM.tax]

            # Make final dict where we prioritize keeping node_dict and only unique parent taxes
            final_tax = copy.deepcopy(node_dict)
            for ghg in parent_dict:
                if ghg not in final_tax:
                    final_tax[ghg] = {}
                for emission_type in parent_dict[ghg]:
                    if emission_type not in final_tax[ghg]:
                        final_tax[ghg][emission_type] = parent_dict[ghg][emission_type]

            if final_tax:
                graph.nodes[node][year][PARAM.tax] = final_tax

        def init_agg_emissions_cost(graph):
            # Reset the aggregate_emissions_cost at each node
            for n in self.graph.nodes():
                self.graph.nodes[n][year][PARAM.aggregate_emissions_cost_rate] = \
                    create_value_dict({}, param_source='initialization')
                self.graph.nodes[n][year][PARAM.cumul_emissions_cost_rate] = \
                    create_value_dict(EmissionsCost(), param_source='initialization')

        init_agg_emissions_cost(graph)

        graph_utils.top_down_traversal(graph,
                                       init_convert_to_CO2e,
                                       year,
                                       self.gwp)
        graph_utils.top_down_traversal(graph,
                                       init_load_factor,
                                       year)
        graph_utils.bottom_up_traversal(graph,
                                        init_supply_node_lcc,
                                        year)

    def iteration_initialization(self, year):
        # Reset the provided_quantities at each node
        for n in self.graph.nodes():
            self.graph.nodes[n][year][PARAM.provided_quantities] = create_value_dict(ProvidedQuantity(),
                                                                                 param_source='initialization')

    def _inherit_parameter_values(self):
        def inherit_function(graph, node, year):
            for param in inheritable_params:
                inherit_parameter(graph, node, year, param)

        for year in self.years:
            graph_utils.top_down_traversal(self.graph, inherit_function, year)

    def stock_allocation_and_retirement(self, sub_graph, node, year):
        """
        Provided to `graph_utils.top_down_traversal()` by `Model.run()` as the processing function
        for stock allocation and retirement.
        Parameters
        ----------
        sub_graph: any
            This is not used in this function, but is a required parameter for any function used by
            `graph_utils.top_down_traversal()`.

        node: str
            The name of the node (branch notation) where stock stock retirement and allocation will
            be performed.

        year: str
            The year to perform stock retirement and allocation.

        Returns
        -------
            Nothing is returned. `self` will be updated to reflect the results of stock retirement
            and new stock competitions.
        """
        comp_type = self.get_param(PARAM.competition_type, node).lower()

        if comp_type in ['tech compete', 'node tech compete']:
            stock_allocation.all_tech_compete_allocation(self, node, year)
        else:
            stock_allocation.general_allocation(self, node, year)

    def _aggregate_requested_quantities(self, graph, node, year, **kwargs):
        """
        Calculates and records supply quantities attributable to a node in the specified year. Supply
        quantities can be attributed to a node in 3 ways:

        (1) via request/provide relationships - any supply quantity directly requested of the node
        (e.g. Lighting requests services directly from Electricity) and supply quantities that
        are indirectly requested, but can be attributed to the node (e.g. Housing requests
        Electricity via its request of Lighting).

        (2) via structural relationships - supply nodes pass indirect quantities to their structural
        parents, rather than request/provide parents. Additionally, root & region nodes collect
        quantities via their structural children, rather than their request/provide children.

        (3) via weighted aggregate relationships - if specified in the model description, nodes will
        aggregate quantities structurally. For example, if a market node has
        `structural_aggregation` turned on, any quantities (direct or in-direct) from the market
        children aggregate through structural parents (i.e. BC.Natural Gas) instead of the market
        which it has a request/provide relationship with (CAN.Natural Gas).

        This method was built to be used with the bottom-up traversal method, which ensures a node
        is only visited once all its children have been visited (except when needs to break a loop).
        """
        aggregation.aggregate_requested_quantities(self, node, year)

    def _aggregate_direct_emissions(self, graph, node, year, **kwargs):
        # Net Emissions
        aggregation.aggregate_direct_emissions(self, graph, node, year,
                                               rate_param=PARAM.net_emissions_rate,
                                               total_param=PARAM.total_direct_net_emissions)
        # Avoided Emissions
        aggregation.aggregate_direct_emissions(self, graph, node, year,
                                               rate_param=PARAM.avoided_emissions_rate,
                                               total_param=PARAM.total_direct_avoided_emissions)

        # Negative Emissions
        aggregation.aggregate_direct_emissions(self, graph, node, year,
                                               rate_param=PARAM.negative_emissions_rate,
                                               total_param=PARAM.total_direct_negative_emissions)

        # Bio Emissions
        aggregation.aggregate_direct_emissions(self, graph, node, year,
                                               rate_param=PARAM.bio_emissions_rate,
                                               total_param=PARAM.total_direct_bio_emissions)

        # Emissions Cost
        aggregation.aggregate_direct_emissions_cost(self, graph, node, year,
                                                    rate_param=PARAM.emissions_cost_rate,
                                                    total_param=PARAM.total_direct_emissions_cost)

    def _aggregate_cumulative_emissions(self, graph, node, year, **kwargs):
        # Net Emissions
        aggregation.aggregate_cumulative_emissions(
            self, node, year,
            rate_param=PARAM.cumul_net_emissions_rate,
            total_param=PARAM.total_cumul_net_emissions
        )

        # Avoided Emissions
        aggregation.aggregate_cumulative_emissions(
            self, node, year,
            rate_param=PARAM.cumul_avoided_emissions_rate,
            total_param=PARAM.total_cumul_avoided_emissions
        )

        # Negative Emissions
        aggregation.aggregate_cumulative_emissions(
            self, node, year,
            rate_param=PARAM.cumul_negative_emissions_rate,
            total_param=PARAM.total_cumul_negative_emissions
        )

        # Bio Emissions
        aggregation.aggregate_cumulative_emissions(
            self, node, year,
            rate_param=PARAM.cumul_bio_emissions_rate,
            total_param=PARAM.total_cumul_bio_emissions
        )

        # Emissions Cost
        aggregation.aggregate_cumulative_emissions_cost(
            self, node, year,
            rate_param=PARAM.cumul_emissions_cost_rate,
            total_param=PARAM.total_cumul_emissions_cost
        )

    def _aggregate_distributed_supplies(self, graph, node, year, **kwargs):
        aggregation.aggregate_distributed_supplies(self, node, year)

    def get_parameter_default(self, parameter):
        return self.node_tech_defaults[parameter]

    def get_param(self, param, node, year=None, tech=None, context=None, sub_context=None,
                  return_source=False, do_calc=False, check_exist=False, dict_expected=False):
        """
        Gets a parameter's value from the model, given a specific context (node,
        year, tech, context, sub-context), calculating the parameter's value if
        needed.

        This will not re-calculate the parameter's value, but will only retrieve
        values which are already stored in the model or obtained via
        inheritance, default values, or estimation using the previous
        year's value. If return_source is True, this function will also,
        return how this value was originally obtained (e.g. via calculation)

        Parameters
        ----------
        param : str
            The name of the parameter whose value is being retrieved.
        node : str
            The name of the node (branch format) whose parameter you are
            interested in retrieving.
        year : str, optional
            The year which you are interested in. `year` is not required
            for parameters specified at the node level and which by definition
            cannot change year to year (e.g. competition type).
        tech : str, optional
            The name of the technology you are interested in. `tech` is not
            required for parameters that are specified at the node level. 
            `tech` is required to get any parameter that is stored within a 
            technology.
        context : str, optional
            Used when there is context available in the node. Analogous to the 
            `context` column in the model description
        sub_context : str, optional
            Must be used only if context is given. Analogous to the 
            `sub_context` column in the model description
        return_source : bool, default=False
            Whether or not to return the method by which this value was 
            originally obtained.
        do_calc : bool, default=False
            If False, the function will only retrieve the value using the
            current value in the model, inheritance, default, or the previous
            year's value. It will _not_ calculate the parameter value. If True,
            calculation is allowed.
        check_exist : bool, default=False
            Whether or not to check that the parameter exists as is given the
            context (without calculation, inheritance, or checking past years)
        dict_expected : bool, default=False
            Used to disable the warning get_param is returning a dict. Get_param
            should normally return a single value (float, str, etc.). If the
            user knows it expects a dict, then this flag is used.

        Returns
        -------
        any :
            The value of the specified `param` at `node`, given the provided
            `year` and `tech`.
        str :
            If return_source is `True`, returns a string indicating how the
            parameter's value was originally obtained {model, initialization, 
            inheritance, calculation, default, or previous_year}.
        """

        param_val = old_utils.get_param(self, param, node, year,
                                    tech=tech,
                                    context=context,
                                    sub_context=sub_context,
                                    return_source=return_source,
                                    do_calc=do_calc,
                                    check_exist=check_exist,
                                    dict_expected=dict_expected)

        return param_val

    def set_param(self, val, param, node, year=None, tech=None, context=None, sub_context=None,
                  save=True):
        """
        Sets a parameter's value, given a specific context (node, year, tech,
        context, sub-context). This is intended for when you are using this 
        function outside of model.run to make single changes to the model description.

        Parameters
        ----------
        val : any or list of any
            The new value(s) to be set at the specified `param` at `node`, 
            given the `year`, `tech`, `context`, and `sub_context`.
        param : str
            The name of the parameter whose value is being set.
        node : str
            The name of the node (branch format) whose parameter you are
            interested in set.
        year : str or list, optional
            The year(s) which you are interested in. `year` is not required for
            parameters specified at the node level and which by definition
            cannot change year to year (e.g. competition type)
        tech : str, optional
            The name of the technology you are interested in. `tech` is not
            required for parameters that are specified at the node level. 
            `tech` is required to get any parameter that is stored within a
            technology.
        context : str, optional
            Used when there is context available in the node. Analogous to the
            `context` column in the model description
        sub_context : str, optional
            Must be used only if context is given. Analogous to the
            `sub_context` column in the model description
        save : bool, optional
            This specifies whether the change should be saved in the change_log
            csv where True means the change will be saved and False means it
            will not be saved
        """

        param_val = old_utils.set_param(self, val, param, node, year,
                                    tech=tech,
                                    context=context,
                                    sub_context=sub_context,
                                    save=save)

        return param_val

    def set_param_internal(self, val, param, node, year=None, tech=None, context=None,
                           sub_context=None):
        """
        Sets a parameter's value, given a specific context (node, year, tech, 
        context, sub_context). This is used from within the model.run function
        and is not intended to make changes to the model description externally
        (see `set_param`).

        Parameters
        ----------
        val : dict
            The new value(s) to be set at the specified `param` at `node`, given
            the provided `year`, `tech`, `context`, and `sub_context`.
        param : str
            The name of the parameter whose value is being set.
        node : str
            The name of the node (branch format) whose parameter you are
            interested in set.
        year : str or list, optional
            The year(s) which you are interested in. `year` is not required for
            parameters specified at the node level and which by definition
            cannot change year to year (e.g. competition type).
        tech : str, optional
            The name of the technology you are interested in. `tech` is not
            required for parameters that are specified at the node level. `tech`
            is required to get any parameter that is stored within a technology.
        context : str, optional
            Used when there is context available in the node. Analogous to the
            `context` column in the model description
        sub_context : str, optional
            Must be used only if context is given. Analogous to the 
            `sub_context` column in the model description
        save : bool, optional
            This specifies whether the change should be saved in the
            change_log csv where True means the change will be saved and False
            means it will not be saved
        """

        param_val = old_utils.set_param_internal(self, val, param, node, year,
                                             tech=tech,
                                             context=context,
                                             sub_context=sub_context)

        return param_val

    def set_param_wildcard(self, val, param, node_regex, year, tech=None, context=None,
                           sub_context=None,
                           save=True):
        """
        Sets a parameter's value, for all contexts (node, year, tech, context, 
        sub_context) that satisfy/match the node_regex pattern

        Parameters
        ----------
        val : any
            The new value to be set at the specified `param` at `node`, given
            the provided `year`, `tech`, `context`, and `sub_context`.
        param : str
            The name of the parameter whose value is being set.
        node_regex : str
            The regex pattern of the node (branch format) whose parameter you
            are interested in matching.
        year : str, optional
            The year which you are interested in. `year` is not required for
            parameters specified at the node level and which by definition
            cannot change year to year (e.g. competition type). 
        tech : str, optional
            The name of the technology you are interested in. `tech` is not
            required for parameters that are specified at the node level. 
            `tech` is required to get any parameter that is stored within a
            technology.
        context : str, optional
            Used when there is context available in the node. Analogous to the
            `context` column in the model description
        sub_context : str, optional
            Must be used only if context is given. Analogous to the
            `sub_context` column in the model description
        save : bool, optional
            This specifies whether the change should be saved in the change_log
            csv where True means the change will be saved and False means it
            will not be saved
        """
        for node in self.graph.nodes:
            if re.search(node_regex, node) != None:
                self.set_param(val, param, node, year, tech, context, sub_context, save)

    def set_param_file(self, filepath):
        """
        Sets parameters' values, for all context (node, year, context, sub_context, and technology)
        from the provided CSV file. See Data_Changes_Tutorial_by_CSV.ipynb for detailed
        description of expected CSV file columns and values.

        Parameters
        ----------
        filepath : str
            This is the path to the CSV file containing all context and value change information
        """
        param_val = old_utils.set_param_file(self, filepath)

        return param_val

    def set_param_search(self, val, param, node, year=None, tech=None, context=None,
                         sub_context=None,
                         val_operator='==', create_missing=False, row_index=None):
        """
        Sets parameter values for all contexts (node, year, tech, context, sub_context),
        searching through all tech, context, and sub_context keys if necessary.

        Parameters
        ----------
        val : any
            The new value to be set at the specified `param` at `node`, given
            the provided `year`, `context, `sub_context`, and `tech`.
        param : str
            The name of the parameter whose value is being set.
        node : str
            The name of the node (branch format) whose parameter you are
            interested in matching.
        year : str, optional
            The year which you are interested in. `year` is not required for
            parameters specified at the node level and which by definition
            cannot change year to year (e.g. competition type).
        tech : str, optional
            The name of the technology you are interested in. `tech` is not
            required for parameters that are specified at the node level. `tech`
            is required to get any parameter that is stored within a technology.
            If tech is `.*`, all possible tech keys will be searched at the
            specified node, param, year, context, and sub_context.
        context : str, optional
            Used when there is context available in the node. Analogous to the 
            `context` column in the model description. If context is `.*`, all
            possible context keys will be searched at the specified node, param,
            year, sub_context, and tech.
        sub_context : str, optional
            Must be used only if context is given. Analogous to the
            `sub_context` column in the model description. If sub_context is
            `.*`, all possible sub_context keys will be searched at the
            specified node, param, year, context, and tech.
        create_missing : bool, optional
            Will create a new parameter in the model if it is missing. Defaults
            to False.
        val_operator : str, optional
            This specifies how the value should be set. The possible values are 
            `>=`, `<=` and `==`.
        row_index : int, optional
            The index of the current row of the CSV. This is used to print the
            row number in error messages.
        """

        param_val = old_utils.set_param_search(self, val, param, node, year,
                                           tech=tech,
                                           context=context,
                                           sub_context=sub_context,
                                           val_operator=val_operator,
                                           create_missing=create_missing,
                                           row_index=row_index)

        return param_val

    def create_param(self, val, param, node, year=None, tech=None, context=None, sub_context=None,
                     row_index=None, param_source=None, target=None):
        """
        Creates parameter in graph, for given context (node, year, tech,
        context, sub_context), and sets the value to val. Returns True if
        param was created successfully and False otherwise.

        Parameters
        ----------
        val : any
            The new value to be set at the specified `param` at `node`, given
            the provided `year`, `tech`, `context`, and `sub_context`.
        param : str
            The name of the parameter whose value is being set.
        node : str
            The name of the node (branch format) whose parameter you are
            interested in matching.
        year : str, optional
            The year which you are interested in. `year` is not required for
            parameters specified at the node level and which by definition
            cannot change year to year (e.g. competition type).
        tech : str, optional
            The name of the technology you are interested in. `tech` is not
            required for parameters that are specified at the node level.
            `tech` is required to get any parameter that is stored within a
            technology. If tech is `.*`, all possible tech keys will be searched
            at the specified node, param, year, context, and sub_context.
        context : str, optional
            Used when there is context available in the node. Analogous to the
            `context` column in the model description. If context is `.*`, all
            possible context keys will be searched at the specified node, param,
            year, sub_context, and tech.
        sub_context : str, optional
            Must be used only if context is given. Analogous to the 
            `sub_context` column in the model description. If sub_context is 
            `.*`, all possible sub_context keys will be searched at the 
            specified node, param, year, context, and tech.
        row_index : int, optional
            The index of the current row of the CSV. This is used to print the
            row number in error messages.
        """
        param_val = old_utils.create_param(self, val, param, node, year,
                                       tech=tech,
                                       context=context,
                                       sub_context=sub_context,
                                       target=target,
                                       row_index=row_index,
                                       param_source=param_source)

        return param_val

    def set_param_log(self, output_file=''):
        """
        Writes the saved change history to a CSV specified at `output_file` if provided.

        Parameters
        ----------
        output_file : str, optional
            The output file location where the change history CSV will be saved. If this is left blank,
            the file will be outputed at the current location with the name of the original model description
            and a timestamp in the filename.
        """
        if output_file == '':
            filename = self.model_description_file_prefix.split('/')[-1].split('.')[0]
            timestamp = time.strftime("%Y%m%d-%H%M%S")
            output_file = f"./change_log_{filename}_{timestamp}.csv"
        self.change_history.to_csv(output_file, index=False)

    def save_model(self, model_file='', save_changes=True):
        """
        Saves the current model to a pickle file at `model_file` if specified

        Parameters
        ----------
        model_file : str, optional
            The model file location where the pickled model file will be saved. If this is left blank,
            the model will be saved at the current location with the name of the original model description
            and a timestamp in the filename.
        save_changes : bool, optional
            This specifies whether the changes will be written to CSV
        """
        if model_file != '' and not model_file.endswith('.pkl'):
            print('model_file must end with .pkl extension. No model was saved.')
        else:
            if model_file == '':
                filename = self.model_description_file_prefix.split('/')[-1].split('.')[0]
                timestamp = time.strftime("%Y%m%d-%H%M%S")
                model_file = f"model_{filename}_{timestamp}.pkl"
            with open(model_file, 'wb') as f:
                pickle.dump(self, f)
        if save_changes:
            self.set_param_log(output_file=f"change_log_{model_file}")

    def visualize_prices_change_over_time(
            self,
            out_file="supply_prices_over_years.png",
            show=False):
        """Creates a visualization of supply prices over time as a multi-line
        graph. A wrapper for the visualize.visualize_prices_change_over_time()
        function.

        Parameters
        ----------
        out_file : str, optional
            Filepath to the location where the visualization will be saved, by
            default "supply_prices_over_years.png".
        show : bool, optional
            If True, displays the generated figure, by default False
        """
        visualize.visualize_prices_change_over_time(
            self, out_file=out_file, show=show)

    def visualize_price_comparison_with_benchmark(
            self,
            benchmark_file='./benchmark/prices.csv',
            out_file='price_comparison_to_baseline.png',
            show=False):
        """Creates a visualization comparing prices with their benchmark values.
        A wrapper for the visualize.visualize_price_comparison_with_benchmark()
        function.

        Parameters
        ----------
        benchmark_file : str, optional
            The location of the CSV file containing benchmark values for each
            supply node, by default tests/data/benchmark_prices.csv.
        out_file : str, optional
            Filepath to the location where the visualization will be saved, by
            default price_comparison_to_baseline.png.
        show : bool, optional
            If True, displays the generated figure, by default False
        """
        visualize.visualize_price_comparison_with_benchmark(
            self, benchmark_file=benchmark_file, out_file=out_file, show=show)

def load_model(model_file):
    """
    Loads the model at `model_file`

    Parameters
    ----------
    model_file : str
        The model file location where the pickled model file is saved
    """
    f = open(model_file, 'rb')
    model = pickle.load(f)
    return model<|MERGE_RESOLUTION|>--- conflicted
+++ resolved
@@ -494,11 +494,7 @@
             # Remove any inherited values from the update
             for ghg in list(node_dict):
                 for emission_type in list(node_dict[ghg]):
-<<<<<<< HEAD
-                    if node_dict[ghg][emission_type]['param_source'] == 'inheritance' or node_dict[ghg][emission_type]['year_value'] is None:
-=======
-                    if node_dict[ghg][emission_type][PARAM.param_source] == 'inheritance':
->>>>>>> b4d2eb2b
+                    if node_dict[ghg][emission_type][PARAM.param_source] == 'inheritance' or node_dict[ghg][emission_type][PARAM.year_value] is None:
                         node_dict[ghg].pop(emission_type)
                         if len(node_dict[ghg]) == 0:
                             node_dict.pop(ghg)
