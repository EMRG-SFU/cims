import copy
import warnings
import networkx as nx
import pandas as pd
import re
import time
import pickle

from . import graph_utils
from . import utils
from . import lcc_calculation
from . import stock_allocation
from . import loop_resolution
from . import tax_foresight
from . import cost_curves
from . import aggregation
from . import visualize

from .readers.scenario_reader import ScenarioReader
from .aggregation import quantity_aggregation as qa
from .quantities import ProvidedQuantity, DistributedSupply
from .emissions import EmissionsCost

from .utils import create_value_dict, inheritable_params, inherit_parameter


class Model:
    """
    Relevant dataframes and associated information taken from the model description provided in
    `reader`. Also includes methods needed for building and running the Model.

    Parameters
    ----------
    reader : CIMS.reader
        The Reader set up to ingest the description (excel file) for our model.

    Attributes
    ----------
    graph : networkx.DiGraph
        Model Graph populated using the `build_graph` method. Model services are nodes in `graph`,
        with data contained within an associated dictionary. Structural and Request/Provide
        relationships are edges in the `graph`.

    node_dfs : dict {str: pandas.DataFrame}
        Node names (branch notation) are the keys in the dictionary. Associated DataFrames (specified in
        the excel model description) are the values. DataFrames do not include 'technology' information for a node.

    tech_dfs : dict {str: dict {str: pandas.DataFrame}}
        Technology & service information from the excel model description. Node names (branch notation)
        are keys in `tech_dfs` to sub-dictionaries. These sub-dictionaries have technology/service
        names as keys and pandas DataFrames as values. These DataFrames contain information from the
        excel model description.

    supply_nodes : list [str]
        List of supply nodes requested by the demand side of the Model Graph. 
        Populated using the `build_graph` method.

    years : list [str or int]
        List of the years for which the model will be run.

    """

    def __init__(self, model_reader):
        self.graph = nx.DiGraph()
        self.root = model_reader.root
        self.node_dfs, self.tech_dfs = model_reader.get_model_description()
        self.scenario_node_dfs, self.scenario_tech_dfs = None, None
        self.node_tech_defaults = model_reader.get_default_params()
        self.step = 5  # TODO: Make this an input or calculate
        self.supply_nodes = []
        self.GHGs = []
        self.emission_types = []
        self.gwp = {}
        self.years = model_reader.get_years()
        self.base_year = int(self.years[0])

        self.prices = {}
        self.equilibrium_count = 0

        self.build_graph()
        self.dcc_classes = self._dcc_classes()
        self.dic_classes = self._dic_classes()

        self._inherit_parameter_values()
        self._initialize_tax()

        self.show_run_warnings = True

        self.model_description_file = model_reader.infile
        self.scenario_model_description_file = None
        self.change_history = pd.DataFrame(
            columns=['base_model_description', 'parameter', 'node', 'year', 'technology',
                     'context', 'sub_context', 'old_value', 'new_value'])

        self.status = 'instantiated'

    def update(self, scenario_model_reader):
        """
        Create an updated version of self based off another ModelReader.
        Intended for use with a reference + scenario model setup.

        Parameters
        ----------
        scenario_model_reader : CIMS.ModelReader
            An instantiated ModelReader to be used for updating self.

        Returns
        -------
        CIMS.Model :
            An updated version of self.
        """
        if self.status.lower() in ['run initiated', 'run completed']:
            raise ValueError("You've attempted to update a model which has already been run. "
                             "To prevent inconsistencies, this update has not been done.")

        if not isinstance(scenario_model_reader, ScenarioReader):
            raise ValueError("You are attempting to update a model with"
                             "somethin other than a ScenarioReader object.")

        # Make a copy, so we don't alter self
        model = copy.deepcopy(self)

        # Update the model's node_df & tech_dfs
        model.scenario_node_dfs, model.scenario_tech_dfs = \
            scenario_model_reader.get_model_description()

        # Update the nodes & edges in the graph
        self.graph.max_tree_index[0] = 0
        graph = graph_utils.make_or_update_nodes(model.graph, model.scenario_node_dfs,
                                                 model.scenario_tech_dfs)
        graph = graph_utils.make_or_update_edges(graph, model.scenario_node_dfs,
                                                 model.scenario_tech_dfs)
        self.graph.cur_tree_index[0] += self.graph.max_tree_index[0]
        model.graph = graph

        # Update the Model's metadata
        model.supply_nodes = graph_utils.get_supply_nodes(graph)

        model.GHGs, model.emission_types, model.gwp = graph_utils.get_ghg_and_emissions(graph,
                                                                                        str(model.base_year))
        model.dcc_classes = model._dcc_classes()
        model.dic_classes = model._dic_classes()

        # Re-initialize the model
        model._inherit_parameter_values()
        model._initialize_tax()

        model.show_run_warnings = True
        model.scenario_model_description_file = scenario_model_reader.infile

        return model

    def build_graph(self):
        """

        Builds graph based on the model reader used in instantiation of the class. Stores this graph
        in `self.graph`. Additionally, initializes `self.supply_nodes`.

        Returns
        -------
        None

        """
        graph = nx.DiGraph()
        node_dfs = self.node_dfs
        tech_dfs = self.tech_dfs
        graph.cur_tree_index = [0]
        graph.max_tree_index = [0]
        graph = graph_utils.make_or_update_nodes(graph, node_dfs, tech_dfs)
        graph = graph_utils.make_or_update_edges(graph, node_dfs, tech_dfs)
        graph.cur_tree_index[0] += graph.max_tree_index[0]

        self.supply_nodes = graph_utils.get_supply_nodes(graph)
<<<<<<< HEAD
        self.GHGs, self.emission_types, self.gwp = graph_utils.get_ghg_and_emissions(graph,
                                                                                     str(self.base_year))
=======
        self.GHGs, self.emission_types, self.gwp = graph_utils.get_ghg_and_emissions(graph,str(self.base_year))
>>>>>>> 8128b60a
        self.graph = graph

    def _initialize_tax(self):
        # Initialize Taxes
        for year in self.years:
            # Pass tax to all children for carbon cost
            graph_utils.top_down_traversal(self.graph,
                                           self._init_tax_emissions,
                                           year)
        # Initialize Tax Foresight
        tax_foresight.initialize_tax_foresight(self)

    def _dcc_classes(self):
        """
        Iterate through each node and technology in self to create a dictionary mapping Declining
        Capital Cost (DCC) Classes to a list of nodes that belong to that class.

        Returns
        -------
        dict {str: [str]}:
            Dictionary where keys are declining capital cost classes (str) and values are lists of
            nodes (str) belonging to that class.
        """
        dcc_classes = {}

        nodes = self.graph.nodes
        base_year = str(self.base_year)
        for node in nodes:
            if 'technologies' in nodes[node][base_year]:
                for tech in nodes[node][base_year]['technologies']:
                    try:
                        dccc = self.graph.nodes[node][base_year]['technologies'][tech]['dcc_class'][
                            'context']
                    except:
                        dccc = None
                    if dccc is not None:
                        if dccc in dcc_classes:
                            dcc_classes[dccc].append((node, tech))
                        else:
                            dcc_classes[dccc] = [(node, tech)]

        return dcc_classes

    def _dic_classes(self):
        """
        Iterate through each node and technology in self to create a dictionary mapping Declining
        Capital Cost (DCC) Classes to a list of nodes that belong to that class.

        Returns
        -------
        dict {str: [str]}:
            Dictionary where keys are declining capital cost classes (str) and values are lists of
            nodes (str) belonging to that class.
        """
        dic_classes = {}

        nodes = self.graph.nodes
        base_year = str(self.base_year)
        for node in nodes:
            if 'technologies' in nodes[node][base_year]:
                for tech in nodes[node][base_year]['technologies']:
                    try:
                        dicc = self.graph.nodes[node][base_year]['technologies'][tech]['dic_class'][
                            'context']
                    except:
                        dicc = None
                    if dicc is not None:
                        if dicc in dic_classes:
                            dic_classes[dicc].append((node, tech))
                        else:
                            dic_classes[dicc] = [(node, tech)]

        return dic_classes

    def run(self, equilibrium_threshold=0.05, num_equilibrium_iterations=2, min_iterations=2,
            max_iterations=10, show_warnings=True, print_eq=False):
        """
        Runs the entire model, progressing year-by-year until an equilibrium has been reached for
        each year.

        Parameters
        ----------
        equilibrium_threshold : float, optional
            The largest relative difference between prices allowed for an equilibrium to be reached.
            Must be between [0, 1]. Relative difference is calculated as the absolute difference
            between two prices, divided by the first price. Defaults to 0.05.

        min_iterations : int, optional
            The minimum number of times to iterate between supply and demand in an attempt to reach
            an equilibrium. TODO: Document why this has changed to 2.

        max_iterations : int, optional
            The maximum number of times to iterate between supply and demand in an attempt to reach
            an equilibrium. If max_iterations is reached, a warning will be raised, iteration for
            that year will stop, and iteration for the next year will begin.

        verbose : bool, optional
            Whether or not to have verbose printing during iterations. If true, supply node prices are
            printed at the end of each iteration.

        Returns
        -------
            Nothing is returned, but `self.graph` will be updated with the resulting prices,
            provided_quantities, etc calculated for each year.

        """
        self.show_run_warnings = show_warnings
        self.status = 'Run initiated'

        self.loops = graph_utils.find_loops(self.graph, warn=True)

        demand_nodes = graph_utils.get_demand_side_nodes(self.graph)
        supply_nodes = graph_utils.get_supply_side_nodes(self.graph)

        for year in self.years:
            print(f"***** ***** year: {year} ***** *****")

            # Initialize Basic Variables
            equilibrium = False
            self.equilibrium_count = 0
            iteration = 1

            # Initialize Graph Values
            self.initialize_graph(self.graph, year)
            while self.equilibrium_count < num_equilibrium_iterations or \
                    iteration <= min_iterations:
                # Early exit if we reach the maximum number of iterations
                if iteration > max_iterations:
                    warnings.warn("Max iterations reached for year {}. "
                                  "Continuing to next year.".format(year))
                    break
                print(f'iter {iteration}')
                # Initialize Iteration Specific Values
                self.iteration_initialization(year)

                # DEMAND
                # ******************
                # Calculate Life Cycle Cost values on demand side
                graph_utils.bottom_up_traversal(nx.subgraph(self.graph, demand_nodes),
                                                lcc_calculation.lcc_calculation,
                                                year,
                                                self)

                # Calculate Quantities (Total Stock Needed)
                graph_utils.top_down_traversal(nx.subgraph(self.graph, demand_nodes),
                                               self.stock_allocation_and_retirement,
                                               year)

                # Calculate Service Costs on Demand Side
                graph_utils.bottom_up_traversal(nx.subgraph(self.graph, demand_nodes),
                                                lcc_calculation.lcc_calculation,
                                                year,
                                                self)

                # Supply
                # ******************
                # Calculate Service Costs on Supply Side
                graph_utils.bottom_up_traversal(nx.subgraph(self.graph, supply_nodes),
                                                lcc_calculation.lcc_calculation,
                                                year,
                                                self,
                                                cost_curve_min_max=True)
                # Calculate Supply Quantities
                graph_utils.top_down_traversal(nx.subgraph(self.graph, supply_nodes),
                                               self.stock_allocation_and_retirement,
                                               year,
                                               )

                # Calculate Service Costs on Supply Side
                graph_utils.bottom_up_traversal(nx.subgraph(self.graph, supply_nodes),
                                                lcc_calculation.lcc_calculation,
                                                year,
                                                self,
                                                )

                # Check for an Equilibrium -- Across all nodes, not just supply nodes
                # ************************
                # Find the previous prices
                prev_prices = self.prices
                # Go get all the new prices
                new_prices = {node: self.get_param('price', node, year, do_calc=True) for node in
                              self.graph.nodes()}

                # Check for an equilibrium in prices
                equilibrium = int(year) == self.base_year or \
                              self.check_equilibrium(prev_prices, new_prices, iteration,
                                                     equilibrium_threshold, print_eq)

                if equilibrium:
                    self.equilibrium_count += 1
                else:
                    self.equilibrium_count = 0

                self.prices = new_prices

                # Next Iteration
                # **************
                iteration += 1

            # Once we've reached an equilibrium, calculate the quantities requested by each node.
            graph_utils.bottom_up_traversal(self.graph,
                                            self._aggregate_requested_quantities,
                                            year,
                                            loop_resolution_func=loop_resolution.aggregation_resolution,
                                            supply_nodes=self.supply_nodes)

            graph_utils.bottom_up_traversal(self.graph,
                                            self._aggregate_direct_emissions,
                                            year,
                                            loop_resolution_func=loop_resolution.aggregation_resolution,
                                            supply_nodes=self.supply_nodes)

            graph_utils.bottom_up_traversal(self.graph,
                                            self._aggregate_cumulative_emissions,
                                            year,
                                            loop_resolution_func=loop_resolution.aggregation_resolution,
                                            supply_nodes=self.supply_nodes)

            graph_utils.bottom_up_traversal(self.graph,
                                            self._aggregate_distributed_supplies,
                                            year)
        self.status = 'Run completed'

    def check_equilibrium(self, prev: dict, new: dict, iteration: int, threshold: float,
                          print_equilibrium_details: bool) -> bool:
        """
        Return False unless an equilibrium has been reached.
            1. Check if prev is empty or year not in previous (first year or first
               iteration)
            2. For every node, check if the relative difference in price exceeds the threshold
                (A) If it does, return False
                (B) Otherwise, keep checking
            3. If all nodes are checked and no relative difference exceeds the threshold, return
               True

        Parameters
        ----------
        prev : Prices from the previous iteration.

        new : Prices from the current iteration.

        threshold : The threshold to use for determining whether an equilibrium has been reached.

        print_equilibrium_details : Whether to print details regarding the nodes responsible for an
        equilibrium not being reached.

        Returns
        -------
        True if all nodes changed less than `threshold`. False otherwise.
        """
        # For every node, check if the relative difference in price exceeds the threshold
        equilibrium_reached = True
        for node in new:
            prev_price = prev[node]
            new_price = new[node]
            if (prev_price is None) or (new_price is None):
                print(f"\tNot at equilibrium: {node} does not have an LCC calculated")
                equilibrium_reached = False
            abs_diff = abs(new_price - prev_price)

            if prev_price == 0:
                if self.show_run_warnings:
                    warnings.warn(f"Previous price is 0 for {node}")
                rel_diff = 0
            else:
                rel_diff = abs_diff / prev_price

            # If any node's relative difference exceeds threshold, equilibrium has not been reached
            if rel_diff > threshold:
                equilibrium_reached = False
                if print_equilibrium_details and iteration > 1:
                    print(
                        f"\tNot at equilibrium: {node} has {rel_diff:.1%} difference between"
                        f" iterations")

        return equilibrium_reached

    def _init_tax_emissions(self, graph, node, year):
        """
        Function for initializing the tax values (to multiply against emissions) for a given node in a graph. This
        function assumes all of node's parents have already had their tax emissions initialized.

        Parameters
        ----------
        self :
            A graph object containing the node of interest.
        node : str
            Name of the node to be initialized.

        year: str
            The string representing the current simulation year (e.g. "2005").

        Returns
        -------
        Nothing is returned, but `graph.nodes[node]` will be updated with the initialized tax emission values.
        """

        # Retrieve tax from the parents (if they exist)
        parents = list(graph.predecessors(node))
        parent_dict = {}
        if len(parents) > 0:
            parent = parents[0]
            if 'tax' in graph.nodes[parent][year]:
                parent_dict = copy.deepcopy(graph.nodes[parent][year]['tax'])

        # Update parameter source for values from parent
        for ghg in parent_dict:
            for emission_type in parent_dict[ghg]:
                parent_dict[ghg][emission_type]['param_source'] = 'inheritance'

        # Store away tax at current node to overwrite parent tax later
        node_dict = {}
        if 'tax' in graph.nodes[node][year]:
            node_dict = copy.deepcopy(graph.nodes[node][year]['tax'])
            # Remove any inherited values from the update
            for ghg in list(node_dict):
                for emission_type in list(node_dict[ghg]):
                    if node_dict[ghg][emission_type]['param_source'] == 'inheritance':
                        node_dict[ghg].pop(emission_type)
                        if len(node_dict[ghg]) == 0:
                            node_dict.pop(ghg)

        # Make final dict where we prioritize keeping node_dict and only unique parent taxes
        final_tax = copy.deepcopy(node_dict)
        for ghg in parent_dict:
            if ghg not in final_tax:
                final_tax[ghg] = {}
            for emission_type in parent_dict[ghg]:
                if emission_type not in final_tax[ghg]:
                    final_tax[ghg][emission_type] = parent_dict[ghg][emission_type]

        if final_tax:
            graph.nodes[node][year]['tax'] = final_tax

    def initialize_graph(self, graph, year):
        """
        Initializes the graph at the start of a simulation year.
        Specifically, initializes (1) price multiplier values and (2) supply nodes' Life Cycle Cost
        value.

        Parameters
        ----------
        graph : NetworkX.DiGraph
            The graph object being initialized.

        year: str
            The string representing the current simulation year (e.g. "2005").

        Returns
        -------
        Nothing is returned, but `self.graph` will be updated with the initialized nodes.
        """

        def init_node_price_multipliers(graph, node, year):
            """
            Function for initializing the Price Multipler values for a given node in a graph. This
            function assumes all of node's parents have already had their price multipliers
            initialized.

            Parameters
            ----------
            graph : NetworkX.DiGraph
                A graph object containing the node of interest.
            node : str
                Name of the node to be initialized.
            year: str
                The string representing the current simulation year (e.g. "2005").

            Returns
            -------
            Nothing is returned, but `graph.nodes[node]` will be updated with the initialized price
            multiplier values.
            """
            # Retrieve price multipliers from the parents (if they exist)
            parents = list(graph.predecessors(node))
            parent_price_multipliers = {}
            if len(parents) > 0:
                parent = parents[0]
                if 'price multiplier' in graph.nodes[parent][year]:
                    price_multipliers = copy.deepcopy(
                        self.graph.nodes[parent][year]['price multiplier'])
                    parent_price_multipliers.update(price_multipliers)

            # Grab the price multipliers from the current node (if they exist) and replace the parent price multipliers
            node_price_multipliers = copy.deepcopy(parent_price_multipliers)
            if 'price multiplier' in graph.nodes[node][year]:
                price_multipliers = self.get_param('price multiplier', node, year,
                                                   dict_expected=True)
                node_price_multipliers.update(price_multipliers)

            # Set Price Multiplier of node in the graph
            graph.nodes[node][year]['price multiplier'] = node_price_multipliers

        def init_supply_node_lcc(graph, node, year, step=5):
            """
            Function for initializing Life Cycle Cost for a node in a graph, if that node is a supply
            node. This function assumes all of node's children have already been processed by this
            function.

            Parameters
            ----------
            graph : NetworkX.DiGraph
                A graph object containing the node of interest.

            node : str
                Name of the node to be initialized.

            year: str
                The string representing the current simulation year (e.g. "2005").

            step: int, optional
                The number of years between simulation years. Default is 5.

            Returns
            -------
            Nothing is returned, but `graph.nodes[node]` will be updated with the initialized Life
            Cycle Cost if node is a supply node.
            """

            def calc_lcc_from_children():
                """
                Helper function to calculate a node's Life Cycle Cost from its children.

                Returns
                -------
                Nothing is returned, but the node will be updated with a new Life Cycle Cost value.
                """
                # Find the subtree rooted at the supply node
                descendants = nx.descendants(graph, node) | {node}

                descendant_tree = nx.subgraph(graph, descendants)

                # Calculate the Life Cycle Costs for the sub-tree
                graph_utils.bottom_up_traversal(descendant_tree,
                                                lcc_calculation.lcc_calculation,
                                                year,
                                                self,
                                                root=node)

            if node in self.supply_nodes:
                if 'lcc_financial' in graph.nodes[node][year]:
                    supply_name = list(graph.nodes[node][year]['lcc_financial'].keys())[0]
                    if graph.nodes[node][year]['lcc_financial'][supply_name]['year_value'] is None:
                        calc_lcc_from_children()
                elif 'cost_curve_function' in graph.nodes[node]:
                    lcc = cost_curves.calc_cost_curve_lcc(self, node, year)
                    service_name = node.split('.')[-1]
                    graph.nodes[node][year]['lcc_financial'] = {
                        service_name: utils.create_value_dict(lcc,
                                                              param_source='cost curve function')}
                else:
                    # Life Cycle Cost needs to be calculated from children
                    calc_lcc_from_children()

        def init_convert_to_CO2e(graph, node, year, gwp):
            """
            Function for initializing all Emissions as tCO2e (instead of tCH4, tN2O, etc).
            This function assumes all of node's children have already been processed by this function.

            Parameters
            ----------
            graph : NetworkX.DiGraph
                A graph object containing the node of interest.

            node : str
                Name of the node to be initialized.

            year: str
                The string representing the current simulation year (e.g. "2005").

            gwp: dict
                The dictionary containing the GHGs (keys) and GWPs (values).

            Returns
            -------
            Nothing is returned, but `graph.nodes[node]` will be updated with the initialized Emissions.
            """

            # Emissions from a node with technologies
            if 'technologies' in graph.nodes[node][year]:
                techs = graph.nodes[node][year]['technologies']
                for tech in techs:
                    tech_data = techs[tech]
                    if 'emissions' in tech_data:
                        emission_data = tech_data['emissions']
                        for ghg in emission_data:
                            for emission_type in emission_data[ghg]:
                                try:
                                    emission_data[ghg][emission_type]['year_value'] *= gwp[ghg]
                                except KeyError:
                                    continue

            # Emissions from a node
            elif 'emissions' in graph.nodes[node][year]:
                emission_data = graph.nodes[node][year]['emissions']
                for ghg in emission_data:
                    for emission_type in emission_data[ghg]:
                        try:
                            emission_data[ghg][emission_type]['year_value'] *= gwp[ghg]
                        except KeyError:
                            continue

        def init_load_factor(graph, node, year):
            """
            Initialize the load factor for nodes & technologies using inheritence from either the
            node's parent or the technology's node.

            Parameters
            ----------
            graph : NetworkX.DiGraph
                A graph object containing the node of interest.

            node : str
                Name of the node to be initialized.

            year: str
                The string representing the current simulation year (e.g. "2005").

            Returns
            -------
            Nothing. Will update graph.nodes[node][year] with the initialized value of `Load Factor`
            (if there is one).
            """
            if 'load factor' not in graph.nodes[node][year]:
                # Check if a load factor was defined at the node's structural parent (its first
                # parent). If so, use this load factor for the node.
                parents = list(graph.predecessors(node))
                if len(parents) > 0:
                    parent = parents[0]
                    if 'load factor' in graph.nodes[parent][year]:
                        val = graph.nodes[parent][year]['load factor']['year_value']
                        units = graph.nodes[parent][year]['load factor']['unit']
                        graph.nodes[node][year]['load factor'] = utils.create_value_dict(val,
                                                                                         unit=units,
                                                                                         param_source='inheritance')

            if 'load factor' in graph.nodes[node][year]:
                # Ensure this load factor is recorded at each of the technologies within the node.
                if 'technologies' in graph.nodes[node][year]:
                    tech_data = graph.nodes[node][year]['technologies']
                    for tech in tech_data:
                        if 'load factor' not in tech_data[tech]:
                            val = graph.nodes[node][year]['load factor']['year_value']
                            units = graph.nodes[node][year]['load factor']['unit']
                            tech_data[tech]['load factor'] = utils.create_value_dict(val,
                                                                                     unit=units,
                                                                                     param_source='inheritance')

        def init_tax_emissions(graph, node, year):
            """
            Function for initializing the tax values (to multiply against emissions) for a given node in a graph. This
            function assumes all of node's parents have already had their tax emissions initialized.

            Parameters
            ----------
            graph : NetworkX.DiGraph
                A graph object containing the node of interest.
            node : str
                Name of the node to be initialized.

            year: str
                The string representing the current simulation year (e.g. "2005").

            Returns
            -------
            Nothing is returned, but `graph.nodes[node]` will be updated with the initialized tax emission values.
            """

            # Retrieve tax from the parents (if they exist)
            parents = list(graph.predecessors(node))
            parent_dict = {}
            if len(parents) > 0:
                parent = parents[0]
                if 'tax' in graph.nodes[parent][year]:
                    parent_dict = graph.nodes[parent][year]['tax']

            # Store away tax at current node to overwrite parent tax later
            node_dict = {}
            if 'tax' in graph.nodes[node][year]:
                node_dict = graph.nodes[node][year]['tax']

            # Make final dict where we prioritize keeping node_dict and only unique parent taxes
            final_tax = copy.deepcopy(node_dict)
            for ghg in parent_dict:
                if ghg not in final_tax:
                    final_tax[ghg] = {}
                for emission_type in parent_dict[ghg]:
                    if emission_type not in final_tax[ghg]:
                        final_tax[ghg][emission_type] = parent_dict[ghg][emission_type]

            if final_tax:
                graph.nodes[node][year]['tax'] = final_tax

        def init_agg_emissions_cost(graph):
            # Reset the aggregate_emissions_cost at each node
            for n in self.graph.nodes():
                self.graph.nodes[n][year]['aggregate_emissions_cost_rate'] = \
                    create_value_dict({}, param_source='initialization')
                self.graph.nodes[n][year]['cumul_emissions_cost_rate'] = \
                    create_value_dict(EmissionsCost(), param_source='initialization')

        init_agg_emissions_cost(graph)

        graph_utils.top_down_traversal(graph,
                                       init_convert_to_CO2e,
                                       year,
                                       self.gwp)
        graph_utils.top_down_traversal(graph,
                                       init_load_factor,
                                       year)
        graph_utils.bottom_up_traversal(graph,
                                        init_supply_node_lcc,
                                        year)

    def iteration_initialization(self, year):
        # Reset the provided_quantities at each node
        for n in self.graph.nodes():
            self.graph.nodes[n][year]['provided_quantities'] = create_value_dict(ProvidedQuantity(),
                                                                                 param_source='initialization')

    def _inherit_parameter_values(self):
        def inherit_function(graph, node, year):
            for param in inheritable_params:
                inherit_parameter(graph, node, year, param)

        for year in self.years:
            graph_utils.top_down_traversal(self.graph, inherit_function, year)

    def stock_allocation_and_retirement(self, sub_graph, node, year):
        """
        Provided to `graph_utils.top_down_traversal()` by `Model.run()` as the processing function
        for stock allocation and retirement.
        Parameters
        ----------
        sub_graph: any
            This is not used in this function, but is a required parameter for any function used by
            `graph_utils.top_down_traversal()`.

        node: str
            The name of the node (branch notation) where stock stock retirement and allocation will
            be performed.

        year: str
            The year to perform stock retirement and allocation.

        Returns
        -------
            Nothing is returned. `self` will be updated to reflect the results of stock retirement
            and new stock competitions.
        """
        comp_type = self.get_param('competition type', node).lower()

        # Market acts the same as tech compete
        if comp_type == 'market':
            comp_type = 'tech compete'

        if comp_type in ['tech compete', 'node tech compete']:
            stock_allocation.all_tech_compete_allocation(self, node, year)
        else:
            stock_allocation.general_allocation(self, node, year)

    def _aggregate_requested_quantities(self, graph, node, year, **kwargs):
        """
        Calculates and records supply quantities attributable to a node in the specified year. Supply
        quantities can be attributed to a node in 3 ways:

        (1) via request/provide relationships - any supply quantity directly requested of the node
        (e.g. Lighting requests services directly from Electricity) and supply quantities that
        are indirectly requested, but can be attributed to the node (e.g. Housing requests
        Electricity via its request of Lighting).

        (2) via structural relationships - supply nodes pass indirect quantities to their structural
        parents, rather than request/provide parents. Additionally, root & region nodes collect
        quantities via their structural children, rather than their request/provide children.

        (3) via weighted aggregate relationships - if specified in the model description, nodes will
        aggregate quantities structurally. For example, if a market node has
        "structural_aggregation" turned on, any quantities (direct or in-direct) from the market
        children aggregate through structural parents (i.e. BC.Natural Gas) instead of the market
        which it has a request/provide relationship with (CAN.Natural Gas).

        This method was built to be used with the bottom-up traversal method, which ensures a node
        is only visited once all its children have been visited (except when needs to break a loop).
        """
        aggregation.aggregate_requested_quantities(self, node, year)

    def _aggregate_direct_emissions(self, graph, node, year, **kwargs):
        # Net Emissions
        aggregation.aggregate_direct_emissions(self, graph, node, year,
                                               rate_param='net_emissions_rate',
                                               total_param='total_direct_net_emissions')
        # Avoided Emissions
        aggregation.aggregate_direct_emissions(self, graph, node, year,
                                               rate_param='avoided_emissions_rate',
                                               total_param='total_direct_avoided_emissions')

        # Negative Emissions
        aggregation.aggregate_direct_emissions(self, graph, node, year,
                                               rate_param='negative_emissions_rate',
                                               total_param='total_direct_negative_emissions')

        # Bio Emissions
        aggregation.aggregate_direct_emissions(self, graph, node, year,
                                               rate_param='bio_emissions_rate',
                                               total_param='total_direct_bio_emissions')

        # Emissions Cost
        aggregation.aggregate_direct_emissions_cost(self, graph, node, year,
                                                    rate_param='emissions_cost_rate',
                                                    total_param='total_direct_emissions_cost')

    def _aggregate_cumulative_emissions(self, graph, node, year, **kwargs):
        # Net Emissions
        aggregation.aggregate_cumulative_emissions(
            self, node, year,
            rate_param='cumul_net_emissions_rate',
            total_param='total_cumul_net_emissions'
        )

        # Avoided Emissions
        aggregation.aggregate_cumulative_emissions(
            self, node, year,
            rate_param='cumul_avoided_emissions_rate',
            total_param='total_cumul_avoided_emissions'
        )

        # Negative Emissions
        aggregation.aggregate_cumulative_emissions(
            self, node, year,
            rate_param='cumul_negative_emissions_rate',
            total_param='total_cumul_negative_emissions'
        )

        # Bio Emissions
        aggregation.aggregate_cumulative_emissions(
            self, node, year,
            rate_param='cumul_bio_emissions_rate',
            total_param='total_cumul_bio_emissions'
        )

        # Emissions Cost
        aggregation.aggregate_cumulative_emissions_cost(
            self, node, year,
            rate_param='cumul_emissions_cost_rate',
            total_param='total_cumul_emissions_cost'
        )

    def _aggregate_distributed_supplies(self, graph, node, year, **kwargs):
        aggregation.aggregate_distributed_supplies(self, node, year)

    def get_parameter_default(self, parameter):
        return self.node_tech_defaults[parameter]

    def get_param(self, param, node, year=None, tech=None, context=None, sub_context=None,
                  return_source=False, do_calc=False, check_exist=False, dict_expected=False):
        """
        Gets a parameter's value from the model, given a specific context (node, year, tech, context, sub-context),
        calculating the parameter's value if needed.

        This will not re-calculate the parameter's value, but will only retrieve
        values which are already stored in the model or obtained via inheritance, default values,
        or estimation using the previous year's value. If return_source is True, this function will
        also, return how this value was originally obtained (e.g. via calculation)

        Parameters
        ----------
        param : str
            The name of the parameter whose value is being retrieved.
        node : str
            The name of the node (branch format) whose parameter you are interested in retrieving.
        year : str, optional
            The year which you are interested in. `year` is not required for parameters specified at
            the node level and which by definition cannot change year to year. For example,
            'competition type' can be retrieved without specifying a year.
        tech : str, optional
            The name of the technology you are interested in. `tech` is not required for parameters
            that are specified at the node level. `tech` is required to get any parameter that is
            stored within a technology.
        context : str, optional
            Used when there is context available in the node. Analogous to the 'context' column in the model description
        sub_context : str, optional
            Must be used only if context is given. Analogous to the 'sub_context' column in the model description
        return_source : bool, default=False
            Whether or not to return the method by which this value was originally obtained.
        do_calc : bool, default=False
            If False, the function will only retrieve the value using the current value in the model,
            inheritance, default, or the previous year's value. It will _not_ calculate the parameter
            value. If True, calculation is allowed.
        check_exist : bool, default=False
            Whether or not to check that the parameter exists as is given the context (without calculation,
            inheritance, or checking past years)
        dict_expected : bool, default=False
            Used to disable the warning get_param is returning a dict. Get_param should normally return a 'single value'
            (float, str, etc.). If the user knows it expects a dict, then this flag is used.

        Returns
        -------
        any :
            The value of the specified `param` at `node`, given the context provided by `year` and
            `tech`.
        str :
            If return_source is `True`, will return a string indicating how the parameter's value
            was originally obtained. Can be one of {model, initialization, inheritance, calculation,
            default, or previous_year}.
        """

        param_val = utils.get_param(self, param, node, year,
                                    tech=tech,
                                    context=context,
                                    sub_context=sub_context,
                                    return_source=return_source,
                                    do_calc=do_calc,
                                    check_exist=check_exist,
                                    dict_expected=dict_expected)

        return param_val

    def set_param(self, val, param, node, year=None, tech=None, context=None, sub_context=None,
                  save=True):
        """
        Sets a parameter's value, given a specific context (node, year, tech, context, sub-context).
        This is intended for when you are using this function outside of model.run to make single changes
        to the model description.

        Parameters
        ----------
        val : any or list of any
            The new value(s) to be set at the specified `param` at `node`, given the context provided by
            `year`, `tech`, `context`, and `sub_context`.
        param : str
            The name of the parameter whose value is being set.
        node : str
            The name of the node (branch format) whose parameter you are interested in set.
        year : str or list, optional
            The year(s) which you are interested in. `year` is not required for parameters specified at
            the node level and which by definition cannot change year to year. For example,
            'competition type' can be retrieved without specifying a year.
        tech : str, optional
            The name of the technology you are interested in. `tech` is not required for parameters
            that are specified at the node level. `tech` is required to get any parameter that is
            stored within a technology.
        context : str, optional
            Used when there is context available in the node. Analogous to the 'context' column in the model description
        sub_context : str, optional
            Must be used only if context is given. Analogous to the 'sub_context' column in the model description
        save : bool, optional
            This specifies whether the change should be saved in the change_log csv where True means
            the change will be saved and False means it will not be saved
        """

        param_val = utils.set_param(self, val, param, node, year,
                                    tech=tech,
                                    context=context,
                                    sub_context=sub_context,
                                    save=save)

        return param_val

    def set_param_internal(self, val, param, node, year=None, tech=None, context=None,
                           sub_context=None):
        """
        Sets a parameter's value, given a specific context (node, year, tech, context, sub_context).
        This is used from within the model.run function and is not intended to make changes to the model
        description externally (see `set_param`).

        Parameters
        ----------
        val : dict
            The new value(s) to be set at the specified `param` at `node`, given the context provided by
            `year`, `tech`, `context`, and `sub_context`.
        param : str
            The name of the parameter whose value is being set.
        node : str
            The name of the node (branch format) whose parameter you are interested in set.
        year : str or list, optional
            The year(s) which you are interested in. `year` is not required for parameters specified at
            the node level and which by definition cannot change year to year. For example,
            'competition type' can be retrieved without specifying a year.
        tech : str, optional
            The name of the technology you are interested in. `tech` is not required for parameters
            that are specified at the node level. `tech` is required to get any parameter that is
            stored within a technology.
        context : str, optional
            Used when there is context available in the node. Analogous to the 'context' column in the model description
        sub_context : str, optional
            Must be used only if context is given. Analogous to the 'sub_context' column in the model description
        save : bool, optional
            This specifies whether the change should be saved in the change_log csv where True means
            the change will be saved and False means it will not be saved
        """

        param_val = utils.set_param_internal(self, val, param, node, year,
                                             tech=tech,
                                             context=context,
                                             sub_context=sub_context)

        return param_val

    def set_param_wildcard(self, val, param, node_regex, year, tech=None, context=None,
                           sub_context=None,
                           save=True):
        """
        Sets a parameter's value, for all contexts (node, year, tech, context, sub_context)
        that satisfy/match the node_regex pattern

        Parameters
        ----------
        val : any
            The new value to be set at the specified `param` at `node`, given the context provided by
            `year`, `tech`, `context`, and `sub_context`.
        param : str
            The name of the parameter whose value is being set.
        node_regex : str
            The regex pattern of the node (branch format) whose parameter you are interested in matching.
        year : str, optional
            The year which you are interested in. `year` is not required for parameters specified at
            the node level and which by definition cannot change year to year. For example,
            'competition type' can be retrieved without specifying a year.
        tech : str, optional
            The name of the technology you are interested in. `tech` is not required for parameters
            that are specified at the node level. `tech` is required to get any parameter that is
            stored within a technology.
        context : str, optional
            Used when there is context available in the node. Analogous to the 'context' column in the model description
        sub_context : str, optional
            Must be used only if context is given. Analogous to the 'sub_context' column in the model description
        save : bool, optional
            This specifies whether the change should be saved in the change_log csv where True means
            the change will be saved and False means it will not be saved
        """
        for node in self.graph.nodes:
            if re.search(node_regex, node) != None:
                self.set_param(val, param, node, year, tech, context, sub_context, save)

    def set_param_file(self, filepath):
        """
        Sets parameters' values, for all context (node, year, context, sub_context, and technology)
        from the provided CSV file. See Data_Changes_Tutorial_by_CSV.ipynb for detailed
        description of expected CSV file columns and values.

        Parameters
        ----------
        filepath : str
            This is the path to the CSV file containing all context and value change information
        """
        param_val = utils.set_param_file(self, filepath)

        return param_val

    def set_param_search(self, val, param, node, year=None, tech=None, context=None,
                         sub_context=None,
                         val_operator='==', create_missing=False, row_index=None):
        """
        Sets parameter values for all contexts (node, year, tech, context, sub_context),
        searching through all tech, context, and sub_context keys if necessary.

        Parameters
        ----------
        val : any
            The new value to be set at the specified `param` at `node`, given the context provided by
            `year`, `context, `sub_context`, and `tech`.
        param : str
            The name of the parameter whose value is being set.
        node : str
            The name of the node (branch format) whose parameter you are interested in matching.
        year : str, optional
            The year which you are interested in. `year` is not required for parameters specified at
            the node level and which by definition cannot change year to year. For example,
            'competition type' can be retrieved without specifying a year.
        tech : str, optional
            The name of the technology you are interested in. `tech` is not required for parameters
            that are specified at the node level. `tech` is required to get any parameter that is
            stored within a technology. If tech is `.*`, all possible tech keys will be searched at the
            specified node, param, year, context, and sub_context.
        context : str, optional
            Used when there is context available in the node. Analogous to the 'context' column in the model
            description. If context is `.*`, all possible context keys will be searched at the specified node, param,
            year, sub_context, and tech.
        sub_context : str, optional
            Must be used only if context is given. Analogous to the 'sub_context' column in the model description.
            If sub_context is `.*`, all possible sub_context keys will be searched at the specified node, param,
            year, context, and tech.
        create_missing : bool, optional
            Will create a new parameter in the model if it is missing. Defaults to False.
        val_operator : str, optional
            This specifies how the value should be set. The possible values are '>=', '<=' and '=='.
        row_index : int, optional
            The index of the current row of the CSV. This is used to print the row number in error messages.
        """

        param_val = utils.set_param_search(self, val, param, node, year,
                                           tech=tech,
                                           context=context,
                                           sub_context=sub_context,
                                           val_operator=val_operator,
                                           create_missing=create_missing,
                                           row_index=row_index)

        return param_val

    def create_param(self, val, param, node, year=None, tech=None, context=None, sub_context=None,
                     row_index=None, param_source=None, target=None):
        """
        Creates parameter in graph, for given context (node, year, tech, context, sub_context),
        and sets the value to val. Returns True if param was created successfully and False otherwise.

        Parameters
        ----------
        val : any
            The new value to be set at the specified `param` at `node`, given the context provided by
            `year`, `tech`, `context`, and `sub_context`.
        param : str
            The name of the parameter whose value is being set.
        node : str
            The name of the node (branch format) whose parameter you are interested in matching.
        year : str, optional
            The year which you are interested in. `year` is not required for parameters specified at
            the node level and which by definition cannot change year to year. For example,
            'competition type' can be retrieved without specifying a year.
        tech : str, optional
            The name of the technology you are interested in. `tech` is not required for parameters
            that are specified at the node level. `tech` is required to get any parameter that is
            stored within a technology. If tech is `.*`, all possible tech keys will be searched at the
            specified node, param, year, context, and sub_context.
        context : str, optional
            Used when there is context available in the node. Analogous to the 'context' column in the model
            description. If context is `.*`, all possible context keys will be searched at the specified node, param,
            year, sub_context, and tech.
        sub_context : str, optional
            Must be used only if context is given. Analogous to the 'sub_context' column in the model description.
            If sub_context is `.*`, all possible sub_context keys will be searched at the specified node, param,
            year, context, and tech.
        row_index : int, optional
            The index of the current row of the CSV. This is used to print the row number in error messages.

        """
        param_val = utils.create_param(self, val, param, node, year,
                                       tech=tech,
                                       context=context,
                                       sub_context=sub_context,
                                       target=target,
                                       row_index=row_index,
                                       param_source=param_source)

        return param_val

    def set_param_log(self, output_file=''):
        """
        Writes the saved change history to a CSV specified at `output_file` if provided.

        Parameters
        ----------
        output_file : str, optional
            The output file location where the change history CSV will be saved. If this is left blank,
            the file will be outputed at the current location with the name of the original model description
            and a timestamp in the filename.
        """
        if output_file == '':
            filename = self.model_description_file.split('/')[-1].split('.')[0]
            timestamp = time.strftime("%Y%m%d-%H%M%S")
            output_file = './change_log_' + filename + '_' + timestamp + '.csv'
        self.change_history.to_csv(output_file, index=False)

    def save_model(self, model_file='', save_changes=True):
        """
        Saves the current model to a pickle file at `model_file` if specified

        Parameters
        ----------
        model_file : str, optional
            The model file location where the pickled model file will be saved. If this is left blank,
            the model will be saved at the current location with the name of the original model description
            and a timestamp in the filename.
        save_changes : bool, optional
            This specifies whether the changes will be written to CSV
        """
        if model_file != '' and not model_file.endswith('.pkl'):
            print('model_file must end with .pkl extension. No model was saved.')
        else:
            if model_file == '':
                filename = self.model_description_file.split('/')[-1].split('.')[0]
                timestamp = time.strftime("%Y%m%d-%H%M%S")
                model_file = 'model_' + filename + '_' + timestamp + '.pkl'
            with open(model_file, 'wb') as f:
                pickle.dump(self, f)
        if save_changes:
            self.set_param_log(output_file='change_log_' + model_file)

    def visualize_prices_change_over_time(
            self,
            out_file="supply_prices_over_years.png",
            show=False):
        """Creates a visualization of supply prices over time as a multi-line
        graph. A wrapper for the visualize.visualize_prices_change_over_time()
        function.

        Parameters
        ----------
        out_file : str, optional
            Filepath to the location where the visualization will be saved, by
            default "supply_prices_over_years.png".
        show : bool, optional
            If True, displays the generated figure, by default False
        """
        visualize.visualize_prices_change_over_time(
            self, out_file=out_file, show=show)

    def visualize_price_comparison_with_benchmark(
            self,
            benchmark_file='./benchmark/prices.csv',
            out_file='price_comparison_to_baseline.png',
            show=False):
        """Creates a visualization comparing prices with their benchmark values.
        A wrapper for the visualize.visualize_price_comparison_with_benchmark()
        function.

        Parameters
        ----------
        benchmark_file : str, optional
            The location of the CSV file containing benchmark values for each
            supply node, by default tests/data/benchmark_prices.csv.
        out_file : str, optional
            Filepath to the location where the visualization will be saved, by
            default price_comparison_to_baseline.png.
        show : bool, optional
            If True, displays the generated figure, by default False
        """
        visualize.visualize_price_comparison_with_benchmark(
            self, benchmark_file=benchmark_file, out_file=out_file, show=show)

def load_model(model_file):
    """
    Loads the model at `model_file`

    Parameters
    ----------
    model_file : str
        The model file location where the pickled model file is saved
    """
    f = open(model_file, 'rb')
    model = pickle.load(f)
    return model<|MERGE_RESOLUTION|>--- conflicted
+++ resolved
@@ -171,12 +171,7 @@
         graph.cur_tree_index[0] += graph.max_tree_index[0]
 
         self.supply_nodes = graph_utils.get_supply_nodes(graph)
-<<<<<<< HEAD
-        self.GHGs, self.emission_types, self.gwp = graph_utils.get_ghg_and_emissions(graph,
-                                                                                     str(self.base_year))
-=======
         self.GHGs, self.emission_types, self.gwp = graph_utils.get_ghg_and_emissions(graph,str(self.base_year))
->>>>>>> 8128b60a
         self.graph = graph
 
     def _initialize_tax(self):
