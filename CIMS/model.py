import copy
import warnings
import networkx as nx
import pandas as pd
import re
import time
import pickle

from . import graph_utils
from . import utils
from . import lcc_calculation
from . import stock_allocation
from . import loop_resolution
from . import tax_foresight
from . import cost_curves
from . import aggregation
from . import visualize

from .readers.scenario_reader import ScenarioReader
from .aggregation import quantity_aggregation as qa
from .quantities import ProvidedQuantity, DistributedSupply
from .emissions import EmissionsCost

from .utils import create_value_dict, inheritable_params, inherit_parameter


class Model:
    """
    Relevant dataframes and associated information taken from the model description provided in
    `reader`. Also includes methods needed for building and running the Model.

    Parameters
    ----------
    reader : CIMS.reader
        The Reader set up to ingest the description (excel file) for our model.

    Attributes
    ----------
    graph : networkx.DiGraph
        Model Graph populated using the `build_graph` method. Model services are nodes in `graph`,
        with data contained within an associated dictionary. Structural and Request/Provide
        relationships are edges in the `graph`.

    node_dfs : dict {str: pandas.DataFrame}
        Node names (branch notation) are the keys in the dictionary. Associated DataFrames (specified in
        the excel model description) are the values. DataFrames do not include 'technology' information for a node.

    tech_dfs : dict {str: dict {str: pandas.DataFrame}}
        Technology & service information from the excel model description. Node names (branch notation)
        are keys in `tech_dfs` to sub-dictionaries. These sub-dictionaries have technology/service
        names as keys and pandas DataFrames as values. These DataFrames contain information from the
        excel model description.

    supply_nodes : list [str]
        List of supply nodes requested by the demand side of the Model Graph. 
        Populated using the `build_graph` method.

    years : list [str or int]
        List of the years for which the model will be run.

    """

    def __init__(self, model_reader):
        self.graph = nx.DiGraph()
        self.root = model_reader.root
        self.node_dfs, self.tech_dfs = model_reader.get_model_description()
        self.scenario_node_dfs, self.scenario_tech_dfs = None, None
        self.node_tech_defaults = model_reader.get_default_params()
        self.step = 5  # TODO: Make this an input or calculate
        self.supply_nodes = []
        self.GHGs = []
        self.emission_types = []
        self.gwp = {}
        self.years = model_reader.get_years()
        self.base_year = int(self.years[0])

        self.prices = {}
        self.equilibrium_count = 0

        self.build_graph()
        self.dcc_classes = self._dcc_classes()
        self.dic_classes = self._dic_classes()

        self._inherit_parameter_values()
        self._initialize_tax()

        self.show_run_warnings = True

        self.model_description_file = model_reader.infile
        self.scenario_model_description_file = None
        self.change_history = pd.DataFrame(
            columns=['base_model_description', 'parameter', 'node', 'year', 'technology',
                     'context', 'sub_context', 'old_value', 'new_value'])

        self.status = 'instantiated'

    def update(self, scenario_model_reader):
        """
        Create an updated version of self based off another ModelReader.
        Intended for use with a reference + scenario model setup.

        Parameters
        ----------
        scenario_model_reader : CIMS.ModelReader
            An instantiated ModelReader to be used for updating self.

        Returns
        -------
        CIMS.Model :
            An updated version of self.
        """
        if self.status.lower() in ['run initiated', 'run completed']:
            raise ValueError("You've attempted to update a model which has already been run. "
                             "To prevent inconsistencies, this update has not been done.")

        if not isinstance(scenario_model_reader, ScenarioReader):
            raise ValueError("You are attempting to update a model with"
                             "somethin other than a ScenarioReader object.")

        # Make a copy, so we don't alter self
        model = copy.deepcopy(self)

        # Update the model's node_df & tech_dfs
        model.scenario_node_dfs, model.scenario_tech_dfs = \
            scenario_model_reader.get_model_description()

        # Update the nodes & edges in the graph
        self.graph.max_tree_index[0] = 0
        graph = graph_utils.make_or_update_nodes(model.graph, model.scenario_node_dfs,
                                                 model.scenario_tech_dfs)
        graph = graph_utils.make_or_update_edges(graph, model.scenario_node_dfs,
                                                 model.scenario_tech_dfs)
        self.graph.cur_tree_index[0] += self.graph.max_tree_index[0]
        model.graph = graph

        # Update the Model's metadata
        model.supply_nodes = graph_utils.get_supply_nodes(graph)

<<<<<<< HEAD
        model.GHGs, model.emission_types, model.gwp = graph_utils.get_GHG_and_Emissions(graph,str(model.base_year))
=======
        model.GHGs, model.emission_types, model.gwp = graph_utils.get_ghg_and_emissions(graph,
                                                                                        str(model.base_year))
>>>>>>> 175664ac
        model.dcc_classes = model._dcc_classes()
        model.dic_classes = model._dic_classes()

        # Re-initialize the model
        model._inherit_parameter_values()
        model._initialize_tax()

        model.show_run_warnings = True
        model.scenario_model_description_file = scenario_model_reader.infile

        return model

    def build_graph(self):
        """

        Builds graph based on the model reader used in instantiation of the class. Stores this graph
        in `self.graph`. Additionally, initializes `self.supply_nodes`.

        Returns
        -------
        None

        """
        graph = nx.DiGraph()
        node_dfs = self.node_dfs
        tech_dfs = self.tech_dfs
        graph.cur_tree_index = [0]
        graph.max_tree_index = [0]
        graph = graph_utils.make_or_update_nodes(graph, node_dfs, tech_dfs)
        graph = graph_utils.make_or_update_edges(graph, node_dfs, tech_dfs)
        graph.cur_tree_index[0] += graph.max_tree_index[0]

        self.supply_nodes = graph_utils.get_supply_nodes(graph)
<<<<<<< HEAD
        self.GHGs, self.emission_types, self.gwp = graph_utils.get_GHG_and_Emissions(graph,str(self.base_year))
=======
        self.GHGs, self.emission_types, self.gwp = graph_utils.get_ghg_and_emissions(graph,
                                                                                     str(self.base_year))
>>>>>>> 175664ac
        self.graph = graph

    def _initialize_tax(self):
        # Initialize Taxes
        for year in self.years:
            # Pass tax to all children for carbon cost
            graph_utils.top_down_traversal(self.graph,
                                           self._init_tax_emissions,
                                           year)
        # Initialize Tax Foresight
        tax_foresight.initialize_tax_foresight(self)

    def _dcc_classes(self):
        """
        Iterate through each node and technology in self to create a dictionary mapping Declining
        Capital Cost (DCC) Classes to a list of nodes that belong to that class.

        Returns
        -------
        dict {str: [str]}:
            Dictionary where keys are declining capital cost classes (str) and values are lists of
            nodes (str) belonging to that class.
        """
        dcc_classes = {}

        nodes = self.graph.nodes
        base_year = str(self.base_year)
        for node in nodes:
            if 'technologies' in nodes[node][base_year]:
                for tech in nodes[node][base_year]['technologies']:
                    try:
                        dccc = self.graph.nodes[node][base_year]['technologies'][tech]['dcc_class'][
                            'context']
                    except:
                        dccc = None
                    if dccc is not None:
                        if dccc in dcc_classes:
                            dcc_classes[dccc].append((node, tech))
                        else:
                            dcc_classes[dccc] = [(node, tech)]

        return dcc_classes

    def _dic_classes(self):
        """
        Iterate through each node and technology in self to create a dictionary mapping Declining
        Capital Cost (DCC) Classes to a list of nodes that belong to that class.

        Returns
        -------
        dict {str: [str]}:
            Dictionary where keys are declining capital cost classes (str) and values are lists of
            nodes (str) belonging to that class.
        """
        dic_classes = {}

        nodes = self.graph.nodes
        base_year = str(self.base_year)
        for node in nodes:
            if 'technologies' in nodes[node][base_year]:
                for tech in nodes[node][base_year]['technologies']:
                    try:
                        dicc = self.graph.nodes[node][base_year]['technologies'][tech]['dic_class'][
                            'context']
                    except:
                        dicc = None
                    if dicc is not None:
                        if dicc in dic_classes:
                            dic_classes[dicc].append((node, tech))
                        else:
                            dic_classes[dicc] = [(node, tech)]

        return dic_classes

    def run(self, equilibrium_threshold=0.05, num_equilibrium_iterations=2, min_iterations=2,
            max_iterations=10, show_warnings=True, print_eq=False):
        """
        Runs the entire model, progressing year-by-year until an equilibrium has been reached for
        each year.

        Parameters
        ----------
        equilibrium_threshold : float, optional
            The largest relative difference between prices allowed for an equilibrium to be reached.
            Must be between [0, 1]. Relative difference is calculated as the absolute difference
            between two prices, divided by the first price. Defaults to 0.05.

        min_iterations : int, optional
            The minimum number of times to iterate between supply and demand in an attempt to reach
            an equilibrium. TODO: Document why this has changed to 2.

        max_iterations : int, optional
            The maximum number of times to iterate between supply and demand in an attempt to reach
            an equilibrium. If max_iterations is reached, a warning will be raised, iteration for
            that year will stop, and iteration for the next year will begin.

        verbose : bool, optional
            Whether or not to have verbose printing during iterations. If true, supply node prices are
            printed at the end of each iteration.

        Returns
        -------
            Nothing is returned, but `self.graph` will be updated with the resulting prices,
            provided_quantities, etc calculated for each year.

        """
        self.show_run_warnings = show_warnings
        self.status = 'Run initiated'

        self.loops = graph_utils.find_loops(self.graph, warn=True)

        demand_nodes = graph_utils.get_demand_side_nodes(self.graph)
        supply_nodes = graph_utils.get_supply_side_nodes(self.graph)

        for year in self.years:
            print(f"***** ***** year: {year} ***** *****")

            # Initialize Basic Variables
            equilibrium = False
            self.equilibrium_count = 0
            iteration = 1

            # Initialize Graph Values
            self.initialize_graph(self.graph, year)
            while self.equilibrium_count < num_equilibrium_iterations or \
                    iteration <= min_iterations:
                # Early exit if we reach the maximum number of iterations
                if iteration > max_iterations:
                    warnings.warn("Max iterations reached for year {}. "
                                  "Continuing to next year.".format(year))
                    break
                print(f'iter {iteration}')
                # Initialize Iteration Specific Values
                self.iteration_initialization(year)

                # DEMAND
                # ******************
                # Calculate Life Cycle Cost values on demand side
                graph_utils.bottom_up_traversal(nx.subgraph(self.graph, demand_nodes),
                                                lcc_calculation.lcc_calculation,
                                                year,
                                                self)

                # Calculate Quantities (Total Stock Needed)
                graph_utils.top_down_traversal(nx.subgraph(self.graph, demand_nodes),
                                               self.stock_allocation_and_retirement,
                                               year)

                # Calculate Service Costs on Demand Side
                graph_utils.bottom_up_traversal(nx.subgraph(self.graph, demand_nodes),
                                                lcc_calculation.lcc_calculation,
                                                year,
                                                self)

                # Supply
                # ******************
                # Calculate Service Costs on Supply Side
                graph_utils.bottom_up_traversal(nx.subgraph(self.graph, supply_nodes),
                                                lcc_calculation.lcc_calculation,
                                                year,
                                                self,
                                                cost_curve_min_max=True)
                # Calculate Supply Quantities
                graph_utils.top_down_traversal(nx.subgraph(self.graph, supply_nodes),
                                               self.stock_allocation_and_retirement,
                                               year,
                                               )

                # Calculate Service Costs on Supply Side
                graph_utils.bottom_up_traversal(nx.subgraph(self.graph, supply_nodes),
                                                lcc_calculation.lcc_calculation,
                                                year,
                                                self,
                                                )

                # Check for an Equilibrium -- Across all nodes, not just supply nodes
                # ************************
                # Find the previous prices
                prev_prices = self.prices
                # Go get all the new prices
                new_prices = {node: self.get_param('price', node, year, do_calc=True) for node in
                              self.graph.nodes()}

                # Check for an equilibrium in prices
                equilibrium = int(year) == self.base_year or \
                              self.check_equilibrium(prev_prices, new_prices, iteration,
                                                     equilibrium_threshold, print_eq)

                if equilibrium:
                    self.equilibrium_count += 1
                else:
                    self.equilibrium_count = 0

                self.prices = new_prices

                # Next Iteration
                # **************
                iteration += 1

            # Once we've reached an equilibrium, calculate the quantities requested by each node.
            graph_utils.bottom_up_traversal(self.graph,
                                            self._aggregate_requested_quantities,
                                            year,
                                            loop_resolution_func=loop_resolution.aggregation_resolution,
                                            supply_nodes=self.supply_nodes)

            graph_utils.bottom_up_traversal(self.graph,
                                            self._aggregate_direct_emissions,
                                            year,
                                            loop_resolution_func=loop_resolution.aggregation_resolution,
                                            supply_nodes=self.supply_nodes)

            graph_utils.bottom_up_traversal(self.graph,
                                            self._aggregate_cumulative_emissions,
                                            year,
                                            loop_resolution_func=loop_resolution.aggregation_resolution,
                                            supply_nodes=self.supply_nodes)

            graph_utils.bottom_up_traversal(self.graph,
                                            self._aggregate_distributed_supplies,
                                            year)
        self.status = 'Run completed'

    def check_equilibrium(self, prev: dict, new: dict, iteration: int, threshold: float,
                          print_equilibrium_details: bool) -> bool:
        """
        Return False unless an equilibrium has been reached.
            1. Check if prev is empty or year not in previous (first year or first
               iteration)
            2. For every node, check if the relative difference in price exceeds the threshold
                (A) If it does, return False
                (B) Otherwise, keep checking
            3. If all nodes are checked and no relative difference exceeds the threshold, return
               True

        Parameters
        ----------
        prev : Prices from the previous iteration.

        new : Prices from the current iteration.

        threshold : The threshold to use for determining whether an equilibrium has been reached.

        print_equilibrium_details : Whether to print details regarding the nodes responsible for an
        equilibrium not being reached.

        Returns
        -------
        True if all nodes changed less than `threshold`. False otherwise.
        """
        # For every node, check if the relative difference in price exceeds the threshold
        equilibrium_reached = True
        for node in new:
            prev_price = prev[node]
            new_price = new[node]
            if (prev_price is None) or (new_price is None):
                print(f"\tNot at equilibrium: {node} does not have an LCC calculated")
                equilibrium_reached = False
            abs_diff = abs(new_price - prev_price)

            if prev_price == 0:
                if self.show_run_warnings:
                    warnings.warn(f"Previous price is 0 for {node}")
                rel_diff = 0
            else:
                rel_diff = abs_diff / prev_price

            # If any node's relative difference exceeds threshold, equilibrium has not been reached
            if rel_diff > threshold:
                equilibrium_reached = False
                if print_equilibrium_details and iteration > 1:
                    print(
                        f"\tNot at equilibrium: {node} has {rel_diff:.1%} difference between"
                        f" iterations")

        return equilibrium_reached

    def _init_tax_emissions(self, graph, node, year):
        """
        Function for initializing the tax values (to multiply against emissions) for a given node in a graph. This
        function assumes all of node's parents have already had their tax emissions initialized.

        Parameters
        ----------
        self :
            A graph object containing the node of interest.
        node : str
            Name of the node to be initialized.

        year: str
            The string representing the current simulation year (e.g. "2005").

        Returns
        -------
        Nothing is returned, but `graph.nodes[node]` will be updated with the initialized tax emission values.
        """

        # Retrieve tax from the parents (if they exist)
        parents = list(graph.predecessors(node))
        parent_dict = {}
        if len(parents) > 0:
            parent = parents[0]
            if 'tax' in graph.nodes[parent][year]:
                parent_dict = copy.deepcopy(graph.nodes[parent][year]['tax'])

        # Update parameter source for values from parent
        for ghg in parent_dict:
            for emission_type in parent_dict[ghg]:
                parent_dict[ghg][emission_type]['param_source'] = 'inheritance'

        # Store away tax at current node to overwrite parent tax later
        node_dict = {}
        if 'tax' in graph.nodes[node][year]:
            node_dict = copy.deepcopy(graph.nodes[node][year]['tax'])
            # Remove any inherited values from the update
            for ghg in list(node_dict):
                for emission_type in list(node_dict[ghg]):
                    if node_dict[ghg][emission_type]['param_source'] == 'inheritance':
                        node_dict[ghg].pop(emission_type)
                        if len(node_dict[ghg]) == 0:
                            node_dict.pop(ghg)

        # Make final dict where we prioritize keeping node_dict and only unique parent taxes
        final_tax = copy.deepcopy(node_dict)
        for ghg in parent_dict:
            if ghg not in final_tax:
                final_tax[ghg] = {}
            for emission_type in parent_dict[ghg]:
                if emission_type not in final_tax[ghg]:
                    final_tax[ghg][emission_type] = parent_dict[ghg][emission_type]

        if final_tax:
            graph.nodes[node][year]['tax'] = final_tax

    def initialize_graph(self, graph, year):
        """
        Initializes the graph at the start of a simulation year.
        Specifically, initializes (1) price multiplier values and (2) supply nodes' Life Cycle Cost
        value.

        Parameters
        ----------
        graph : NetworkX.DiGraph
            The graph object being initialized.

        year: str
            The string representing the current simulation year (e.g. "2005").

        Returns
        -------
        Nothing is returned, but `self.graph` will be updated with the initialized nodes.
        """

        def init_node_price_multipliers(graph, node, year):
            """
            Function for initializing the Price Multipler values for a given node in a graph. This
            function assumes all of node's parents have already had their price multipliers
            initialized.

            Parameters
            ----------
            graph : NetworkX.DiGraph
                A graph object containing the node of interest.
            node : str
                Name of the node to be initialized.
            year: str
                The string representing the current simulation year (e.g. "2005").

            Returns
            -------
            Nothing is returned, but `graph.nodes[node]` will be updated with the initialized price
            multiplier values.
            """
            # Retrieve price multipliers from the parents (if they exist)
            parents = list(graph.predecessors(node))
            parent_price_multipliers = {}
            if len(parents) > 0:
                parent = parents[0]
                if 'price multiplier' in graph.nodes[parent][year]:
                    price_multipliers = copy.deepcopy(
                        self.graph.nodes[parent][year]['price multiplier'])
                    parent_price_multipliers.update(price_multipliers)

            # Grab the price multipliers from the current node (if they exist) and replace the parent price multipliers
            node_price_multipliers = copy.deepcopy(parent_price_multipliers)
            if 'price multiplier' in graph.nodes[node][year]:
                price_multipliers = self.get_param('price multiplier', node, year,
                                                   dict_expected=True)
                node_price_multipliers.update(price_multipliers)

            # Set Price Multiplier of node in the graph
            graph.nodes[node][year]['price multiplier'] = node_price_multipliers

        def init_supply_node_lcc(graph, node, year, step=5):
            """
            Function for initializing Life Cycle Cost for a node in a graph, if that node is a supply
            node. This function assumes all of node's children have already been processed by this
            function.

            Parameters
            ----------
            graph : NetworkX.DiGraph
                A graph object containing the node of interest.

            node : str
                Name of the node to be initialized.

            year: str
                The string representing the current simulation year (e.g. "2005").

            step: int, optional
                The number of years between simulation years. Default is 5.

            Returns
            -------
            Nothing is returned, but `graph.nodes[node]` will be updated with the initialized Life
            Cycle Cost if node is a supply node.
            """

            def calc_lcc_from_children():
                """
                Helper function to calculate a node's Life Cycle Cost from its children.

                Returns
                -------
                Nothing is returned, but the node will be updated with a new Life Cycle Cost value.
                """
                # Find the subtree rooted at the supply node
                descendants = nx.descendants(graph, node) | {node}

                descendant_tree = nx.subgraph(graph, descendants)

                # Calculate the Life Cycle Costs for the sub-tree
                graph_utils.bottom_up_traversal(descendant_tree,
                                                lcc_calculation.lcc_calculation,
                                                year,
                                                self,
                                                root=node)

            if node in self.supply_nodes:
                if 'lcc_financial' in graph.nodes[node][year]:
                    supply_name = list(graph.nodes[node][year]['lcc_financial'].keys())[0]
                    if graph.nodes[node][year]['lcc_financial'][supply_name]['year_value'] is None:
                        calc_lcc_from_children()
                elif 'cost_curve_function' in graph.nodes[node]:
                    lcc = cost_curves.calc_cost_curve_lcc(self, node, year)
                    service_name = node.split('.')[-1]
                    graph.nodes[node][year]['lcc_financial'] = {
                        service_name: utils.create_value_dict(lcc,
                                                              param_source='cost curve function')}
                else:
                    # Life Cycle Cost needs to be calculated from children
                    calc_lcc_from_children()

        def init_convert_to_CO2e(graph, node, year, gwp):
            """
            Function for initializing all Emissions as tCO2e (instead of tCH4, tN2O, etc).
            This function assumes all of node's children have already been processed by this function.

            Parameters
            ----------
            graph : NetworkX.DiGraph
                A graph object containing the node of interest.

            node : str
                Name of the node to be initialized.

            year: str
                The string representing the current simulation year (e.g. "2005").

            gwp: dict
                The dictionary containing the GHGs (keys) and GWPs (values).

            Returns
            -------
            Nothing is returned, but `graph.nodes[node]` will be updated with the initialized Emissions.
            """

            # Emissions from a node with technologies
            if 'technologies' in graph.nodes[node][year]:
                techs = graph.nodes[node][year]['technologies']
                for tech in techs:
                    tech_data = techs[tech]
                    if 'emissions' in tech_data:
                        emission_data = tech_data['emissions']
                        for ghg in emission_data:
                            for emission_type in emission_data[ghg]:
                                try:
                                    emission_data[ghg][emission_type]['year_value'] *= gwp[ghg]
                                except KeyError:
                                    continue

            # Emissions from a node
            elif 'emissions' in graph.nodes[node][year]:
                emission_data = graph.nodes[node][year]['emissions']
                for ghg in emission_data:
                    for emission_type in emission_data[ghg]:
                        try:
                            emission_data[ghg][emission_type]['year_value'] *= gwp[ghg]
                        except KeyError:
                            continue

        def init_load_factor(graph, node, year):
            """
            Initialize the load factor for nodes & technologies using inheritence from either the
            node's parent or the technology's node.

            Parameters
            ----------
            graph : NetworkX.DiGraph
                A graph object containing the node of interest.

            node : str
                Name of the node to be initialized.

            year: str
                The string representing the current simulation year (e.g. "2005").

            Returns
            -------
            Nothing. Will update graph.nodes[node][year] with the initialized value of `Load Factor`
            (if there is one).
            """
            if 'load factor' not in graph.nodes[node][year]:
                # Check if a load factor was defined at the node's structural parent (its first
                # parent). If so, use this load factor for the node.
                parents = list(graph.predecessors(node))
                if len(parents) > 0:
                    parent = parents[0]
                    if 'load factor' in graph.nodes[parent][year]:
                        val = graph.nodes[parent][year]['load factor']['year_value']
                        units = graph.nodes[parent][year]['load factor']['unit']
                        graph.nodes[node][year]['load factor'] = utils.create_value_dict(val,
                                                                                         unit=units,
                                                                                         param_source='inheritance')

            if 'load factor' in graph.nodes[node][year]:
                # Ensure this load factor is recorded at each of the technologies within the node.
                if 'technologies' in graph.nodes[node][year]:
                    tech_data = graph.nodes[node][year]['technologies']
                    for tech in tech_data:
                        if 'load factor' not in tech_data[tech]:
                            val = graph.nodes[node][year]['load factor']['year_value']
                            units = graph.nodes[node][year]['load factor']['unit']
                            tech_data[tech]['load factor'] = utils.create_value_dict(val,
                                                                                     unit=units,
                                                                                     param_source='inheritance')

        def init_tax_emissions(graph, node, year):
            """
            Function for initializing the tax values (to multiply against emissions) for a given node in a graph. This
            function assumes all of node's parents have already had their tax emissions initialized.

            Parameters
            ----------
            graph : NetworkX.DiGraph
                A graph object containing the node of interest.
            node : str
                Name of the node to be initialized.

            year: str
                The string representing the current simulation year (e.g. "2005").

            Returns
            -------
            Nothing is returned, but `graph.nodes[node]` will be updated with the initialized tax emission values.
            """

            # Retrieve tax from the parents (if they exist)
            parents = list(graph.predecessors(node))
            parent_dict = {}
            if len(parents) > 0:
                parent = parents[0]
                if 'tax' in graph.nodes[parent][year]:
                    parent_dict = graph.nodes[parent][year]['tax']

            # Store away tax at current node to overwrite parent tax later
            node_dict = {}
            if 'tax' in graph.nodes[node][year]:
                node_dict = graph.nodes[node][year]['tax']

            # Make final dict where we prioritize keeping node_dict and only unique parent taxes
            final_tax = copy.deepcopy(node_dict)
            for ghg in parent_dict:
                if ghg not in final_tax:
                    final_tax[ghg] = {}
                for emission_type in parent_dict[ghg]:
                    if emission_type not in final_tax[ghg]:
                        final_tax[ghg][emission_type] = parent_dict[ghg][emission_type]

            if final_tax:
                graph.nodes[node][year]['tax'] = final_tax

        def init_agg_emissions_cost(graph):
            # Reset the aggregate_emissions_cost at each node
            for n in self.graph.nodes():
                self.graph.nodes[n][year]['aggregate_emissions_cost_rate'] = \
                    create_value_dict({}, param_source='initialization')
                self.graph.nodes[n][year]['cumul_emissions_cost_rate'] = \
                    create_value_dict(EmissionsCost(), param_source='initialization')

        init_agg_emissions_cost(graph)

        graph_utils.top_down_traversal(graph,
                                       init_convert_to_CO2e,
                                       year,
                                       self.gwp)
        graph_utils.top_down_traversal(graph,
                                       init_load_factor,
                                       year)
        graph_utils.bottom_up_traversal(graph,
                                        init_supply_node_lcc,
                                        year)

    def iteration_initialization(self, year):
        # Reset the provided_quantities at each node
        for n in self.graph.nodes():
            self.graph.nodes[n][year]['provided_quantities'] = create_value_dict(ProvidedQuantity(),
                                                                                 param_source='initialization')

    def _inherit_parameter_values(self):
        def inherit_function(graph, node, year):
            for param in inheritable_params:
                inherit_parameter(graph, node, year, param)

        for year in self.years:
            graph_utils.top_down_traversal(self.graph, inherit_function, year)

    def stock_allocation_and_retirement(self, sub_graph, node, year):
        """
        Provided to `graph_utils.top_down_traversal()` by `Model.run()` as the processing function
        for stock allocation and retirement.
        Parameters
        ----------
        sub_graph: any
            This is not used in this function, but is a required parameter for any function used by
            `graph_utils.top_down_traversal()`.

        node: str
            The name of the node (branch notation) where stock stock retirement and allocation will
            be performed.

        year: str
            The year to perform stock retirement and allocation.

        Returns
        -------
            Nothing is returned. `self` will be updated to reflect the results of stock retirement
            and new stock competitions.
        """
        comp_type = self.get_param('competition type', node).lower()

        # Market acts the same as tech compete
        if comp_type == 'market':
            comp_type = 'tech compete'

        if comp_type in ['tech compete', 'node tech compete']:
            stock_allocation.all_tech_compete_allocation(self, node, year)
        else:
            stock_allocation.general_allocation(self, node, year)

    def _aggregate_requested_quantities(self, graph, node, year, **kwargs):
        """
        Calculates and records supply quantities attributable to a node in the specified year. Supply
        quantities can be attributed to a node in 3 ways:

        (1) via request/provide relationships - any supply quantity directly requested of the node
        (e.g. Lighting requests services directly from Electricity) and supply quantities that
        are indirectly requested, but can be attributed to the node (e.g. Housing requests
        Electricity via its request of Lighting).

        (2) via structural relationships - supply nodes pass indirect quantities to their structural
        parents, rather than request/provide parents. Additionally, root & region nodes collect
        quantities via their structural children, rather than their request/provide children.

        (3) via weighted aggregate relationships - if specified in the model description, nodes will
        aggregate quantities structurally. For example, if a market node has
        "structural_aggregation" turned on, any quantities (direct or in-direct) from the market
        children aggregate through structural parents (i.e. BC.Natural Gas) instead of the market
        which it has a request/provide relationship with (CAN.Natural Gas).

        This method was built to be used with the bottom-up traversal method, which ensures a node
        is only visited once all its children have been visited (except when needs to break a loop).
        """
        aggregation.aggregate_requested_quantities(self, node, year)

    def _aggregate_direct_emissions(self, graph, node, year, **kwargs):
        # Net Emissions
        aggregation.aggregate_direct_emissions(self, graph, node, year,
                                               rate_param='net_emissions_rate',
                                               total_param='total_direct_net_emissions')
        # Avoided Emissions
        aggregation.aggregate_direct_emissions(self, graph, node, year,
                                               rate_param='avoided_emissions_rate',
                                               total_param='total_direct_avoided_emissions')

        # Negative Emissions
        aggregation.aggregate_direct_emissions(self, graph, node, year,
                                               rate_param='negative_emissions_rate',
                                               total_param='total_direct_negative_emissions')

        # Bio Emissions
        aggregation.aggregate_direct_emissions(self, graph, node, year,
                                               rate_param='bio_emissions_rate',
                                               total_param='total_direct_bio_emissions')

        # Emissions Cost
        aggregation.aggregate_direct_emissions_cost(self, graph, node, year,
                                                    rate_param='emissions_cost_rate',
                                                    total_param='total_direct_emissions_cost')

    def _aggregate_cumulative_emissions(self, graph, node, year, **kwargs):
        # Net Emissions
        aggregation.aggregate_cumulative_emissions(
            self, node, year,
            rate_param='cumul_net_emissions_rate',
            total_param='total_cumul_net_emissions'
        )

        # Avoided Emissions
        aggregation.aggregate_cumulative_emissions(
            self, node, year,
            rate_param='cumul_avoided_emissions_rate',
            total_param='total_cumul_avoided_emissions'
        )

        # Negative Emissions
        aggregation.aggregate_cumulative_emissions(
            self, node, year,
            rate_param='cumul_negative_emissions_rate',
            total_param='total_cumul_negative_emissions'
        )

        # Bio Emissions
        aggregation.aggregate_cumulative_emissions(
            self, node, year,
            rate_param='cumul_bio_emissions_rate',
            total_param='total_cumul_bio_emissions'
        )

        # Emissions Cost
        aggregation.aggregate_cumulative_emissions_cost(
            self, node, year,
            rate_param='cumul_emissions_cost_rate',
            total_param='total_cumul_emissions_cost'
        )

    def _aggregate_distributed_supplies(self, graph, node, year, **kwargs):
        aggregation.aggregate_distributed_supplies(self, node, year)

    def get_parameter_default(self, parameter):
        return self.node_tech_defaults[parameter]

    def get_param(self, param, node, year=None, tech=None, context=None, sub_context=None,
                  return_source=False, do_calc=False, check_exist=False, dict_expected=False):
        """
        Gets a parameter's value from the model, given a specific context (node, year, tech, context, sub-context),
        calculating the parameter's value if needed.

        This will not re-calculate the parameter's value, but will only retrieve
        values which are already stored in the model or obtained via inheritance, default values,
        or estimation using the previous year's value. If return_source is True, this function will
        also, return how this value was originally obtained (e.g. via calculation)

        Parameters
        ----------
        param : str
            The name of the parameter whose value is being retrieved.
        node : str
            The name of the node (branch format) whose parameter you are interested in retrieving.
        year : str, optional
            The year which you are interested in. `year` is not required for parameters specified at
            the node level and which by definition cannot change year to year. For example,
            'competition type' can be retrieved without specifying a year.
        tech : str, optional
            The name of the technology you are interested in. `tech` is not required for parameters
            that are specified at the node level. `tech` is required to get any parameter that is
            stored within a technology.
        context : str, optional
            Used when there is context available in the node. Analogous to the 'context' column in the model description
        sub_context : str, optional
            Must be used only if context is given. Analogous to the 'sub_context' column in the model description
        return_source : bool, default=False
            Whether or not to return the method by which this value was originally obtained.
        do_calc : bool, default=False
            If False, the function will only retrieve the value using the current value in the model,
            inheritance, default, or the previous year's value. It will _not_ calculate the parameter
            value. If True, calculation is allowed.
        check_exist : bool, default=False
            Whether or not to check that the parameter exists as is given the context (without calculation,
            inheritance, or checking past years)
        dict_expected : bool, default=False
            Used to disable the warning get_param is returning a dict. Get_param should normally return a 'single value'
            (float, str, etc.). If the user knows it expects a dict, then this flag is used.

        Returns
        -------
        any :
            The value of the specified `param` at `node`, given the context provided by `year` and
            `tech`.
        str :
            If return_source is `True`, will return a string indicating how the parameter's value
            was originally obtained. Can be one of {model, initialization, inheritance, calculation,
            default, or previous_year}.
        """

        param_val = utils.get_param(self, param, node, year,
                                    tech=tech,
                                    context=context,
                                    sub_context=sub_context,
                                    return_source=return_source,
                                    do_calc=do_calc,
                                    check_exist=check_exist,
                                    dict_expected=dict_expected)

        return param_val

    def set_param(self, val, param, node, year=None, tech=None, context=None, sub_context=None,
                  save=True):
        """
        Sets a parameter's value, given a specific context (node, year, tech, context, sub-context).
        This is intended for when you are using this function outside of model.run to make single changes
        to the model description.

        Parameters
        ----------
        val : any or list of any
            The new value(s) to be set at the specified `param` at `node`, given the context provided by
            `year`, `tech`, `context`, and `sub_context`.
        param : str
            The name of the parameter whose value is being set.
        node : str
            The name of the node (branch format) whose parameter you are interested in set.
        year : str or list, optional
            The year(s) which you are interested in. `year` is not required for parameters specified at
            the node level and which by definition cannot change year to year. For example,
            'competition type' can be retrieved without specifying a year.
        tech : str, optional
            The name of the technology you are interested in. `tech` is not required for parameters
            that are specified at the node level. `tech` is required to get any parameter that is
            stored within a technology.
        context : str, optional
            Used when there is context available in the node. Analogous to the 'context' column in the model description
        sub_context : str, optional
            Must be used only if context is given. Analogous to the 'sub_context' column in the model description
        save : bool, optional
            This specifies whether the change should be saved in the change_log csv where True means
            the change will be saved and False means it will not be saved
        """

        param_val = utils.set_param(self, val, param, node, year,
                                    tech=tech,
                                    context=context,
                                    sub_context=sub_context,
                                    save=save)

        return param_val

    def set_param_internal(self, val, param, node, year=None, tech=None, context=None,
                           sub_context=None):
        """
        Sets a parameter's value, given a specific context (node, year, tech, context, sub_context).
        This is used from within the model.run function and is not intended to make changes to the model
        description externally (see `set_param`).

        Parameters
        ----------
        val : dict
            The new value(s) to be set at the specified `param` at `node`, given the context provided by
            `year`, `tech`, `context`, and `sub_context`.
        param : str
            The name of the parameter whose value is being set.
        node : str
            The name of the node (branch format) whose parameter you are interested in set.
        year : str or list, optional
            The year(s) which you are interested in. `year` is not required for parameters specified at
            the node level and which by definition cannot change year to year. For example,
            'competition type' can be retrieved without specifying a year.
        tech : str, optional
            The name of the technology you are interested in. `tech` is not required for parameters
            that are specified at the node level. `tech` is required to get any parameter that is
            stored within a technology.
        context : str, optional
            Used when there is context available in the node. Analogous to the 'context' column in the model description
        sub_context : str, optional
            Must be used only if context is given. Analogous to the 'sub_context' column in the model description
        save : bool, optional
            This specifies whether the change should be saved in the change_log csv where True means
            the change will be saved and False means it will not be saved
        """

        param_val = utils.set_param_internal(self, val, param, node, year,
                                             tech=tech,
                                             context=context,
                                             sub_context=sub_context)

        return param_val

    def set_param_wildcard(self, val, param, node_regex, year, tech=None, context=None,
                           sub_context=None,
                           save=True):
        """
        Sets a parameter's value, for all contexts (node, year, tech, context, sub_context)
        that satisfy/match the node_regex pattern

        Parameters
        ----------
        val : any
            The new value to be set at the specified `param` at `node`, given the context provided by
            `year`, `tech`, `context`, and `sub_context`.
        param : str
            The name of the parameter whose value is being set.
        node_regex : str
            The regex pattern of the node (branch format) whose parameter you are interested in matching.
        year : str, optional
            The year which you are interested in. `year` is not required for parameters specified at
            the node level and which by definition cannot change year to year. For example,
            'competition type' can be retrieved without specifying a year.
        tech : str, optional
            The name of the technology you are interested in. `tech` is not required for parameters
            that are specified at the node level. `tech` is required to get any parameter that is
            stored within a technology.
        context : str, optional
            Used when there is context available in the node. Analogous to the 'context' column in the model description
        sub_context : str, optional
            Must be used only if context is given. Analogous to the 'sub_context' column in the model description
        save : bool, optional
            This specifies whether the change should be saved in the change_log csv where True means
            the change will be saved and False means it will not be saved
        """
        for node in self.graph.nodes:
            if re.search(node_regex, node) != None:
                self.set_param(val, param, node, year, tech, context, sub_context, save)

    def set_param_file(self, filepath):
        """
        Sets parameters' values, for all context (node, year, context, sub_context, and technology)
        from the provided CSV file. See Data_Changes_Tutorial_by_CSV.ipynb for detailed
        description of expected CSV file columns and values.

        Parameters
        ----------
        filepath : str
            This is the path to the CSV file containing all context and value change information
        """
        param_val = utils.set_param_file(self, filepath)

        return param_val

    def set_param_search(self, val, param, node, year=None, tech=None, context=None,
                         sub_context=None,
                         val_operator='==', create_missing=False, row_index=None):
        """
        Sets parameter values for all contexts (node, year, tech, context, sub_context),
        searching through all tech, context, and sub_context keys if necessary.

        Parameters
        ----------
        val : any
            The new value to be set at the specified `param` at `node`, given the context provided by
            `year`, `context, `sub_context`, and `tech`.
        param : str
            The name of the parameter whose value is being set.
        node : str
            The name of the node (branch format) whose parameter you are interested in matching.
        year : str, optional
            The year which you are interested in. `year` is not required for parameters specified at
            the node level and which by definition cannot change year to year. For example,
            'competition type' can be retrieved without specifying a year.
        tech : str, optional
            The name of the technology you are interested in. `tech` is not required for parameters
            that are specified at the node level. `tech` is required to get any parameter that is
            stored within a technology. If tech is `.*`, all possible tech keys will be searched at the
            specified node, param, year, context, and sub_context.
        context : str, optional
            Used when there is context available in the node. Analogous to the 'context' column in the model
            description. If context is `.*`, all possible context keys will be searched at the specified node, param,
            year, sub_context, and tech.
        sub_context : str, optional
            Must be used only if context is given. Analogous to the 'sub_context' column in the model description.
            If sub_context is `.*`, all possible sub_context keys will be searched at the specified node, param,
            year, context, and tech.
        create_missing : bool, optional
            Will create a new parameter in the model if it is missing. Defaults to False.
        val_operator : str, optional
            This specifies how the value should be set. The possible values are '>=', '<=' and '=='.
        row_index : int, optional
            The index of the current row of the CSV. This is used to print the row number in error messages.
        """

        param_val = utils.set_param_search(self, val, param, node, year,
                                           tech=tech,
                                           context=context,
                                           sub_context=sub_context,
                                           val_operator=val_operator,
                                           create_missing=create_missing,
                                           row_index=row_index)

        return param_val

    def create_param(self, val, param, node, year=None, tech=None, context=None, sub_context=None,
                     row_index=None, param_source=None, target=None):
        """
        Creates parameter in graph, for given context (node, year, tech, context, sub_context),
        and sets the value to val. Returns True if param was created successfully and False otherwise.

        Parameters
        ----------
        val : any
            The new value to be set at the specified `param` at `node`, given the context provided by
            `year`, `tech`, `context`, and `sub_context`.
        param : str
            The name of the parameter whose value is being set.
        node : str
            The name of the node (branch format) whose parameter you are interested in matching.
        year : str, optional
            The year which you are interested in. `year` is not required for parameters specified at
            the node level and which by definition cannot change year to year. For example,
            'competition type' can be retrieved without specifying a year.
        tech : str, optional
            The name of the technology you are interested in. `tech` is not required for parameters
            that are specified at the node level. `tech` is required to get any parameter that is
            stored within a technology. If tech is `.*`, all possible tech keys will be searched at the
            specified node, param, year, context, and sub_context.
        context : str, optional
            Used when there is context available in the node. Analogous to the 'context' column in the model
            description. If context is `.*`, all possible context keys will be searched at the specified node, param,
            year, sub_context, and tech.
        sub_context : str, optional
            Must be used only if context is given. Analogous to the 'sub_context' column in the model description.
            If sub_context is `.*`, all possible sub_context keys will be searched at the specified node, param,
            year, context, and tech.
        row_index : int, optional
            The index of the current row of the CSV. This is used to print the row number in error messages.

        """
        param_val = utils.create_param(self, val, param, node, year,
                                       tech=tech,
                                       context=context,
                                       sub_context=sub_context,
                                       target=target,
                                       row_index=row_index,
                                       param_source=param_source)

        return param_val

    def set_param_log(self, output_file=''):
        """
        Writes the saved change history to a CSV specified at `output_file` if provided.

        Parameters
        ----------
        output_file : str, optional
            The output file location where the change history CSV will be saved. If this is left blank,
            the file will be outputed at the current location with the name of the original model description
            and a timestamp in the filename.
        """
        if output_file == '':
            filename = self.model_description_file.split('/')[-1].split('.')[0]
            timestamp = time.strftime("%Y%m%d-%H%M%S")
            output_file = './change_log_' + filename + '_' + timestamp + '.csv'
        self.change_history.to_csv(output_file, index=False)

    def save_model(self, model_file='', save_changes=True):
        """
        Saves the current model to a pickle file at `model_file` if specified

        Parameters
        ----------
        model_file : str, optional
            The model file location where the pickled model file will be saved. If this is left blank,
            the model will be saved at the current location with the name of the original model description
            and a timestamp in the filename.
        save_changes : bool, optional
            This specifies whether the changes will be written to CSV
        """
        if model_file != '' and not model_file.endswith('.pkl'):
            print('model_file must end with .pkl extension. No model was saved.')
        else:
            if model_file == '':
                filename = self.model_description_file.split('/')[-1].split('.')[0]
                timestamp = time.strftime("%Y%m%d-%H%M%S")
                model_file = 'model_' + filename + '_' + timestamp + '.pkl'
            with open(model_file, 'wb') as f:
                pickle.dump(self, f)
        if save_changes:
            self.set_param_log(output_file='change_log_' + model_file)

    def visualize_prices_change_over_time(
            self,
            out_file="supply_prices_over_years.png",
            show=False):
        """Creates a visualization of supply prices over time as a multi-line
        graph. A wrapper for the visualize.visualize_prices_change_over_time()
        function.

        Parameters
        ----------
        out_file : str, optional
            Filepath to the location where the visualization will be saved, by
            default "supply_prices_over_years.png".
        show : bool, optional
            If True, displays the generated figure, by default False
        """
        visualize.visualize_prices_change_over_time(
            self, out_file=out_file, show=show)

    def visualize_price_comparison_with_benchmark(
            self,
            benchmark_file='./benchmark/prices.csv',
            out_file='price_comparison_to_baseline.png',
            show=False):
        """Creates a visualization comparing prices with their benchmark values.
        A wrapper for the visualize.visualize_price_comparison_with_benchmark()
        function.

        Parameters
        ----------
        benchmark_file : str, optional
            The location of the CSV file containing benchmark values for each
            supply node, by default tests/data/benchmark_prices.csv.
        out_file : str, optional
            Filepath to the location where the visualization will be saved, by
            default price_comparison_to_baseline.png.
        show : bool, optional
            If True, displays the generated figure, by default False
        """
        visualize.visualize_price_comparison_with_benchmark(
            self, benchmark_file=benchmark_file, out_file=out_file, show=show)

def load_model(model_file):
    """
    Loads the model at `model_file`

    Parameters
    ----------
    model_file : str
        The model file location where the pickled model file is saved
    """
    f = open(model_file, 'rb')
    model = pickle.load(f)
    return model<|MERGE_RESOLUTION|>--- conflicted
+++ resolved
@@ -136,12 +136,8 @@
         # Update the Model's metadata
         model.supply_nodes = graph_utils.get_supply_nodes(graph)
 
-<<<<<<< HEAD
-        model.GHGs, model.emission_types, model.gwp = graph_utils.get_GHG_and_Emissions(graph,str(model.base_year))
-=======
         model.GHGs, model.emission_types, model.gwp = graph_utils.get_ghg_and_emissions(graph,
                                                                                         str(model.base_year))
->>>>>>> 175664ac
         model.dcc_classes = model._dcc_classes()
         model.dic_classes = model._dic_classes()
 
@@ -175,12 +171,8 @@
         graph.cur_tree_index[0] += graph.max_tree_index[0]
 
         self.supply_nodes = graph_utils.get_supply_nodes(graph)
-<<<<<<< HEAD
-        self.GHGs, self.emission_types, self.gwp = graph_utils.get_GHG_and_Emissions(graph,str(self.base_year))
-=======
         self.GHGs, self.emission_types, self.gwp = graph_utils.get_ghg_and_emissions(graph,
                                                                                      str(self.base_year))
->>>>>>> 175664ac
         self.graph = graph
 
     def _initialize_tax(self):
