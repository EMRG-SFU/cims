"""
This module contains the functions for LCC Calculations for the CIMS model.
"""
import warnings

from .emissions import calc_complete_emissions_cost, calc_financial_emissions_cost, \
    calc_cumul_emissions_cost_rate
from . import utils
from .revenue_recycling import calc_recycled_revenues
from .cost_curves import calc_cost_curve_lcc
from .vintage_weighting import calculate_vintage_weighted_parameter


def lcc_calculation(sub_graph, node, year, model, **kwargs):
    """
    Determines economic parameters for `node` in `year` and stores the values in the sub_graph
    at the appropriate node. Specifically,

    Determines the node's:
    * Total Life Cycle Cost (weighted using total market share across all technologies)
    * Sum of Life Cycle Costs raised to the negative variance

    Determines each of the node's technology's:
    * Service cost
    * CRF
    * Full capital cost
    * Life Cycle Cost

    Initializes new_market_share and total_market_share for technologies where market share
    is exogenously defined.

    Parameters
    ----------
    sub_graph : NetworkX.Graph
        The subgraph where parameters will be stored.

    node : str
        The name of the node whose parameters we are calculating.

    year : str
        The year for which we are calculating parameters.

    Returns
    -------
        None. Produces side effects of updating the node in sub_graph to have parameter values.
    """
    # Check if the node has an exogenously defined Life Cycle Cost
    if 'lcc_financial' in sub_graph.nodes[node][year]:
        lcc, lcc_source = model.get_param('lcc_financial', node, year,
                                          context=node.split('.')[-1],
                                          return_source=True)  # context is the fuel name
        if lcc_source == 'model':
            # Retrieve the aggregate emissions cost at the node/tech
            calc_cumul_emissions_cost_rate(model, node, year)

            # Calculate Price
            price, price_source = model.get_param('price', node, year, return_source=True,
                                                  do_calc=True)
            val_dict = {'year_value': price, 'param_source': price_source}
            model.set_param_internal(val_dict, 'price', node, year)

            return

    # Check if the node is a tech compete node:
    if model.get_param('competition type', node) in ['tech compete', 'node tech compete', 'market']:
        total_lcc_v = 0.0
        v = model.get_param('heterogeneity', node, year)

        # Get all the technologies in the node
        node_techs = sub_graph.nodes[node][year]['technologies'].keys()

        # For every tech in the node, retrieve or compute required economic values
        for tech in node_techs:
            # Service Cost
            # ************
            annual_service_cost, sc_source = model.get_param('service cost', node, year, tech=tech,
                                                             return_source=True, do_calc=True)
            val_dict = {'year_value': annual_service_cost,
                        'param_source': sc_source}
            model.set_param_internal(val_dict, 'service cost', node, year, tech)

            # CRF
            # ************
            crf, crf_source = model.get_param('crf', node, year, tech=tech,
                                              return_source=True, do_calc=True)
            val_dict = {'year_value': crf, 'param_source': crf_source}
            model.set_param_internal(val_dict, 'crf', node, year, tech)

            # LCC (financial)
            # ************
            # TODO: Change to Price, knowing that internally the fLCC will be calculated.
            lcc, lcc_source = model.get_param('lcc_financial', node, year, tech=tech,
                                              return_source=True, do_calc=True)
            val_dict = {'year_value': lcc, 'param_source': lcc_source}
            model.set_param_internal(val_dict, 'lcc_financial', node, year, tech)

            # Complete LCC
            # ************
            complete_lcc, complete_lcc_source = model.get_param('lcc_complete',
                                                                node, year, tech=tech,
                                                                return_source=True,
                                                                do_calc=True)
            val_dict = {'year_value': complete_lcc, 'param_source': complete_lcc_source}
            model.set_param_internal(val_dict, 'lcc_complete', node, year, tech)

            # If the technology is available in this year, add to the total LCC^-v value.
            first_year_avail = model.get_param('available', node, str(model.base_year), tech=tech)
            first_year_unavail = model.get_param('unavailable', node, str(model.base_year),
                                                 tech=tech)
            if first_year_avail <= int(year) < first_year_unavail:
                # Life Cycle Cost ^ -v
                if lcc < 0.01:
                    # When lcc < 0.01, we will approximate its weight using a TREND line
                    w1 = 0.1 ** (-1 * v)
                    w2 = 0.01 ** (-1 * v)
                    slope = (w2 - w1) / (0.01 - 0.1)
                    weight = slope * lcc + (w1 - slope * 0.1)
                else:
                    weight = lcc ** (-1 * v)

                total_lcc_v += weight

        # Set sum of Life Cycle Cost raised to negative variance
        val_dict = utils.create_value_dict(total_lcc_v, param_source='calculation')
        sub_graph.nodes[node][year]["total_lcc_v"] = val_dict

        # Weighted Life Cycle Cost
        # ************************
        weighted_lccs = 0
        # For every tech, use a exogenous or previously calculated market share to calculate Life
        # Cycle Cost
        for tech in node_techs:
            # Determine whether Market share is exogenous or not
            ms, ms_source = model.get_param('market share', node, year, tech=tech,
                                            return_source=True)
            ms_exogenous = ms_source == 'model'

            # Determine what market share to use for weighing Life Cycle Costs
            # If market share is exogenous, set new & total market share to exogenous value
            if ms_exogenous:
                val_dict = utils.create_value_dict(ms, param_source='calculation')
                model.set_param_internal(val_dict, 'new_market_share', node, year, tech)
                model.set_param_internal(val_dict, 'total_market_share', node, year, tech)

            market_share = model.get_param('total_market_share', node, year, tech=tech)

            # Weight Life Cycle Cost and Add to Node Total
            # ********************************************
            curr_lcc = model.get_param('lcc_financial', node, year, tech=tech)
            weighted_lccs += market_share * curr_lcc

        # Maintain LCC for nodes where all techs have zero stock (and therefore no market share)
        # This issue affects endogenous fuels that are not used until later years (like hydrogen)
        if node in model.fuels:
            if weighted_lccs == 0 and int(year) != model.base_year:
                prev_year = str(int(year) - model.step)
                weighted_lccs = model.get_param('lcc_financial', node, prev_year,
                                                context=node.split('.')[-1])

        # Subtract Recycled Revenues
        recycled_revenues = calc_recycled_revenues(model, node, year)
        lcc = weighted_lccs - recycled_revenues

        # Check that stock isn't 0 (GL Issue #110)
        pq, src = model.get_param('provided_quantities', node, year, return_source=True)
        if utils.prev_stock_existed(model, node, year) and (pq is not None) and (
                src == 'calculation') and (pq.get_total_quantity() <= 0):
            lcc = 0

        service_name = node.split('.')[-1]
        sub_graph.nodes[node][year]['lcc_financial'] = {
            service_name: utils.create_value_dict(lcc, param_source='calculation')}

    elif 'cost curve' in model.get_param('competition type', node):
        lcc = calc_cost_curve_lcc(model, node, year,
                                  cost_curve_min_max=kwargs.get('cost_curve_min_max', None))
        service_name = node.split('.')[-1]
        sub_graph.nodes[node][year]['lcc_financial'] = {
            service_name: utils.create_value_dict(lcc, param_source='cost curve function')}

    else:
        # When calculating a service cost for a technology or node using the "Fixed Ratio" decision
        # rule, multiply the Life Cycle Costs of the service required by its 'service requested'
        # line value. Sometimes, the Service Requested line values act as percent shares that add up
        # to 1 for a given fixed ratio decision node. Other times, they do not and the Service
        # Requested Line values sum to numbers greater or less than 1.
        service_cost, sc_source = model.get_param('service cost', node, year,
                                                  return_source=True, do_calc=True)
        recycled_revenues = calc_recycled_revenues(model, node, year)
        fixed_cost_rate = model.get_param('fixed cost rate', node, year, do_calc=True)
        lcc = service_cost + fixed_cost_rate - recycled_revenues

        pq, src = model.get_param('provided_quantities', node, year, return_source=True)
        if utils.prev_stock_existed(model, node, year) and (pq is not None) and (
                src == 'calculation') and (pq.get_total_quantity() <= 0):
            lcc = 0

        service_name = node.split('.')[-1]
        sub_graph.nodes[node][year]['lcc_financial'] = {
            service_name: utils.create_value_dict(lcc, param_source=sc_source)}

    # fLCC -> Price
    price, price_source = model.get_param('price', node, year, return_source=True, do_calc=True)
    val_dict = {'year_value': price, 'param_source': price_source}
    model.set_param_internal(val_dict, 'price', node, year)


def calc_financial_lcc(model: "CIMS.Model", node: str, year: str, tech: str) -> float:
    """
    Calculate the Financial Life Cycle Cost (called 'lcc_financial' in the model & model
    description). This LCC does not contain intangible costs.

    Parameters
    ----------
    model : The model containing component parts of financial LCC.
    node : The name of the node for which financial LCC will be calculated.
    year : The year to calculate financial LCC for.
    tech : The technology to calculate financial LCC for.

    Returns
    -------
    float : The financial LCC, calculated as fLCC = fUC + fAC + SC + EC

    See Also
    --------
    calc_complete_lcc: Calculates complete LCC, which includes intangible costs.
    """

    # Calculate the LCC of any new stock

    # Upfront Cost - vintage-weight full term
    new_upfront_cost, uc_src = model.get_param('financial upfront cost', node, year, tech=tech,
                                               do_calc=True, return_source=True)
    model.set_param_internal(param='new_stock_financial_upfront_cost', node=node, year=year,
                             tech=tech,
                             val=utils.create_value_dict(new_upfront_cost, param_source=uc_src))
    upfront_cost = calculate_vintage_weighted_parameter('new_stock_financial_upfront_cost', model,
                                                        node, year, tech)

    # Annual Cost - vintage-weight full term
    new_annual_cost, ac_src = model.get_param('financial annual cost', node, year, tech=tech,
                                              do_calc=True, return_source=True)
    model.set_param_internal(utils.create_value_dict(new_annual_cost, param_source=ac_src),
                             'new_stock_financial_annual_cost', node, year, tech=tech)
    annual_cost = calculate_vintage_weighted_parameter('new_stock_financial_annual_cost', model,
                                                       node, year, tech)

    # Annual Service Cost - vintage weight the service requested ratios
    annual_service_cost = model.get_param('financial service cost', node, year, tech=tech,
                                          do_calc=True)

    # Fixed Cost Rate -- No Vintage Weighting
    fixed_cost_rate = model.get_param('fixed cost rate', node, year, tech=tech, do_calc=True)

    # Emissions Cost -- Vintage-weight the emissions ratios, but leave the cost/emission the same
    emissions_cost = calc_financial_emissions_cost(model, node, year, tech, allow_foresight=False)

    # Recycled Revenues -- TODO: vintage weighting
    recycled_revenues = calc_recycled_revenues(model, node, year, tech)

    # Add it all together
    fLCC = upfront_cost + annual_cost + annual_service_cost + fixed_cost_rate + emissions_cost - \
           recycled_revenues

    return fLCC


def calc_complete_lcc(model: "CIMS.Model", node: str, year: str, tech: str) -> float:
    """
    Calculate Complete Life Cycle Cost. This LCC includes intangible costs.

    Parameters
    ----------
    model : The model containing component parts of complete LCC.
    node : The name of the node for which complete LCC will be calculated.
    year : The year to calculate complete LCC for.
    tech : The technology to calculate complete LCC for.

    Returns
    -------
    float : The complete LCC, calculated as cLCC = cUC + cAC + SC + EC

    See Also
    --------
    calc_financial_lcc: Calculates financial LCC, which does not include intangible costs.
    """
    complete_upfront_cost = model.get_param('complete upfront cost', node, year, tech=tech,
                                            do_calc=True)
    complete_annual_cost = model.get_param('complete annual cost', node, year, tech=tech,
                                           do_calc=True)
    annual_service_cost = model.get_param('service cost', node, year, tech=tech, do_calc=True)
    fixed_cost_rate = model.get_param('fixed cost rate', node, year, tech=tech, do_calc=True)
    emissions_cost = calc_complete_emissions_cost(model, node, year, tech, allow_foresight=True)

    complete_lcc = complete_upfront_cost + complete_annual_cost + annual_service_cost + \
                   fixed_cost_rate + emissions_cost

    return complete_lcc


def calc_complete_upfront_cost(model: 'CIMS.Model', node: str, year: str, tech: str) -> float:
    """
    Calculates complete upfront cost, which includes intangible costs.

    Parameters
    ----------
    model : The model containing component parts of complete upfront cost.
    node : The node to calculate complete upfront cost for.
    year : The year to calculate complete upfront cost for.
    tech : The technology to calculate complete upfront cost for.

    Returns
    -------
    float : The complete upfront cost, defined as
            cUC = (CC - AllocC, + UIC_fixed + UIC_declining) / output * CRF

    See Also
    --------
    calc_financial_upfront_cost
    """
    crf = model.get_param('crf', node, year, tech=tech, do_calc=True)
    capital_cost = model.get_param('capital cost', node, year, tech=tech, do_calc=True)
    subsidy = model.get_param('subsidy', node, year, tech=tech, do_calc=True)
    output = model.get_param('output', node, year, tech=tech)

    complete_uc = (capital_cost + subsidy) / output * crf

    return complete_uc


def calc_financial_upfront_cost(model: 'CIMS.Model', node: str, year: str, tech: str) -> float:
    """
    Calculates financial upfront cost, which does not include intangible costs.

    Parameters
    ----------
    model : The model containing component parts of financial upfront cost.
    node : The node to calculate financial upfront cost for.
    year : The year to calculate financial upfront cost for.
    tech : The technology to calculate financial upfront cost for.

    Returns
    -------
    float : The financial upfront cost, defined as fUC = (CC - AllocC) / output * CRF

    See Also
    --------
    calc_complete_upfront_cost
    """
    crf = model.get_param('crf', node, year, tech=tech, do_calc=True)
    capital_cost = model.get_param('capital cost', node, year, tech=tech, do_calc=True)
    subsidy = model.get_param('subsidy', node, year, tech=tech)
    output = model.get_param('output', node, year, tech=tech)

    financial_uc = (capital_cost + subsidy) / output * crf

    return financial_uc


def calc_complete_annual_cost(model: 'CIMS.Model', node: str, year: str, tech: str) -> float:
    """
    Calculates complete annual cost, which includes intangible costs.

    Parameters
    ----------
    model : The model containing component parts of complete annual cost.
    node : The node to calculate complete annual cost for.
    year : The year to calculate complete annual cost for.
    tech : The technology to calculate complete annual cost for.

    Returns
    -------
    float : The complete annual cost, defined as cAC = (OM + AIC_fixed + AIC_declining) / output

    See Also
    --------
    calc_financial_annual_cost
    """
    operating_maintenance = model.get_param('fom', node, year, tech=tech)
    fixed_intangible_cost = model.get_param('fic', node, year, tech=tech)
    declining_intangible_cost = model.get_param('dic', node, year, tech=tech, do_calc=True)
    output = model.get_param('output', node, year, tech=tech)

    complete_ac = (
                              operating_maintenance + fixed_intangible_cost + declining_intangible_cost) / output

    return complete_ac


def calc_financial_annual_cost(model: 'CIMS.Model', node: str, year: str, tech: str) -> float:
    """
    Calculates financial annual cost, which includes intangible costs.

    Parameters
    ----------
    model : The model containing component parts of financial annual cost.
    node : The node to calculate financial annual cost for.
    year : The year to calculate financial annual cost for.
    tech : The technology to calculate financial annual cost for.

    Returns
    -------
    float : The financial annual cost, defined as fAC = OM / output

    See Also
    --------
    calc_complete_annual_cost
    """
    operating_maintenance = model.get_param('fom', node, year, tech=tech)
    output = model.get_param('output', node, year, tech=tech)

    financial_ac = operating_maintenance / output

    return financial_ac


def calc_capital_cost(model: 'CIMS.Model', node: str, year: str, tech: str) -> float:
    """
    Calculates capital cost.

    Parameters
    ----------
    model : The model containing component parts of capital cost.
    node : The node to calculate capital cost for.
    year : The year to calculate capital cost for.
    tech : The technology to calculate capital cost for.

    Returns
    -------
    float : Capital cost, defined as CC = max{CC_declining, cc_fixed * CC_declining_limit}.
    """
    dcc_class = model.get_param('dcc_class', node, year, tech=tech, context='context')

    if dcc_class is None:
        capital_cost = model.get_param('fcc', node, year, tech=tech)
    else:
        cc_declining = model.get_param('capital cost_declining', node, year, tech=tech,
                                       do_calc=True)
        cc_fixed = model.get_param('fcc', node, year, tech=tech)
        cc_declining_limit = model.get_param('dcc_limit', node, year, tech=tech)

        capital_cost = max(cc_declining, cc_fixed * cc_declining_limit)

    return capital_cost


def calc_crf(model: 'CIMS.Model', node: str, year: str, tech: str) -> float:
    """
    Calculate the Capital Recovery Factor (CRF).

    Parameters
    ----------
    model : The model containing component parts of CRF.
    node : The node to calculate CRF for.
    year : The year to calculate CRF for.
    tech : The technology to calculate CRF for.

    Returns
    -------
    float : The CRF, defined as CRF = discount_rate / (1-(1+discount_rate)^-lifespan)
    """

    # Check if the node has an exogenously defined capital recovery, if not use lifetime
    try:
        payback_period = model.get_param('capital recovery', node, year, tech=tech,
                                         check_exist=True)
    except:
        payback_period = model.get_param('lifetime', node, year, tech=tech)

    finance_discount = model.get_param('discount rate_financial', node, year, tech=tech)
    if finance_discount == 0:
        warnings.warn('Discount rate_financial has value of 0 at {} -- {}'.format(node, tech))
        finance_discount = model.get_parameter_default('discount rate_financial')

    crf = finance_discount / (1 - (1 + finance_discount) ** (-1.0 * payback_period))

    return crf


def calc_financial_annual_service_cost(model: 'CIMS.Model', node: str, year: str,
                                       tech: str = None) -> float:
    """
    """

    def do_sc_calculation(service_requested):
        service_requested_value = calculate_vintage_weighted_parameter('service requested',
                                                                       model, node, year,
                                                                       tech, serv)
        service_cost = 0

        if service_requested['target'] in model.fuels:
<<<<<<< HEAD
            fuel_branch = service_requested['target']

            fuel_price = model.get_param('price', fuel_branch, year, do_calc=True)
=======
            target_fuel = service_requested['target']
            fuel_price = model.get_param('price', target_fuel, year, do_calc=True)
>>>>>>> c1fd1565

            # Price Multiplier
            try:
                fuel_name = target_fuel.split('.')[-1]
                price_multiplier = model.graph.nodes[node][year]['price multiplier'][fuel_name][
                    'year_value']
            except KeyError:
                price_multiplier = 1
            service_requested_price = fuel_price * price_multiplier

        else:
<<<<<<< HEAD
            service_requested_branch = service_requested['target']
            if 'price' in model.graph.nodes[service_requested_branch][year]:
                service_requested_price = model.get_param('price', service_requested_branch, year)
=======
            service_request_target = service_requested['target']
            if 'price' in model.graph.nodes[service_request_target][year]:
                service_requested_price = model.get_param('price', service_request_target, year)
>>>>>>> c1fd1565
            else:
                # Encountering a non-visited node
                service_requested_price = 1

        service_cost += service_requested_price * service_requested_value
        return service_cost

    total_service_cost = 0
    graph = model.graph

    if tech is not None:
        data = graph.nodes[node][year]['technologies'][tech]
    else:
        data = graph.nodes[node][year]

    if 'service requested' in data:
        service_req = data['service requested']
        for serv, req in service_req.items():
            total_service_cost += do_sc_calculation(req)

    return total_service_cost


def calc_complete_annual_service_cost(model: 'CIMS.Model', node: str, year: str,
                                      tech: str = None) -> float:
    """
    Find the service cost associated with a given technology.

    For each service being requested:
        i) If the service is a fuel, find the fuel price (Life Cycle Cost) and add it to the
           service cost.
       ii) Otherwise, use the service's financial Life Cycle Cost (already calculated).

    Parameters
    ----------
    model : The model containing component parts of service cost.
    node : The node to calculate service cost for.
    year : The year to calculate service cost for.
    tech : The technology to calculate service cost for.

    Returns
    -------
    float : The service cost, defined as SC = SUM_over_services(fLCC * request_amount)
    """

    def do_sc_calculation(service_requested):
        service_requested_value = service_requested['year_value']
        service_cost = 0

        if service_requested['target'] in model.fuels:
<<<<<<< HEAD
            fuel_branch = service_requested['target']
            fuel_name = fuel_branch.split('.')[-1]

            fuel_price = model.get_param('price', fuel_branch, year, do_calc=True)
=======
            target_fuel = service_requested['target']
            fuel_price = model.get_param('price', target_fuel, year, do_calc=True)
>>>>>>> c1fd1565

            # Price Multiplier
            try:
                fuel_name = target_fuel.split('.')[-1]
                price_multiplier = model.graph.nodes[node][year]['price multiplier'][fuel_name][
                    'year_value']
            except KeyError:
                price_multiplier = 1

            service_requested_price = fuel_price * price_multiplier

        else:
<<<<<<< HEAD
            service_requested_branch = service_requested['target']
            if 'price' in model.graph.nodes[service_requested_branch][year]:
                service_requested_price = model.get_param('price', service_requested_branch, year)
=======
            service_request_target = service_requested['target']
            if 'price' in model.graph.nodes[service_request_target][year]:
                service_requested_price = model.get_param('price', service_request_target, year)
>>>>>>> c1fd1565
            else:
                # Encountering a non-visited node
                service_requested_price = 1

        service_cost += service_requested_price * service_requested_value
        return service_cost

    total_service_cost = 0
    graph = model.graph

    if tech is not None:
        data = graph.nodes[node][year]['technologies'][tech]
    else:
        data = graph.nodes[node][year]

    if 'service requested' in data:
        service_req = data['service requested']
        for req in service_req.values():
            total_service_cost += do_sc_calculation(req)

    return total_service_cost


def calc_price_subsidy(model: 'CIMS.Model', node: str, year: str, tech=None):
    """
    Calculates the price_subsidy for a node in a given year.
    Price subsidy is the sum of benchmark * tax across all ghg/emission type combinations.

    Parameters
    ----------
    model : CIMS.Model
        The model of interest.
    node : str
        The node (in branch notation) whose price subsidy is being calculated.
    year : str
        The year for which price subsidy is being calculated
    tech : str, optional
        This parameter only exists to enable this function to work with the general get_param()
        function. If tech is provided, an error will be raised.

    Returns
    -------
    float :
        The price subsidy for a particular node in a given year.
    """
    if tech is not None:
        raise ValueError('Cannot calculate price subsidy for a technology.')

    price_subsidy = 0
    benchmark = model.get_param('benchmark', node, year, dict_expected=True)

    if type(benchmark) is dict:
        tax = model.get_param('tax', node, year, dict_expected=True)
        for ghg in benchmark:
            for emission_type in benchmark[ghg]:
                try:
                    tax_value = tax[ghg][emission_type]['year_value']
                except KeyError:
                    tax_value = 0

                benchmark_value = benchmark[ghg][emission_type]['year_value']
                price_subsidy += benchmark_value * tax_value

    return price_subsidy


def calc_price(model, node, year, tech=None):
    """
    Calculates the Price of a node or technology.

    When a COP or P2000 is exogenously defined for a node, price is calculated based off of the
    node's fLCC, COP, P2000, and Additional costs. Otherwise, the node's price will be its fLCC.

    A technology's price will always be its fLCC.

    Parameters
    ----------
    model : CIMS.Model
        The model to retrieve data from & save the calculated price to.
    node : str
        The node (in branch notation) whose price is being calculated.
    year : str
        The year for which we are calculating price.
    tech : str, optional
        If specified, the technology whose price is being retrieved.

    Returns
    -------
    None

    This function has the side effect of setting the node/year's "price" and "non-energy cost" (if
    not exogenously defined) parameters in the model. If calculating price for a base year,
    P2000, and COP are also set (if they weren't exogenously defined).
    """
    service = node.split('.')[-1]
    fLCC = model.get_param('lcc_financial', node, year, tech=tech, context=service)

    if tech is not None:
        price = fLCC
        model.set_param_internal(utils.create_value_dict(price, param_source='calculation'),
                                 'price', node, year, tech=tech)
        return price

    base_year = str(model.base_year)
    p2000, p2000_source = model.get_param('p2000', node, base_year, return_source=True)
    p2000_exogenous = (p2000 is not None) & (p2000_source == 'model')
    cop, cop_source = model.get_param('cop', node, base_year, return_source=True)
    cop_exogenous = (cop is not None) & (cop_source == 'model')

    if year == base_year:
        if p2000_exogenous:
            p2000, p2000_source = max([(p2000, 'model'), (fLCC + 0.01, 'calculation')],
                                      key=lambda x: x[0])
            cop, cop_source = fLCC / p2000, 'calculation'
            price = p2000
            non_energy_cost = price - fLCC
        elif cop_exogenous:
            cop, cop_source = min([(cop, 'model'), (fLCC / (fLCC + 0.01), 'calculation')],
                                  key=lambda x: x[0])
            cop = max(0.01, cop)
            p2000, p2000_source = fLCC / cop, 'calculation'
            price = p2000
            non_energy_cost = price - fLCC
        else:
            p2000, p2000_source = 0, 'calculation'
            cop, cop_source = 0, 'calculation'
            price = fLCC
            non_energy_cost = 0

        # Set parameters
        model.set_param_internal(utils.create_value_dict(p2000, param_source=p2000_source), 'p2000',
                                 node, year)
        model.set_param_internal(utils.create_value_dict(cop, param_source=cop_source), 'cop', node,
                                 year)
        model.set_param_internal(
            utils.create_value_dict(non_energy_cost, param_source='calculation'),
            'non-energy cost', node, year)

    else:
        # Find Base Year Values
        non_energy_cost_2000 = model.get_param('non-energy cost', node, base_year)
        fLCC_2000 = model.get_param('lcc_financial', node, base_year, context=service)

        # Current Year Values
        fLCC = model.get_param('lcc_financial', node, year, context=service)
        non_energy_cost = model.get_param('non-energy cost', node, year)

        # Calculate Price
        if p2000_exogenous or cop_exogenous:
            price = p2000 * (
                    fLCC / fLCC_2000 * cop + non_energy_cost / non_energy_cost_2000 * (1 - cop))
        else:
            non_energy_cost = 0
            model.set_param_internal(
                utils.create_value_dict(non_energy_cost, param_source='calculation'),
                'non-energy cost', node, year)
            price = fLCC

    # Set parameters
    price_subsidy = model.get_param('price_subsidy', node, year, do_calc=True)
    model.set_param_internal(utils.create_value_dict(price_subsidy, param_source='calculation'),
                             'price_subsidy', node, year)

    price = price - price_subsidy
    model.set_param_internal(utils.create_value_dict(price, param_source='calculation'),
                             'price', node, year)

    return price


def calc_fixed_cost_rate(model, node, year, tech=None):
    """
    Calculate the fixed cost rate for a node or technology. This is the total fixed cost (which is
    provided exogenously) divided by the total quantity being provided by the node or technology.

    Note: This parameter is not weighted by stock vintage.

    Parameters
    ----------
    model : CIMS.Model
        The model to retrieve data from & save the result to.
    node : str
        The node (in branch notation) whose fixed cost rate is being calculated.
    year : str
        The year to calculate the fixed cost rate.
    tech : str, optional
        If specified, the technology whose fixed cost rate is being calculated.

    Returns
    -------
    float:
        The fixed cost rate calculated for the node or technology. If total fixed cost isn't
        specified in the model, the fixed cost rate returned is 0. Additionally, if a total fixed
        cost is specified for the node/tech in the model, the model will be updated with the
        calculated fixed cost rate.

    """
    total_fixed_cost = model.get_param('total fixed cost', node, year, tech=tech)
    if total_fixed_cost is not None:
        if tech:
            warnings.warn(
                "This function was not intended for use with technologies. While we won't stop"
                "you from using it for that purpose, you are doing so at your own risk. You"
                "may want to consider re-organizing your model to avoid this case.")

        if int(year) == model.base_year:
            fixed_cost_rate = 0
            fixed_cost_rate_dict = utils.create_value_dict(year_val=fixed_cost_rate,
                                                           param_source='default')
        else:
            prov_quant_object, src = model.get_param('provided_quantities', node, year,
                                                     return_source=True)
            prov_quant = prov_quant_object.get_total_quantity()

            if tech and prov_quant != 0:
                total_market_share = model.get_param('total_market_share', node, year, tech=tech)
                prov_quant = prov_quant * total_market_share

            if src == 'initialization':
                prev_year = str(int(year) - model.step)
                prov_quant = model.get_param('provided_quantities', node,
                                             prev_year).get_total_quantity()
                if prov_quant > 0:
                    fixed_cost_rate = total_fixed_cost / prov_quant
                else:
                    fixed_cost_rate = 0
                fixed_cost_rate_dict = utils.create_value_dict(year_val=fixed_cost_rate,
                                                               param_source='calculation')
            else:
                prov_quant = prov_quant_object.get_total_quantity()

                if tech and prov_quant != 0:
                    total_market_share = model.get_param('total_market_share', node, year, tech=tech)
                    prov_quant = prov_quant * total_market_share


                else:
                    fixed_cost_rate = total_fixed_cost / prov_quant
                    fixed_cost_rate_dict = utils.create_value_dict(year_val=fixed_cost_rate,
                                                                   param_source='calculation')

        model.set_param_internal(fixed_cost_rate_dict, 'fixed cost rate', node, year, tech=tech)

    else:
        fixed_cost_rate = 0

    return fixed_cost_rate<|MERGE_RESOLUTION|>--- conflicted
+++ resolved
@@ -489,14 +489,8 @@
         service_cost = 0
 
         if service_requested['target'] in model.fuels:
-<<<<<<< HEAD
-            fuel_branch = service_requested['target']
-
-            fuel_price = model.get_param('price', fuel_branch, year, do_calc=True)
-=======
             target_fuel = service_requested['target']
             fuel_price = model.get_param('price', target_fuel, year, do_calc=True)
->>>>>>> c1fd1565
 
             # Price Multiplier
             try:
@@ -508,15 +502,9 @@
             service_requested_price = fuel_price * price_multiplier
 
         else:
-<<<<<<< HEAD
-            service_requested_branch = service_requested['target']
-            if 'price' in model.graph.nodes[service_requested_branch][year]:
-                service_requested_price = model.get_param('price', service_requested_branch, year)
-=======
             service_request_target = service_requested['target']
             if 'price' in model.graph.nodes[service_request_target][year]:
                 service_requested_price = model.get_param('price', service_request_target, year)
->>>>>>> c1fd1565
             else:
                 # Encountering a non-visited node
                 service_requested_price = 1
@@ -567,15 +555,8 @@
         service_cost = 0
 
         if service_requested['target'] in model.fuels:
-<<<<<<< HEAD
-            fuel_branch = service_requested['target']
-            fuel_name = fuel_branch.split('.')[-1]
-
-            fuel_price = model.get_param('price', fuel_branch, year, do_calc=True)
-=======
             target_fuel = service_requested['target']
             fuel_price = model.get_param('price', target_fuel, year, do_calc=True)
->>>>>>> c1fd1565
 
             # Price Multiplier
             try:
@@ -588,15 +569,9 @@
             service_requested_price = fuel_price * price_multiplier
 
         else:
-<<<<<<< HEAD
-            service_requested_branch = service_requested['target']
-            if 'price' in model.graph.nodes[service_requested_branch][year]:
-                service_requested_price = model.get_param('price', service_requested_branch, year)
-=======
             service_request_target = service_requested['target']
             if 'price' in model.graph.nodes[service_request_target][year]:
                 service_requested_price = model.get_param('price', service_request_target, year)
->>>>>>> c1fd1565
             else:
                 # Encountering a non-visited node
                 service_requested_price = 1
