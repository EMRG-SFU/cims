"""
Module containing the classes and functions related to emissions and emissions costs.
"""
from __future__ import annotations  # For Type Hinting
from typing import List
import copy

from .utils.graph.query import get_services_requested

from .utils.parameter import construction, list as PARAM
from .utils.general_utils import prev_stock_existed
from . import tax_foresight
from .vintage_weighting import calculate_vintage_weighted_parameter


class EmissionsCost:
    """
    Class for storing the emission cost of a node.
    """

    def __init__(self, emissions_cost=None, num_units=1):
        """
        Initializes an EmissionsCost object.

        Parameters
        ----------
        emissions_cost : dict
            The dictionary containing the detailed emissions cost by supply node, GHG, and
            emission_type.

        num_units : float, Optional
            The number of units the EmissionsCost is spread over. If num_units is 1, EmissionsCost
            is effectively a rate ($/unit).
        """
        self.emissions_cost = emissions_cost if emissions_cost is not None else {}
        self.num_units = num_units

    def __add__(self, other: EmissionsCost) -> EmissionsCost:
        """
        Adds two EmissionsCost objects together by combining their emissions_cost (dictionaries)
        attributes through addition. Any source/GHG/emission type combination that exists in only
        one of the EmissionsCost objects will be contained in the final result.

        Parameters
        ----------
        other : EmissionsCost

        Returns
        -------
        EmissionsCost
        """
        # Start by recording all the emissions from self in the result
        result = copy.deepcopy(self)

        # Then, go through each of the emissions in other and add those to the result
        for source_branch in other.emissions_cost:
            if source_branch not in result.emissions_cost:
                result.emissions_cost[source_branch] = {}
            for ghg in other.emissions_cost[source_branch]:
                if ghg not in result.emissions_cost[source_branch]:
                    result.emissions_cost[source_branch][ghg] = {}
                for emission_type in other.emissions_cost[source_branch][ghg]:
                    if emission_type not in result.emissions_cost[source_branch][ghg]:
                        result.emissions_cost[source_branch][ghg][
                            emission_type] = construction.create_value_dict(0)
                    emission_amount = other.emissions_cost[source_branch][ghg][emission_type][
                        PARAM.year_value]
                    result.emissions_cost[source_branch][ghg][emission_type][
                        PARAM.year_value] += emission_amount
        return result

    def __mul__(self, other: int | float) -> EmissionsCost:
        """
        Multiplies each value in the emissions_cost attribute (which is a nested dictionary) by
        other.

        Parameters
        ----------
        other : float

        Returns
        -------
        EmissionsCost
        """
        if not isinstance(other, (int, float)):
            raise TypeError(f"EmissionsCost can only be multiplied by an int or float, not {type(other).__name__}.")

        result = EmissionsCost()

        for source_branch in self.emissions_cost:
            if source_branch not in result.emissions_cost:
                result.emissions_cost[source_branch] = {}
            for ghg in self.emissions_cost[source_branch]:
                if ghg not in result.emissions_cost[source_branch]:
                    result.emissions_cost[source_branch][ghg] = {}
                for emission_type in self.emissions_cost[source_branch][ghg]:
                    prev_val = self.emissions_cost[source_branch][ghg][emission_type][
                        PARAM.year_value]
                    result.emissions_cost[source_branch][ghg][emission_type] = \
                        construction.create_value_dict(prev_val * other)

        return result

    def __truediv__(self, other: int | float) -> EmissionsCost:
        """
<<<<<<< HEAD
        Multiplies each value in the emissions_cost attribute (which is a nested dictionary) by
        other.

        Parameters
        ----------
        other : float
=======
        Divides each value in the emissions_cost attribute (a nested dictionary) by `other`.

        Parameters
        ----------
        other : int or float
            The divisor
>>>>>>> 87c5bb0c

        Returns
        -------
        EmissionsCost
<<<<<<< HEAD
        """
        if not isinstance(other, (float, int)):
            print(type(other))
            raise ValueError
=======
            A new EmissionsCost object with each emission value divided by `other`
        """
        if not isinstance(other, (int, float)):
            raise TypeError(f"EmissionsCost can only be divided by an int or float, not {type(other).__name__}.")

        if other == 0:
            raise ZeroDivisionError("Cannot divide EmissionsCost by zero.")
>>>>>>> 87c5bb0c

        result = EmissionsCost()

        for source_branch in self.emissions_cost:
            if source_branch not in result.emissions_cost:
                result.emissions_cost[source_branch] = {}
            for ghg in self.emissions_cost[source_branch]:
                if ghg not in result.emissions_cost[source_branch]:
                    result.emissions_cost[source_branch][ghg] = {}
                for emission_type in self.emissions_cost[source_branch][ghg]:
                    prev_val = self.emissions_cost[source_branch][ghg][emission_type][
                        PARAM.year_value]
                    result.emissions_cost[source_branch][ghg][emission_type] = \
                        construction.create_value_dict(prev_val / other)
<<<<<<< HEAD

        return result

=======
        if other > 1:
            jillian = 1
        return result

        

>>>>>>> 87c5bb0c
    def summarize(self) -> dict:
        """
        Aggregate the `EmissionsCost.emissions_cost` dictionary for each GHG and emission type
        combination.

        Returns
        -------

        dict :
            Returns a nested dictionary. The first level keys are GHGs (e.g. CO2). The second level
            keys are emission types (e.g. Combustion). The second level values are floats
            representing the aggregate cost for the GHG/emission type combinations across all source
            supply_nodes.
        """
        summary_rates = {}
        for source_branch in self.emissions_cost:
            for ghg in self.emissions_cost[source_branch]:
                if ghg not in summary_rates:
                    summary_rates[ghg] = {}
                for emission_type in self.emissions_cost[source_branch][ghg]:
                    if emission_type not in summary_rates[ghg]:
                        summary_rates[ghg][emission_type] = 0
                    summary_rates[ghg][emission_type] += \
                        self.emissions_cost[source_branch][ghg][emission_type][PARAM.year_value]

        return summary_rates

    def total_emissions_cost(self) -> float:
        """
        Find the total emissions cost across all supply_nodes, GHGs, and emission types.

        Returns
        -------
        float :
            The sum of emissions costs across all supply_nodes, GHGs, and emission types in the
            `EmissionCost.emission_cost` dictionary.
        """
        total = 0

        for source_branch in self.emissions_cost:
            for ghg in self.emissions_cost[source_branch]:
                for emission_type in self.emissions_cost[source_branch][ghg]:
                    total += self.emissions_cost[source_branch][ghg][emission_type][PARAM.year_value]

        return total


class Emissions:
    """Class for storing the emissions for a particular technology or node."""

    def __init__(self, emissions_dict=None):
        """
        Initializes an Emissions object.

        Parameters
        ----------
        emissions_dict : dict
            The dictionary containing the detailed emissions by supply node, GHG, and
            emission_type.
        """
        self.emissions = emissions_dict if emissions_dict is not None else {}

    def __add__(self, other: Emissions) -> Emissions:
        """
        Adds two Emissions objects together by combining their emissions (dictionaries)
        attributes through addition. Any source/GHG/emission type combination that exists in only
        one of the Emissions objects will be contained in the final result.

        Parameters
        ----------
        other : Emissions

        Returns
        -------
        Emissions
        """
        result = Emissions()

        # Start by recording all the emissions from self in our result
        for source_branch in self.emissions:
            if source_branch not in result.emissions:
                result.emissions[source_branch] = {}
            for ghg in self.emissions[source_branch]:
                if ghg not in result.emissions[source_branch]:
                    result.emissions[source_branch][ghg] = {}
                for emission_type in self.emissions[source_branch][ghg]:
                    emission_amount = self.emissions[source_branch][ghg][emission_type][
                        PARAM.year_value]
                    result.emissions[source_branch][ghg][emission_type] = construction.create_value_dict(
                        emission_amount)

        # Then, go through each of the emissions in other and add those to the result
        for source_branch in other.emissions:
            if source_branch not in result.emissions:
                result.emissions[source_branch] = {}
            for ghg in other.emissions[source_branch]:
                if ghg not in result.emissions[source_branch]:
                    result.emissions[source_branch][ghg] = {}
                for emission_type in other.emissions[source_branch][ghg]:
                    if emission_type not in result.emissions[source_branch][ghg]:
                        result.emissions[source_branch][ghg][
                            emission_type] = construction.create_value_dict(0)
                    emission_amount = other.emissions[source_branch][ghg][emission_type][
                        PARAM.year_value]
                    result.emissions[source_branch][ghg][emission_type][
                        PARAM.year_value] += emission_amount

        return result

    def __mul__(self, other: int | float) -> Emissions:
        """
        Multiplies each value in the emissions attribute (which is a nested dictionary) by
        other.

        Parameters
        ----------
        other : int or float

        Returns
        -------
        Emissions
        """
        if not isinstance(other, (int, float)):
            raise TypeError(f"Emissions can only be multiplied by an int or float, not {type(other).__name__}.")

        result = Emissions()

        # Start by recording all the emissions from self in our result
        for source_branch in self.emissions:
            if source_branch not in result.emissions:
                result.emissions[source_branch] = {}
            for ghg in self.emissions[source_branch]:
                if ghg not in result.emissions[source_branch]:
                    result.emissions[source_branch][ghg] = {}
                for emission_type in self.emissions[source_branch][ghg]:
                    emission_amount = self.emissions[source_branch][ghg][emission_type][
                                          PARAM.year_value] * other
                    result.emissions[source_branch][ghg][emission_type] = construction.create_value_dict(
                        emission_amount)

        return result

    def __truediv__(self, other: int | float) -> Emissions:
        """
<<<<<<< HEAD
        Multiplies each value in the emissions attribute (which is a nested dictionary) by
        other.
=======
        Divides each value in the emissions attribute (a nested dictionary) by `other`.
>>>>>>> 87c5bb0c

        Parameters
        ----------
        other : int or float
<<<<<<< HEAD
=======
            The divisor
>>>>>>> 87c5bb0c

        Returns
        -------
        Emissions
<<<<<<< HEAD
        """
=======
            A new Emissions object with each emission value divided by `other`
        """        
        if not isinstance(other, (int, float)):
            raise TypeError(f"Emissions can only be divided by an int or float, not {type(other).__name__}.")

        if other == 0:
            raise ZeroDivisionError("Cannot divide Emissions by zero.")

>>>>>>> 87c5bb0c
        result = Emissions()

        # Start by recording all the emissions from self in our result
        for source_branch in self.emissions:
            if source_branch not in result.emissions:
                result.emissions[source_branch] = {}
            for ghg in self.emissions[source_branch]:
                if ghg not in result.emissions[source_branch]:
                    result.emissions[source_branch][ghg] = {}
                for emission_type in self.emissions[source_branch][ghg]:
                    emission_amount = self.emissions[source_branch][ghg][emission_type][
                                          PARAM.year_value] / other
                    result.emissions[source_branch][ghg][emission_type] = construction.create_value_dict(
                        emission_amount)

        return result

    def summarize(self) -> dict:
        """
        Aggregate the `Emissions.emissions` dictionary for each GHG and emission type combination.

        Returns
        -------

        dict :
            Returns a nested dictionary. The first level keys are GHGs (e.g. CO2). The second level
            keys are emission types (e.g. Combustion). The second level values are floats
            representing the aggregate cost for the GHG/emission type combinations across all source
            supply_nodes.
        """
        summary_emissions = {}
        for source in self.emissions:
            for ghg in self.emissions[source]:
                if ghg not in summary_emissions:
                    summary_emissions[ghg] = {}
                for emission_type in self.emissions[source][ghg]:
                    if emission_type not in summary_emissions[ghg]:
                        summary_emissions[ghg][emission_type] = 0
                    summary_emissions[ghg][emission_type] += \
                        self.emissions[source][ghg][emission_type][PARAM.year_value]

        return summary_emissions


def calc_cumul_emissions_cost_rate(model: 'CIMS.Model', node: str, year: str,
                                   tech: str = None) -> None:
    """
    Calculates the per unit emissions cost for a node or tech. This includes the
    emissions costs from child techs/services that are embedded within the LCCs
    of those techs/services and are excluded from direct rates.

    There is slightly different logic, depending on the kind of node we are at.
    There are three possible locations:
        (1) At a technology -- Emission Cost @ Tech + Emissions Cost from any
            non-supply children
        (2) At a node with techs -- Weighted emissions cost from techs
        (3) At a node without techs -- Emissions Cost from non-supply children

    Finally, if we are at a node or a tech that previously had stock but no
    longer has stock, the cumulative emissions cost rate at the node will be 0.

    Parameters
    ----------
    model : CIMS.Model
        The model containing the node and information of interest
    node : str
        The node whose cumulative emissions cost rate is being calculated
    year : str
        The year to calculate a cumulative emissions cost rate for
    tech : str, optional
        An optional parameter that specifies the technology whose cumulative
        emissions rate is being calculated. If this parameter is not specified,
        but a node has technologies than the cumulative emissions rate is an
        aggregation across the techs.

    Returns
    -------
    None :
        Nothing is returned. Instead, the node's cumul_emissions_cost_rate
        calculated and saved in the model.
    """
    pq, src = model.get_param(PARAM.provided_quantities, node, year, tech=tech, return_source=True)
    if tech is not None:
        # (1) At a technology -- Emission Cost @ Tech + Emissions Cost from any non-supply children
        agg_emissions_cost = EmissionsCost()

        # Emission Cost @ Tech
        if PARAM.emissions_cost_rate in model.graph.nodes[node][year][PARAM.technologies][tech]:
            tech_emissions_cost = model.get_param(PARAM.emissions_cost_rate,
                                                  node, year, tech=tech)
            agg_emissions_cost = agg_emissions_cost + tech_emissions_cost

        # Emissions Cost from any non-supply children
        services_requested = get_services_requested(model, node, year, tech=tech)
        agg_emissions_cost += _find_indirect_emissions_cost(model, year, services_requested)

    elif prev_stock_existed(model, node, year) and (pq is not None) and (
            src == 'calculation') and (pq.get_total_quantity() <= 0):
        agg_emissions_cost = EmissionsCost()
    elif model.get_param(PARAM.competition_type, node) in ['tech compete']:
        # (2) At a node with techs -- Weighted emissions cost from techs
        agg_emissions_cost = EmissionsCost()
        # Weighted emissions cost from techs
        for technology in model.graph.nodes[node][year][PARAM.technologies]:
            tech_emissions_cost = model.get_param(PARAM.cumul_emissions_cost_rate, node, year,
                                                  tech=technology, dict_expected=True)
            market_share = model.get_param(PARAM.total_market_share, node, year, tech=technology)
            agg_emissions_cost = agg_emissions_cost + (tech_emissions_cost * market_share)

    else:
        # (3) At a node without techs -- Emissions Cost from Non-Supply children
        agg_emissions_cost = EmissionsCost()
        services_requested = get_services_requested(model, node, year)

        # Emissions Cost from Non-Supply children
        agg_emissions_cost += _find_indirect_emissions_cost(model, year, services_requested)

    # Save the Aggregate Emission Cost Rates
    new_val_dict = construction.create_value_dict(year_val=agg_emissions_cost, param_source='calculation')

    if tech:
        model.set_param_internal(new_val_dict, PARAM.cumul_emissions_cost_rate, node, year, tech)
    else:
        model.graph.nodes[node][year][PARAM.cumul_emissions_cost_rate] = new_val_dict


def _find_indirect_emissions_cost(model: "CIMS.Model", year: str,
                                  services_requested: List[dict]) -> EmissionsCost:
    """
    Go through each of the requested services and find the emissions cost that can be attributed to
    the requesting node. These are called the indirect emissions costs.

    Parameters
    ----------
    model : CIMS.Model
        The model containing the relevant data.
    year : str
        The year of interest.
    services_requested : dict
        A dictionary containing requested services (service & request ratio).

    Returns
    -------
    EmissionsCost :
        The sum of indirect EmissionsCost objects across all requested services.
    """
    indirect_emissions_cost = EmissionsCost()
    for child, req_data in services_requested.items():
        if child not in model.supply_nodes:
            req_ratio = req_data[PARAM.year_value] or model.get_parameter_default(PARAM.service_requested)
            child_emissions_cost = model.get_param(PARAM.cumul_emissions_cost_rate, child, year,
                                                   dict_expected=True)

            indirect_emissions_cost += child_emissions_cost * req_ratio

    return indirect_emissions_cost


def _find_indirect_emissions(model: 'CIMS.Model', year: str, services_requested: List[dict],
                             emissions_param: str) -> Emissions:
    """
    Go through each of the requested services and find the emissions that can be attributed to
    the requesting node. These are called the indirect emissions.

    Parameters
    ----------
    model : CIMS.Model
        The model containing the relevant data.
    year : str
        The year of interest.
    services_requested : dict
        A dictionary containing requested services (service & request ratio).

    Returns
    -------
    Emissions :
        The sum of indirect Emission objects across all requested services.

    """
    indirect_emissions = Emissions()
    for child, req_data in services_requested.items():
        if child not in model.supply_nodes:
            req_ratio = req_data[PARAM.year_value]
            child_emissions = model.get_param(emissions_param, child, year,
                                              dict_expected=True)
            if child_emissions is not None:
                indirect_emissions += child_emissions * req_ratio

    return indirect_emissions


def calc_competition_emissions_cost(model: 'CIMS.Model', node: str, year: str, tech: str,
                                 allow_foresight=False) -> float:
    """
    Calculates the emission cost at a node.

    Total, gross, avoided, negative, and net emissions are all calculated and combined to find
    the final emission cost. This total emissions cost is returned by the function and stored
    in the model.
    Net, avoided, negative, and biomass emission rates are also stored in the model.

    To see how the calculation works, see the `Emissions_tax_example.xlsx` file:
    https://gitlab.rcg.sfu.ca/mlachain/CIMS_prototype/-/issues/22#note_6489

    Parameters
    ----------
    model : The model containing all values needed for calculating emissions cost.
    node : The node to calculate emissions cost for.
    year : The year to calculate emissions cost for.
    tech : The technology to calculate emissions cost for.
    allow_foresight : Whether or not to allow non-myopic carbon cost foresight methods.

    Returns
    -------
    float : the total emission cost. Has the side effect of updating the Emissions Cost,
            net_emissions_rate, avoided_emissions_rate, negative_emissions_rate, and
            bio_emissions_rate in the model.
    """

    supply_nodes = model.supply_nodes

    tax_rates = _find_tax_rates(model, node, year)
    removal_rates = {ghg: {em_type: construction.create_value_dict(0) for em_type in model.emission_types}
                     for ghg in model.GHGs}

    # GROSS EMISSIONS tech level
    gross_emissions = {}
    gross_bio_emissions = {}
    total = 0
    if PARAM.emissions in model.graph.nodes[node][year][PARAM.technologies][tech]:
        gross_emissions[tech] = {}
        emission_data = model.graph.nodes[node][year][PARAM.technologies][tech][PARAM.emissions]
        for ghg in emission_data:
            for emission_type in emission_data[ghg]:
                if ghg not in gross_emissions[tech]:
                    gross_emissions[tech][ghg] = {}
                gross_emission_val = emission_data[ghg][emission_type][PARAM.year_value] or model.get_parameter_default(PARAM.emissions)
                gross_emissions[tech][ghg][emission_type] = construction.create_value_dict(gross_emission_val)

    # EMISSIONS REMOVAL @ the tech
    if PARAM.emissions_removal in model.graph.nodes[node][year][PARAM.technologies][tech]:
        removal_dict = model.graph.nodes[node][year][PARAM.technologies][tech][PARAM.emissions_removal]
        for ghg in removal_dict:
            for emission_type in removal_dict[ghg]:
                if ghg not in removal_rates:
                    removal_rates[ghg] = {}
                rr_val = removal_dict[ghg][emission_type][PARAM.year_value] or model.get_parameter_default(PARAM.emissions_removal)
                removal_rates[ghg][emission_type] = construction.create_value_dict(rr_val)

    # Check all services requested for
    if PARAM.service_requested in model.graph.nodes[node][year][PARAM.technologies][tech]:
        data = model.graph.nodes[node][year][PARAM.technologies][tech][PARAM.service_requested]

        # Child level
        for child_node, child_info in data.items():
            req_val = child_info[PARAM.year_value] or model.get_parameter_default(PARAM.service_requested)

            # GROSS EMISSIONS
            if PARAM.emissions in model.graph.nodes[child_node][year] and \
                    child_node in supply_nodes and req_val > 0:
                gross_emissions[child_node] = {}
                emission_data = model.graph.nodes[child_node][year][PARAM.emissions]

                for ghg in emission_data:
                    for emission_type in emission_data[ghg]:
                        if ghg not in gross_emissions[child_node]:
                            gross_emissions[child_node][ghg] = {}
                        gross_emissions[child_node][ghg][emission_type] = construction.create_value_dict(
                            emission_data[ghg][emission_type][PARAM.year_value] * req_val)

            # GROSS BIOMASS EMISSIONS
            if PARAM.emissions_biomass in model.graph.nodes[child_node][year] and \
                    child_node in supply_nodes and req_val > 0:
                gross_bio_emissions[child_node] = {}
                bio_emission_data = model.graph.nodes[child_node][year][PARAM.emissions_biomass]

                for ghg in bio_emission_data:
                    for emission_type in bio_emission_data[ghg]:
                        if ghg not in gross_bio_emissions[child_node]:
                            gross_bio_emissions[child_node][ghg] = {}
                        gross_bio_emissions[child_node][ghg][emission_type] = \
                            construction.create_value_dict(
                                bio_emission_data[ghg][emission_type][PARAM.year_value] * req_val)

            # EMISSIONS REMOVAL child level
            if PARAM.technologies in model.graph.nodes[child_node][year]:
                child_techs = model.graph.nodes[child_node][year][PARAM.technologies]
                for _, tech_data in child_techs.items():
                    if PARAM.emissions_removal in tech_data:
                        removal_dict = tech_data[PARAM.emissions_removal]
                        for ghg in removal_dict:
                            for emission_type in removal_dict[ghg]:
                                removal_rates[ghg][emission_type] = \
                                    construction.create_value_dict(
                                        removal_dict[ghg][emission_type][PARAM.year_value])

    # AVOIDED EMISSIONS
    avoided_emissions = copy.deepcopy(gross_emissions)
    for node_name in avoided_emissions:
        for ghg in avoided_emissions[node_name]:
            for emission_type in avoided_emissions[node_name][ghg]:
                em_removed = removal_rates[ghg][emission_type]
                avoided_emissions[node_name][ghg][emission_type][PARAM.year_value] *= em_removed[
                    PARAM.year_value]

    # NEGATIVE EMISSIONS
    negative_emissions = copy.deepcopy(gross_emissions)
    for node_name in negative_emissions:
        for ghg in negative_emissions[node_name]:
            for emission_type in negative_emissions[node_name][ghg]:
                try:
                    em_removed = removal_rates[ghg][emission_type]
                    negative_emissions[node_name][ghg][emission_type][PARAM.year_value] = \
                        gross_bio_emissions[node_name][ghg][emission_type][PARAM.year_value] * \
                        em_removed[PARAM.year_value]
                except KeyError:
                    negative_emissions[node_name][ghg][emission_type][PARAM.year_value] = 0

    # NET EMISSIONS
    net_emissions = copy.deepcopy(gross_emissions)
    for node_name in net_emissions:
        for ghg in net_emissions[node_name]:
            for emission_type in net_emissions[node_name][ghg]:
                net_emissions[node_name][ghg][emission_type][PARAM.year_value] -= \
                    avoided_emissions[node_name][ghg][emission_type][PARAM.year_value] + \
                    negative_emissions[node_name][ghg][emission_type][PARAM.year_value]

    # EMISSIONS COST
    emissions_cost = copy.deepcopy(net_emissions)
    for node_name in emissions_cost:
        for ghg in emissions_cost[node_name]:
            for emission_type in emissions_cost[node_name][ghg]:
                expected_tax = 0

                if (ghg in tax_rates) and (emission_type in tax_rates[ghg]):
                    method = model.get_param(PARAM.tax_foresight, node, year, dict_expected=False)
                    if (method == 'Myopic') or (method is None) or (not allow_foresight):
                        # This option is the most straightforward method for calculating
                        # expected emissions cost, using the tax value set in the model.
                        expected_tax = tax_rates[ghg][emission_type][PARAM.year_value]

                    elif method == 'Discounted':
                        # This option generates expectations of future tax costs based on the
                        # net present value of emissions charges. After the present value of
                        # emissions charges has been calculated, it is annualized using the
                        # capital recovery factor (annual value required for CIMS simulation).
                        expected_tax = tax_foresight.discounted_foresight(
                            model, node, year, tech, ghg, emission_type
                        )

                    elif method == 'Average':
                        # This option generates expectations of future tax costs based on
                        # the average tax over the lifespan of a technology.
                        expected_tax = tax_foresight.average_foresight(
                            model, node, year, tech, ghg, emission_type
                        )

                    else:
                        raise ValueError(
                            f"{method} is not an allowed Foresight method. Use Myopic, Discounted, or Average")

                emissions_cost[node_name][ghg][emission_type][PARAM.year_value] *= expected_tax

    # Add everything in nested dictionary together
    for node_name in emissions_cost:
        for ghg in emissions_cost[node_name]:
            for emission_type in emissions_cost[node_name][ghg]:
                total += emissions_cost[node_name][ghg][emission_type][PARAM.year_value]

    # BIO EMISSIONS tech level
    bio_emissions = {}
    if PARAM.emissions_biomass in model.graph.nodes[node][year][PARAM.technologies][tech]:
        bio_emissions[tech] = {}
        bio_emission_data = model.graph.nodes[node][year][PARAM.technologies][tech][PARAM.emissions_biomass]

        for ghg in bio_emission_data:
            for emission_type in bio_emission_data[ghg]:
                if ghg not in bio_emissions[tech]:
                    bio_emissions[tech][ghg] = {}
                bio_emissions[tech][ghg][emission_type] = construction.create_value_dict(
                    bio_emission_data[ghg][emission_type][PARAM.year_value])

    # Check all services requested for
    if PARAM.service_requested in model.graph.nodes[node][year][PARAM.technologies][tech]:
        data = model.graph.nodes[node][year][PARAM.technologies][tech][PARAM.service_requested]

        # BIO EMISSIONS child level
        for child_node, child_info in data.items():
            req_val = child_info[PARAM.year_value]
            if PARAM.emissions_biomass in model.graph.nodes[child_node][
                year] and child_node in supply_nodes and req_val > 0:
                supply_emissions = model.graph.nodes[child_node][year][PARAM.emissions_biomass]
                bio_emissions[child_node] = {}
                for ghg in supply_emissions:
                    for emission_type in supply_emissions[ghg]:
                        if ghg not in bio_emissions[child_node]:
                            bio_emissions[child_node][ghg] = {}
                        bio_emissions[child_node][ghg][emission_type] = \
                            construction.create_value_dict(
                                supply_emissions[ghg][emission_type][PARAM.year_value] * req_val)

    # Record emission rates
    model.graph.nodes[node][year][PARAM.technologies][tech][PARAM.net_emissions_rate] = \
        Emissions(emissions_dict=net_emissions)
    model.graph.nodes[node][year][PARAM.technologies][tech][PARAM.avoided_emissions_rate] = \
        Emissions(emissions_dict=avoided_emissions)
    model.graph.nodes[node][year][PARAM.technologies][tech][PARAM.negative_emissions_rate] = \
        Emissions(emissions_dict=negative_emissions)
    model.graph.nodes[node][year][PARAM.technologies][tech][PARAM.bio_emissions_rate] = \
        Emissions(bio_emissions)

    # Record emission costs
    val_dict = construction.create_value_dict(year_val=total, param_source='calculation')
    model.set_param_internal(val_dict, PARAM.emissions_cost, node, year, tech)

    model.set_param_internal(
        construction.create_value_dict(EmissionsCost(emissions_cost), param_source='calculation'),
        PARAM.emissions_cost_rate, node, year, tech)

    return total


def calc_financial_emissions_cost(model: 'CIMS.Model', node: str, year: str, tech: str,
                                  allow_foresight=False) -> float:
    """
    Calculates the emission cost at a node.

    Total, gross, avoided, negative, and net emissions are all calculated and combined to find
    the final emission cost. This total emissions cost is returned by the function and stored
    in the model.
    Net, avoided, negative, and biomass emission rates are also stored in the model.

    To see how the calculation works, see the `Emissions_tax_example.xlsx` file:
    https://gitlab.rcg.sfu.ca/mlachain/pyCIMS_prototype/-/issues/22#note_6489

    Parameters
    ----------
    model : The model containing all values needed for calculating emissions cost.
    node : The node to calculate emissions cost for.
    year : The year to calculate emissions cost for.
    tech : The technology to calculate emissions cost for.
    allow_foresight : Whether or not to allow non-myopic carbon cost foresight methods.

    Returns
    -------
    float : the total emission cost. Has the side effect of updating the Emissions Cost,
            net_emissions_rate, avoided_emissions_rate, negative_emissions_rate, and
            bio_emissions_rate in the model.
    """

    supply_nodes = model.supply_nodes
    tax_rates = {ghg: {em_type: construction.create_value_dict(0) for em_type in model.emission_types} for
                 ghg in model.GHGs}
    removal_rates = copy.deepcopy(tax_rates)

    # Grab correct tax values
    if node not in supply_nodes:
        for ghg in tax_rates:
            for em_type in tax_rates[ghg]:
                try:
                    tax = model.get_param(PARAM.tax, node, year, context=ghg, sub_context=em_type)
                    if tax:
                        tax_rates[ghg][em_type] = construction.create_value_dict(tax)
                except KeyError:
                    # context or sub_context isn't at the node
                    continue
                except TypeError:
                    continue

    # GROSS EMISSIONS tech level
    gross_emissions = {}
    gross_bio_emissions = {}
    total = 0
    if PARAM.emissions in model.graph.nodes[node][year][PARAM.technologies][tech]:
        gross_emissions[tech] = {}
        emission_data = model.graph.nodes[node][year][PARAM.technologies][tech][PARAM.emissions]

        for ghg in emission_data:
            for emission_type in emission_data[ghg]:
                if ghg not in gross_emissions[tech]:
                    gross_emissions[tech][ghg] = {}
                gross_emissions_val = emission_data[ghg][emission_type][PARAM.year_value] or model.get_parameter_default(PARAM.emissions)
                gross_emissions[tech][ghg][emission_type] = construction.create_value_dict(gross_emissions_val)

    # EMISSIONS REMOVAL @ the tech
    if PARAM.emissions_removal in model.graph.nodes[node][year][PARAM.technologies][tech]:
        removal_dict = model.graph.nodes[node][year][PARAM.technologies][tech][PARAM.emissions_removal]
        for ghg in removal_dict:
            for emission_type in removal_dict[ghg]:
                if ghg not in removal_rates:
                    removal_rates[ghg] = {}
                rr_val = removal_dict[ghg][emission_type][PARAM.year_value] or model.get_parameter_default(PARAM.emissions_removal)
                removal_rates[ghg][emission_type] = construction.create_value_dict(rr_val)

    # Check all services requested for
    if PARAM.service_requested in model.graph.nodes[node][year][PARAM.technologies][tech]:
        data = model.graph.nodes[node][year][PARAM.technologies][tech][PARAM.service_requested]

        # Child level
        for child_node, child_info in data.items():
            req_val = child_info[PARAM.year_value] or model.get_parameter_default(PARAM.service_requested)

            # GROSS EMISSIONS
            if PARAM.emissions in model.graph.nodes[child_node][year] and \
                    child_node in supply_nodes and req_val > 0:
                gross_emissions[child_node] = {}
                emission_data = model.graph.nodes[child_node][year][PARAM.emissions]

                for ghg in emission_data:
                    for emission_type in emission_data[ghg]:
                        if ghg not in gross_emissions[child_node]:
                            gross_emissions[child_node][ghg] = {}
                        em_val = emission_data[ghg][emission_type][PARAM.year_value] or model.get_parameter_default(PARAM.emissions)
                        gross_emissions[child_node][ghg][emission_type] = construction.create_value_dict(
                            em_val * req_val)

            # GROSS BIOMASS EMISSIONS
            if PARAM.emissions_biomass in model.graph.nodes[child_node][year] and \
                    child_node in supply_nodes and req_val > 0:
                gross_bio_emissions[child_node] = {}
                bio_emission_data = model.graph.nodes[child_node][year][PARAM.emissions_biomass]

                for ghg in bio_emission_data:
                    for emission_type in bio_emission_data[ghg]:
                        if ghg not in gross_bio_emissions[child_node]:
                            gross_bio_emissions[child_node][ghg] = {}
                        gross_bio_emission_val = bio_emission_data[ghg][emission_type][PARAM.year_value] or model.get_parameter_default(PARAM.emissions_biomass)
                        gross_bio_emissions[child_node][ghg][emission_type] = \
                            construction.create_value_dict(gross_bio_emission_val * req_val)

            # EMISSIONS REMOVAL child level
            if PARAM.technologies in model.graph.nodes[child_node][year]:
                child_techs = model.graph.nodes[child_node][year][PARAM.technologies]
                for _, tech_data in child_techs.items():
                    if PARAM.emissions_removal in tech_data:
                        removal_dict = tech_data[PARAM.emissions_removal]
                        for ghg in removal_dict:
                            for emission_type in removal_dict[ghg]:
                                rr_val = removal_dict[ghg][emission_type][PARAM.year_value] or model.get_parameter_default(PARAM.emissions_removal)
                                removal_rates[ghg][emission_type] = \
                                    construction.create_value_dict(rr_val)

    # AVOIDED EMISSIONS
    avoided_emissions = copy.deepcopy(gross_emissions)
    for node_name in avoided_emissions:
        for ghg in avoided_emissions[node_name]:
            for emission_type in avoided_emissions[node_name][ghg]:
                em_removed = removal_rates[ghg][emission_type][PARAM.year_value]
                avoided_emissions[node_name][ghg][emission_type][PARAM.year_value] *= em_removed

    # NEGATIVE EMISSIONS
    negative_emissions = copy.deepcopy(gross_emissions)
    for node_name in negative_emissions:
        for ghg in negative_emissions[node_name]:
            for emission_type in negative_emissions[node_name][ghg]:
                try:
                    em_removed = removal_rates[ghg][emission_type][PARAM.year_value]
                    negative_emissions[node_name][ghg][emission_type][PARAM.year_value] = \
                        gross_bio_emissions[node_name][ghg][emission_type][PARAM.year_value] * \
                        em_removed
                except KeyError:
                    negative_emissions[node_name][ghg][emission_type][PARAM.year_value] = 0

    # NET EMISSIONS
    net_emissions = copy.deepcopy(gross_emissions)
    for node_name in net_emissions:
        for ghg in net_emissions[node_name]:
            for emission_type in net_emissions[node_name][ghg]:
                net_emissions[node_name][ghg][emission_type][PARAM.year_value] -= \
                    avoided_emissions[node_name][ghg][emission_type][PARAM.year_value] + \
                    negative_emissions[node_name][ghg][emission_type][PARAM.year_value]
    # Save Net Emissions (Lets us do vintage-based weighting)
    model.graph.nodes[node][year][PARAM.technologies][tech][PARAM.net_emissions_rate] = \
        Emissions(emissions_dict=net_emissions)

    # EMISSIONS COST
    emissions_cost = calculate_vintage_weighted_parameter(PARAM.net_emissions_rate, model, node, year,
                                                          tech, default_value=Emissions()).emissions
    for node_name in emissions_cost:
        for ghg in emissions_cost[node_name]:
            for emission_type in emissions_cost[node_name][ghg]:
                expected_tax = 0
                if (ghg in tax_rates) and (emission_type in tax_rates[ghg]):
                    method = model.get_param(PARAM.tax_foresight, node, year, dict_expected=False)

                    if (method == 'Myopic') or (method is None) or (not allow_foresight):
                        # This option is the most straightforward method for calculating
                        # expected emissions cost, using the tax value set in the model.
                        expected_tax = tax_rates[ghg][emission_type][PARAM.year_value]

                    elif method == 'Discounted':
                        # This option generates expectations of future tax costs based on the
                        # net present value of emissions charges. After the present value of
                        # emissions charges has been calculated, it is annualized using the
                        # capital recovery factor (annual value required for CIMS simulation).
                        expected_tax = tax_foresight.discounted_foresight(
                            model, node, year, tech, ghg, emission_type
                        )

                    elif method == 'Average':
                        # This option generates expectations of future tax costs based on
                        # the average tax over the lifespan of a technology.
                        expected_tax = tax_foresight.average_foresight(
                            model, node, year, tech, ghg, emission_type
                        )

                    else:
                        raise ValueError(
                            f"{method} is not an allowed Foresight method. Use Myopic, Discounted, or Average") 

                emissions_cost[node_name][ghg][emission_type][PARAM.year_value] *= expected_tax

    # Add everything in nested dictionary together
    for node_name in emissions_cost:
        for ghg in emissions_cost[node_name]:
            for emission_type in emissions_cost[node_name][ghg]:
                total += emissions_cost[node_name][ghg][emission_type][PARAM.year_value]

    # BIO EMISSIONS tech level
    bio_emissions = {}
    if PARAM.emissions_biomass in model.graph.nodes[node][year][PARAM.technologies][tech]:
        bio_emissions[tech] = {}
        bio_emission_data = model.graph.nodes[node][year][PARAM.technologies][tech][PARAM.emissions_biomass]

        for ghg in bio_emission_data:
            for emission_type in bio_emission_data[ghg]:
                if ghg not in bio_emissions[tech]:
                    bio_emissions[tech][ghg] = {}
                bio_emissions[tech][ghg][emission_type] = construction.create_value_dict(
                    bio_emission_data[ghg][emission_type][PARAM.year_value])

    # Check all services requested for
    if PARAM.service_requested in model.graph.nodes[node][year][PARAM.technologies][tech]:
        data = model.graph.nodes[node][year][PARAM.technologies][tech][PARAM.service_requested]

        # BIO EMISSIONS child level
        for child_node, child_info in data.items():
            req_val = child_info[PARAM.year_value]
            if PARAM.emissions_biomass in model.graph.nodes[child_node][
                year] and child_node in supply_nodes and req_val > 0:
                supply_emissions = model.graph.nodes[child_node][year][PARAM.emissions_biomass]
                bio_emissions[child_node] = {}
                for ghg in supply_emissions:
                    for emission_type in supply_emissions[ghg]:
                        if ghg not in bio_emissions[child_node]:
                            bio_emissions[child_node][ghg] = {}
                        bio_emissions[child_node][ghg][emission_type] = \
                            construction.create_value_dict(
                                supply_emissions[ghg][emission_type][PARAM.year_value] * req_val)

    # Record emission rates
    model.graph.nodes[node][year][PARAM.technologies][tech][PARAM.avoided_emissions_rate] = \
        Emissions(emissions_dict=avoided_emissions)
    model.graph.nodes[node][year][PARAM.technologies][tech][PARAM.negative_emissions_rate] = \
        Emissions(emissions_dict=negative_emissions)
    model.graph.nodes[node][year][PARAM.technologies][tech][PARAM.bio_emissions_rate] = \
        Emissions(bio_emissions)

    # Record emission costs
    val_dict = construction.create_value_dict(year_val=total, param_source='calculation')
    model.set_param_internal(val_dict, PARAM.emissions_cost, node, year, tech)

    model.set_param_internal(
        construction.create_value_dict(EmissionsCost(emissions_cost), param_source='calculation'),
        PARAM.emissions_cost_rate, node, year, tech)

    return total


def _find_tax_rates(model: "CIMS.Model", node: str, year: str) -> dict[str: dict[str: float]]:
    """
    Find the tax rates for a node in a given year. If no tax has been specified for any of the
    GHG/emission type combinations present in the model, a default of 0 will be used.

    Parameters
    ----------
    model : model to use for retrieving tax rates.
    node : name of the node (in branch form) whose tax rates should be retrieved.
    year : year in which to retrieve tax rates.

    Returns
    -------
        dict: A nested dictionary of the form {GHG: {emission_type: float}}.
    """
    # Initialize all taxes and emission removal rates to 0
    tax_rates = {ghg: {em_type: construction.create_value_dict(0) for em_type in model.emission_types} for
                 ghg in model.GHGs}

    # Grab correct tax values
    for ghg in tax_rates:
        for em_type in tax_rates[ghg]:
            try:
                tax = model.get_param(PARAM.tax, node, year, context=ghg, sub_context=em_type)
                if tax:
                    tax_rates[ghg][em_type] = construction.create_value_dict(tax)
            except TypeError:
                continue
            except KeyError:
                continue

    return tax_rates<|MERGE_RESOLUTION|>--- conflicted
+++ resolved
@@ -103,31 +103,16 @@
 
     def __truediv__(self, other: int | float) -> EmissionsCost:
         """
-<<<<<<< HEAD
-        Multiplies each value in the emissions_cost attribute (which is a nested dictionary) by
-        other.
-
-        Parameters
-        ----------
-        other : float
-=======
         Divides each value in the emissions_cost attribute (a nested dictionary) by `other`.
 
         Parameters
         ----------
         other : int or float
             The divisor
->>>>>>> 87c5bb0c
 
         Returns
         -------
         EmissionsCost
-<<<<<<< HEAD
-        """
-        if not isinstance(other, (float, int)):
-            print(type(other))
-            raise ValueError
-=======
             A new EmissionsCost object with each emission value divided by `other`
         """
         if not isinstance(other, (int, float)):
@@ -135,7 +120,6 @@
 
         if other == 0:
             raise ZeroDivisionError("Cannot divide EmissionsCost by zero.")
->>>>>>> 87c5bb0c
 
         result = EmissionsCost()
 
@@ -150,18 +134,12 @@
                         PARAM.year_value]
                     result.emissions_cost[source_branch][ghg][emission_type] = \
                         construction.create_value_dict(prev_val / other)
-<<<<<<< HEAD
-
-        return result
-
-=======
         if other > 1:
             jillian = 1
         return result
 
         
 
->>>>>>> 87c5bb0c
     def summarize(self) -> dict:
         """
         Aggregate the `EmissionsCost.emissions_cost` dictionary for each GHG and emission type
@@ -306,27 +284,16 @@
 
     def __truediv__(self, other: int | float) -> Emissions:
         """
-<<<<<<< HEAD
-        Multiplies each value in the emissions attribute (which is a nested dictionary) by
-        other.
-=======
         Divides each value in the emissions attribute (a nested dictionary) by `other`.
->>>>>>> 87c5bb0c
 
         Parameters
         ----------
         other : int or float
-<<<<<<< HEAD
-=======
             The divisor
->>>>>>> 87c5bb0c
 
         Returns
         -------
         Emissions
-<<<<<<< HEAD
-        """
-=======
             A new Emissions object with each emission value divided by `other`
         """        
         if not isinstance(other, (int, float)):
@@ -335,7 +302,6 @@
         if other == 0:
             raise ZeroDivisionError("Cannot divide Emissions by zero.")
 
->>>>>>> 87c5bb0c
         result = Emissions()
 
         # Start by recording all the emissions from self in our result
