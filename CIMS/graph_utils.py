--- conflicted
+++ resolved
@@ -404,12 +404,8 @@
         else:
             year_dict = {}
 
-<<<<<<< HEAD
-        for param, context, sub_context, target, source, unit, year_value in zip(*current_year_data):
-=======
         for branch, technology, param, context, sub_context, target, source, unit, year_value \
                 in zip(*current_year_data):
->>>>>>> c1fd1565
             dct = {'context': context,
                    'sub_context': sub_context,
                    'target': target,
@@ -503,12 +499,8 @@
         except KeyError:
             year_dict = {}
 
-<<<<<<< HEAD
-        for param, context, sub_context, target, source, unit, year_value in zip(*current_year_data):
-=======
         for branch, technology, param, context, sub_context, target, source, unit, year_value \
                 in zip(*current_year_data):
->>>>>>> c1fd1565
             dct = {'context': context,
                    'sub_context': sub_context,
                    'target': target,
