--- conflicted
+++ resolved
@@ -430,59 +430,6 @@
             else:
                 year_dict = node_year_dict['technologies'][tech]
         else:
-<<<<<<< HEAD
-            year_dict = {}
-
-        for branch, technology, param, context, sub_context, target, source, unit, year_value \
-                in zip(*current_year_data):
-            dct = {'context': context,
-                   'sub_context': sub_context,
-                   'target': target,
-                   'source': source,
-                   'unit': unit,
-                   'year_value': utils.infer_type(year_value),
-                   'param_source': 'model'}
-
-            if param not in year_dict:
-                year_dict[param] = {}
-
-            # If a Context value is present, there are 3 possibilities for what needs to happen
-            if context:
-                # 1. We need to place our information in a nested dictionary, keyed by the
-                # context and the sub-context.
-                if sub_context:
-                    if context not in year_dict[param]:
-                        year_dict[param][context] = {}
-                    year_dict[param][context][sub_context] = dct
-
-                # 2. We need to place the information in a dictionary, keyed by only context. In
-                #    these cases, sub_context isn't defined, but there will be values in year_
-                #    value that we need to record.
-                elif year_value is not None:
-                    if 'year_value' in year_dict[param]:
-                        year_dict[param] = {year_dict[param]['context']: year_dict[param]}
-                    year_dict[param][context] = dct
-
-                # No year value has been specified, but there are other instances of this parameter
-                # already saved to the model for this node
-                elif year_dict[param]:
-                    # Check that it's not a base dictionary.
-                    if 'year_value' in year_dict[param]:
-                        year_dict[param] = {year_dict[param]['context']: year_dict[param]}
-                    year_dict[param][context] = dct
-
-                # 3. Context contains the value we actually want to record. Additionally, this
-                # value will remain constant across all years.
-                else:
-                    if context in year_dict[param]:
-                        raise ValueError(
-                            f'Multiple values have been set for {param}. Please rectify'
-                            f'this.')
-                    # 1. year_value isn't present, so context is the actual value we want to
-                    # record.
-                    dct['context'] = context
-                    year_dict[param] = dct
-=======
             year_dict = node_year_dict
     else:
         year_dict = {}
@@ -498,7 +445,6 @@
             context_result = year_dict.get(param, {}).get(context, {})
             if isinstance(context_result, dict):
                 existing_value = year_dict.get(param, {}).get(context, {}).get('year_value')
->>>>>>> c85174f1
             else:
                 existing_value = year_dict.get(param, {}).get('year_value')
     else:
@@ -556,7 +502,7 @@
             'target': target,
             'source': source,
             'unit': unit,
-            'year_value': year_value,
+            'year_value': utils.infer_type(year_value),
             'param_source': 'model'
             }
         if param not in year_dict:
@@ -624,57 +570,9 @@
     non_years = [c for c in t_df.columns if not utils.is_year(c)]     # Get Non-Year Columns
     non_year_data = [t_df[c] for c in non_years]
     for year in years:
-<<<<<<< HEAD
-        current_year_data = non_year_data + [t_df[year]]
-        try:
-            year_dict = graph.nodes[node][year]['technologies'][tech]
-        except KeyError:
-            year_dict = {}
-
-        for branch, technology, param, context, sub_context, target, source, unit, year_value \
-                in zip(*current_year_data):
-            dct = {'context': context,
-                   'sub_context': sub_context,
-                   'target': target,
-                   'source': source,
-                   'unit': unit,
-                   'year_value': utils.infer_type(year_value),
-                   'param_source': 'model'}
-
-            # If the parameter isn't in the year_dict yet, add it
-            if param not in year_dict:
-                year_dict[param] = {}
-
-            # If Context is present, there are 3 possibilities for what needs to happen
-            if context:
-                # 1. We need to place our information in a nested dictionary, keyed by the
-                # context and the sub-context.
-                if sub_context:
-                    if context not in year_dict[param]:
-                        year_dict[param][context] = {}
-                    year_dict[param][context][sub_context] = dct
-
-                # 2. We need to place the information in a dictionary, keyed by only context. In
-                #    these cases, sub_context isn't defined, but there will be values in year_
-                #    value that we need to record.
-                elif year_value is not None:
-                    year_dict[param][context] = dct
-                # 3. Context contains the value we actually want to record. Additionally, this
-                # value will remain constant across all years.
-                else:
-                    if context in year_dict[param]:
-                        raise ValueError(
-                            f'Multiple values have been set for {param}. Please rectify'
-                            f'this.')
-                    dct['context'] = context
-                    year_dict[param] = dct
-            else:
-                year_dict[param] = dct
-=======
         year_data_to_update = non_year_data + [t_df[year]]
         existing_year_dict = _get_current_year_dict(graph, node, year, tech=tech)
         updated_year_dict = _update_year_dict(existing_year_dict, year_data_to_update)
->>>>>>> c85174f1
 
         # Add technologies key (to the node's data) if needed
         if 'technologies' not in graph.nodes[node][year].keys():
